--- conflicted
+++ resolved
@@ -355,13 +355,9 @@
     if (rendcirc) { /* remember the ack */
 #ifndef NON_ANONYMOUS_MODE_ENABLED
       tor_assert(!(rendcirc->build_state->onehop_tunnel));
-<<<<<<< HEAD
 #endif
-      rendcirc->_base.purpose = CIRCUIT_PURPOSE_C_REND_READY_INTRO_ACKED;
-=======
       circuit_change_purpose(TO_CIRCUIT(rendcirc),
                              CIRCUIT_PURPOSE_C_REND_READY_INTRO_ACKED);
->>>>>>> b5af4566
       /* Set timestamp_dirty, because circuit_expire_building expects
        * it to specify when a circuit entered the
        * _C_REND_READY_INTRO_ACKED state. */
