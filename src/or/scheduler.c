--- conflicted
+++ resolved
@@ -559,25 +559,13 @@
      * the other lists.  It has waiting cells now, so it goes to
      * channels_pending.
      */
-<<<<<<< HEAD
     scheduler_set_channel_state(chan, SCHED_CHAN_PENDING);
-    smartlist_pqueue_add(channels_pending,
-                         scheduler_compare_channels,
-                         offsetof(channel_t, sched_heap_idx),
-                         chan);
-=======
-    chan->scheduler_state = SCHED_CHAN_PENDING;
     if (!SCHED_BUG(chan->sched_heap_idx != -1, chan)) {
       smartlist_pqueue_add(channels_pending,
                            scheduler_compare_channels,
                            offsetof(channel_t, sched_heap_idx),
                            chan);
     }
-    log_debug(LD_SCHED,
-              "Channel " U64_FORMAT " at %p went from waiting_for_cells "
-              "to pending",
-              U64_PRINTF_ARG(chan->global_identifier), chan);
->>>>>>> cb5654f3
     /* If we made a channel pending, we potentially have scheduling work to
      * do. */
     the_scheduler->schedule();
@@ -692,27 +680,13 @@
     /*
      * It can write now, so it goes to channels_pending.
      */
-<<<<<<< HEAD
-    smartlist_pqueue_add(channels_pending,
-                         scheduler_compare_channels,
-                         offsetof(channel_t, sched_heap_idx),
-                         chan);
     scheduler_set_channel_state(chan, SCHED_CHAN_PENDING);
-=======
-    log_debug(LD_SCHED, "chan=%" PRIu64 " became pending",
-        chan->global_identifier);
     if (!SCHED_BUG(chan->sched_heap_idx != -1, chan)) {
       smartlist_pqueue_add(channels_pending,
                            scheduler_compare_channels,
                            offsetof(channel_t, sched_heap_idx),
                            chan);
     }
-    chan->scheduler_state = SCHED_CHAN_PENDING;
-    log_debug(LD_SCHED,
-              "Channel " U64_FORMAT " at %p went from waiting_to_write "
-              "to pending",
-              U64_PRINTF_ARG(chan->global_identifier), chan);
->>>>>>> cb5654f3
     /* We just made a channel pending, we have scheduling work to do. */
     the_scheduler->schedule();
   } else {
