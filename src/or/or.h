--- conflicted
+++ resolved
@@ -1121,54 +1121,12 @@
                            * bits truncated) when this cell was inserted. */
 } packed_cell_t;
 
-<<<<<<< HEAD
-/* XXXX This next structure may be obsoleted by inserted_time in
- * packed_cell_t */
-
-/** Number of cells added to a circuit queue including their insertion
- * time on 10 millisecond detail; used for buffer statistics. */
-typedef struct insertion_time_elem_t {
-  struct insertion_time_elem_t *next; /**< Next element in queue. */
-  uint32_t insertion_time; /**< When were cells inserted (in 10 ms steps
-                             * starting at 0:00 of the current day)? */
-  unsigned counter; /**< How many cells were inserted? */
-} insertion_time_elem_t;
-
-/** Queue of insertion times. */
-typedef struct insertion_time_queue_t {
-  struct insertion_time_elem_t *first; /**< First element in queue. */
-  struct insertion_time_elem_t *last; /**< Last element in queue. */
-} insertion_time_queue_t;
-
-/** Number of cells with the same command consecutively added to a circuit
- * queue; used for cell statistics only if CELL_STATS events are enabled. */
-typedef struct insertion_command_elem_t {
-  struct insertion_command_elem_t *next; /**< Next element in queue. */
-  /** Which command did these consecutively added cells have? */
-  uint8_t command;
-  unsigned counter; /**< How many cells were inserted? */
-} insertion_command_elem_t;
-
-/** Queue of insertion commands. */
-typedef struct insertion_command_queue_t {
-  struct insertion_command_elem_t *first; /**< First element in queue. */
-  struct insertion_command_elem_t *last; /**< Last element in queue. */
-} insertion_command_queue_t;
-
-=======
->>>>>>> 3133cde3
 /** A queue of cells on a circuit, waiting to be added to the
  * or_connection_t's outbuf. */
 typedef struct cell_queue_t {
   /** Linked list of packed_cell_t*/
   TOR_SIMPLEQ_HEAD(cell_simpleq, packed_cell_t) head;
   int n; /**< The number of cells in the queue. */
-<<<<<<< HEAD
-  insertion_time_queue_t *insertion_times; /**< Insertion times of cells. */
- /** Commands of inserted cells. */
-  insertion_command_queue_t *insertion_commands;
-=======
->>>>>>> 3133cde3
 } cell_queue_t;
 
 /** Beginning of a RELAY cell payload. */
