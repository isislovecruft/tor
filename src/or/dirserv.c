--- conflicted
+++ resolved
@@ -2109,50 +2109,12 @@
       };
     }
 
-<<<<<<< HEAD
     if (format == NS_CONTROL_PORT && rs->has_bandwidth) {
       bw = rs->bandwidth;
     } else {
       tor_assert(desc);
       bw = router_get_advertised_bandwidth_capped(desc) / 1000;
     }
-=======
-    /* Blow up more or less nicely if we didn't get anything or not the
-     * thing we expected.
-     */
-    if (!desc) {
-      char id[HEX_DIGEST_LEN+1];
-      char dd[HEX_DIGEST_LEN+1];
-
-      base16_encode(id, sizeof(id), rs->identity_digest, DIGEST_LEN);
-      base16_encode(dd, sizeof(dd), rs->descriptor_digest, DIGEST_LEN);
-      log_warn(LD_BUG, "Cannot get any descriptor for %s "
-                       "(wanted descriptor %s).",
-               id, dd);
-      return -1;
-    };
-    if (fast_memcmp(desc->cache_info.signed_descriptor_digest,
-               rs->descriptor_digest,
-               DIGEST_LEN)) {
-      char rl_d[HEX_DIGEST_LEN+1];
-      char rs_d[HEX_DIGEST_LEN+1];
-      char id[HEX_DIGEST_LEN+1];
-
-      base16_encode(rl_d, sizeof(rl_d),
-                    desc->cache_info.signed_descriptor_digest, DIGEST_LEN);
-      base16_encode(rs_d, sizeof(rs_d), rs->descriptor_digest, DIGEST_LEN);
-      base16_encode(id, sizeof(id), rs->identity_digest, DIGEST_LEN);
-      log_err(LD_BUG, "descriptor digest in routerlist does not match "
-                      "the one in routerstatus: %s vs %s "
-                      "(router %s)\n",
-              rl_d, rs_d, id);
-
-      tor_assert(fast_memeq(desc->cache_info.signed_descriptor_digest,
-                       rs->descriptor_digest,
-                       DIGEST_LEN));
-    };
-
->>>>>>> 59f9097d
     r = tor_snprintf(cp, buf_len - (cp-buf),
                      "w Bandwidth=%d\n", bw);
 
