--- conflicted
+++ resolved
@@ -1613,25 +1613,9 @@
     /* XXX is it a bug here, that we just keep going? -RD */
   }
 
-<<<<<<< HEAD
   /* We also make sure to rotate the TLS connections themselves if they've
    * been up for too long -- but that's done via is_bad_for_new_circs in
    * run_connection_housekeeping() above. */
-=======
-  if (time_to.add_entropy < now) {
-    if (time_to.add_entropy) {
-      /* We already seeded once, so don't die on failure. */
-      if (crypto_seed_rng() < 0) {
-        log_warn(LD_GENERAL, "Tried to re-seed RNG, but failed. We already "
-                 "seeded once, though, so we won't exit here.");
-      }
-    }
-/** How often do we add more entropy to OpenSSL's RNG pool? */
-#define ENTROPY_INTERVAL (60*60)
-    time_to.add_entropy = now + ENTROPY_INTERVAL;
-  }
->>>>>>> 943369f9
-
   return MAX_SSL_KEY_LIFETIME_INTERNAL;
 }
 
@@ -1641,7 +1625,10 @@
   (void)now;
   (void)options;
   /* We already seeded once, so don't die on failure. */
-  crypto_seed_rng();
+  if (crypto_seed_rng() < 0) {
+    log_warn(LD_GENERAL, "Tried to re-seed RNG, but failed. We already "
+             "seeded once, though, so we won't exit here.");
+  }
 
   /** How often do we add more entropy to OpenSSL's RNG pool? */
 #define ENTROPY_INTERVAL (60*60)
