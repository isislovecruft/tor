/* Copyright (c) 2001 Matej Pfajfar.
 * Copyright (c) 2001-2004, Roger Dingledine.
 * Copyright (c) 2004-2006, Roger Dingledine, Nick Mathewson.
 * Copyright (c) 2007-2011, The Tor Project, Inc. */
/* See LICENSE for licensing information */

/**
 * \file circuitbuild.c
 * \brief The actual details of building circuits.
 **/

#define CIRCUIT_PRIVATE

#include "or.h"
#include "circuitbuild.h"
#include "circuitlist.h"
#include "circuituse.h"
#include "config.h"
#include "connection.h"
#include "connection_edge.h"
#include "connection_or.h"
#include "control.h"
#include "directory.h"
#include "main.h"
#include "networkstatus.h"
#include "nodelist.h"
#include "onion.h"
#include "policies.h"
#include "relay.h"
#include "rephist.h"
#include "router.h"
#include "routerlist.h"
#include "routerparse.h"
#include "crypto.h"
#undef log
#include <math.h>

#ifndef MIN
#define MIN(a,b) ((a)<(b)?(a):(b))
#endif

#define CBT_BIN_TO_MS(bin) ((bin)*CBT_BIN_WIDTH + (CBT_BIN_WIDTH/2))

/********* START VARIABLES **********/
/** Global list of circuit build times */
// XXXX023: Add this as a member for entry_guard_t instead of global?
// Then we could do per-guard statistics, as guards are likely to
// vary in their own latency. The downside of this is that guards
// can change frequently, so we'd be building a lot more circuits
// most likely.
/* XXXX023 Make this static; add accessor functions. */
circuit_build_times_t circ_times;

/** A global list of all circuits at this hop. */
extern circuit_t *global_circuitlist;

/** An entry_guard_t represents our information about a chosen long-term
 * first hop, known as a "helper" node in the literature. We can't just
 * use a node_t, since we want to remember these even when we
 * don't have any directory info. */
typedef struct {
  char nickname[MAX_NICKNAME_LEN+1];
  char identity[DIGEST_LEN];
  time_t chosen_on_date; /**< Approximately when was this guard added?
                          * "0" if we don't know. */
  char *chosen_by_version; /**< What tor version added this guard? NULL
                            * if we don't know. */
  unsigned int made_contact : 1; /**< 0 if we have never connected to this
                                  * router, 1 if we have. */
  unsigned int can_retry : 1; /**< Should we retry connecting to this entry,
                               * in spite of having it marked as unreachable?*/
  time_t bad_since; /**< 0 if this guard is currently usable, or the time at
                      * which it was observed to become (according to the
                      * directory or the user configuration) unusable. */
  time_t unreachable_since; /**< 0 if we can connect to this guard, or the
                             * time at which we first noticed we couldn't
                             * connect to it. */
  time_t last_attempted; /**< 0 if we can connect to this guard, or the time
                          * at which we last failed to connect to it. */
} entry_guard_t;

/** A list of our chosen entry guards. */
static smartlist_t *entry_guards = NULL;
/** A value of 1 means that the entry_guards list has changed
 * and those changes need to be flushed to disk. */
static int entry_guards_dirty = 0;

/** If set, we're running the unit tests: we should avoid clobbering
 * our state file or accessing get_options() or get_or_state() */
static int unit_tests = 0;

/********* END VARIABLES ************/

static int circuit_deliver_create_cell(circuit_t *circ,
                                       uint8_t cell_type, const char *payload);
static int onion_pick_cpath_exit(origin_circuit_t *circ, extend_info_t *exit);
static crypt_path_t *onion_next_hop_in_cpath(crypt_path_t *cpath);
static int onion_extend_cpath(origin_circuit_t *circ);
static int count_acceptable_nodes(smartlist_t *routers);
static int onion_append_hop(crypt_path_t **head_ptr, extend_info_t *choice);

static void entry_guards_changed(void);

/**
 * This function decides if CBT learning should be disabled. It returns
 * true if one or more of the following four conditions are met:
 *
 *  1. If the cbtdisabled consensus parameter is set.
 *  2. If the torrc option LearnCircuitBuildTimeout is false.
 *  3. If we are a directory authority
 *  4. If we fail to write circuit build time history to our state file.
 */
static int
circuit_build_times_disabled(void)
{
  if (unit_tests) {
    return 0;
  } else {
    int consensus_disabled = networkstatus_get_param(NULL, "cbtdisabled",
                                                     0, 0, 1);
    int config_disabled = !get_options()->LearnCircuitBuildTimeout;
    int dirauth_disabled = get_options()->AuthoritativeDir;
    int state_disabled = did_last_state_file_write_fail() ? 1 : 0;

    if (consensus_disabled || config_disabled || dirauth_disabled ||
           state_disabled) {
      log_info(LD_CIRC,
               "CircuitBuildTime learning is disabled. "
               "Consensus=%d, Config=%d, AuthDir=%d, StateFile=%d",
               consensus_disabled, config_disabled, dirauth_disabled,
               state_disabled);
      return 1;
    } else {
      return 0;
    }
  }
}

/**
 * Retrieve and bounds-check the cbtmaxtimeouts consensus paramter.
 *
 * Effect: When this many timeouts happen in the last 'cbtrecentcount'
 * circuit attempts, the client should discard all of its history and
 * begin learning a fresh timeout value.
 */
static int32_t
circuit_build_times_max_timeouts(void)
{
  return networkstatus_get_param(NULL, "cbtmaxtimeouts",
                                 CBT_DEFAULT_MAX_RECENT_TIMEOUT_COUNT,
                                 CBT_MIN_MAX_RECENT_TIMEOUT_COUNT,
                                 CBT_MAX_MAX_RECENT_TIMEOUT_COUNT);
}

/**
 * Retrieve and bounds-check the cbtnummodes consensus paramter.
 *
 * Effect: This value governs how many modes to use in the weighted
 * average calculation of Pareto parameter Xm. A value of 3 introduces
 * some bias (2-5% of CDF) under ideal conditions, but allows for better
 * performance in the event that a client chooses guard nodes of radically
 * different performance characteristics.
 */
static int32_t
circuit_build_times_default_num_xm_modes(void)
{
  int32_t num = networkstatus_get_param(NULL, "cbtnummodes",
                                        CBT_DEFAULT_NUM_XM_MODES,
                                        CBT_MIN_NUM_XM_MODES,
                                        CBT_MAX_NUM_XM_MODES);
  return num;
}

/**
 * Retrieve and bounds-check the cbtmincircs consensus paramter.
 *
 * Effect: This is the minimum number of circuits to build before
 * computing a timeout.
 */
static int32_t
circuit_build_times_min_circs_to_observe(void)
{
  int32_t num = networkstatus_get_param(NULL, "cbtmincircs",
                                        CBT_DEFAULT_MIN_CIRCUITS_TO_OBSERVE,
                                        CBT_MIN_MIN_CIRCUITS_TO_OBSERVE,
                                        CBT_MAX_MIN_CIRCUITS_TO_OBSERVE);
  return num;
}

/** Return true iff <b>cbt</b> has recorded enough build times that we
 * want to start acting on the timeout it implies. */
int
circuit_build_times_enough_to_compute(circuit_build_times_t *cbt)
{
  return cbt->total_build_times >= circuit_build_times_min_circs_to_observe();
}

/**
 * Retrieve and bounds-check the cbtquantile consensus paramter.
 *
 * Effect: This is the position on the quantile curve to use to set the
 * timeout value. It is a percent (10-99).
 */
double
circuit_build_times_quantile_cutoff(void)
{
  int32_t num = networkstatus_get_param(NULL, "cbtquantile",
                                        CBT_DEFAULT_QUANTILE_CUTOFF,
                                        CBT_MIN_QUANTILE_CUTOFF,
                                        CBT_MAX_QUANTILE_CUTOFF);
  return num/100.0;
}

int
circuit_build_times_get_bw_scale(networkstatus_t *ns)
{
  return networkstatus_get_param(ns, "bwweightscale",
                                 BW_WEIGHT_SCALE,
                                 BW_MIN_WEIGHT_SCALE,
                                 BW_MAX_WEIGHT_SCALE);
}

/**
 * Retrieve and bounds-check the cbtclosequantile consensus paramter.
 *
 * Effect: This is the position on the quantile curve to use to set the
 * timeout value to use to actually close circuits. It is a percent
 * (0-99).
 */
static double
circuit_build_times_close_quantile(void)
{
  int32_t param;
  /* Cast is safe - circuit_build_times_quantile_cutoff() is capped */
  int32_t min = (int)tor_lround(100*circuit_build_times_quantile_cutoff());
  param = networkstatus_get_param(NULL, "cbtclosequantile",
             CBT_DEFAULT_CLOSE_QUANTILE,
             CBT_MIN_CLOSE_QUANTILE,
             CBT_MAX_CLOSE_QUANTILE);
  if (param < min) {
    log_warn(LD_DIR, "Consensus parameter cbtclosequantile is "
             "too small, raising to %d", min);
    param = min;
  }
  return param / 100.0;
}

/**
 * Retrieve and bounds-check the cbttestfreq consensus paramter.
 *
 * Effect: Describes how often in seconds to build a test circuit to
 * gather timeout values. Only applies if less than 'cbtmincircs'
 * have been recorded.
 */
static int32_t
circuit_build_times_test_frequency(void)
{
  int32_t num = networkstatus_get_param(NULL, "cbttestfreq",
                                        CBT_DEFAULT_TEST_FREQUENCY,
                                        CBT_MIN_TEST_FREQUENCY,
                                        CBT_MAX_TEST_FREQUENCY);
  return num;
}

/**
 * Retrieve and bounds-check the cbtmintimeout consensus parameter.
 *
 * Effect: This is the minimum allowed timeout value in milliseconds.
 * The minimum is to prevent rounding to 0 (we only check once
 * per second).
 */
static int32_t
circuit_build_times_min_timeout(void)
{
  int32_t num = networkstatus_get_param(NULL, "cbtmintimeout",
                                        CBT_DEFAULT_TIMEOUT_MIN_VALUE,
                                        CBT_MIN_TIMEOUT_MIN_VALUE,
                                        CBT_MAX_TIMEOUT_MIN_VALUE);
  return num;
}

/**
 * Retrieve and bounds-check the cbtinitialtimeout consensus paramter.
 *
 * Effect: This is the timeout value to use before computing a timeout,
 * in milliseconds.
 */
int32_t
circuit_build_times_initial_timeout(void)
{
  int32_t min = circuit_build_times_min_timeout();
  int32_t param = networkstatus_get_param(NULL, "cbtinitialtimeout",
                                          CBT_DEFAULT_TIMEOUT_INITIAL_VALUE,
                                          CBT_MIN_TIMEOUT_INITIAL_VALUE,
                                          CBT_MAX_TIMEOUT_INITIAL_VALUE);
  if (param < min) {
    log_warn(LD_DIR, "Consensus parameter cbtinitialtimeout is too small, "
             "raising to %d", min);
    param = min;
  }
  return param;
}

/**
 * Retrieve and bounds-check the cbtrecentcount consensus paramter.
 *
 * Effect: This is the number of circuit build times to keep track of
 * for deciding if we hit cbtmaxtimeouts and need to reset our state
 * and learn a new timeout.
 */
static int32_t
circuit_build_times_recent_circuit_count(networkstatus_t *ns)
{
  return networkstatus_get_param(ns, "cbtrecentcount",
                                 CBT_DEFAULT_RECENT_CIRCUITS,
                                 CBT_MIN_RECENT_CIRCUITS,
                                 CBT_MAX_RECENT_CIRCUITS);
}

/**
 * This function is called when we get a consensus update.
 *
 * It checks to see if we have changed any consensus parameters
 * that require reallocation or discard of previous stats.
 */
void
circuit_build_times_new_consensus_params(circuit_build_times_t *cbt,
                                         networkstatus_t *ns)
{
  int32_t num = circuit_build_times_recent_circuit_count(ns);

  if (num > 0 && num != cbt->liveness.num_recent_circs) {
    int8_t *recent_circs;
    log_notice(LD_CIRC, "The Tor Directory Consensus has changed how many "
               "circuits we must track to detect network failures from %d "
               "to %d.", cbt->liveness.num_recent_circs, num);

    tor_assert(cbt->liveness.timeouts_after_firsthop);

    /*
     * Technically this is a circular array that we are reallocating
     * and memcopying. However, since it only consists of either 1s
     * or 0s, and is only used in a statistical test to determine when
     * we should discard our history after a sufficient number of 1's
     * have been reached, it is fine if order is not preserved or
     * elements are lost.
     *
     * cbtrecentcount should only be changing in cases of severe network
     * distress anyway, so memory correctness here is paramount over
     * doing acrobatics to preserve the array.
     */
    recent_circs = tor_malloc_zero(sizeof(int8_t)*num);
    memcpy(recent_circs, cbt->liveness.timeouts_after_firsthop,
           sizeof(int8_t)*MIN(num, cbt->liveness.num_recent_circs));

    // Adjust the index if it needs it.
    if (num < cbt->liveness.num_recent_circs) {
      cbt->liveness.after_firsthop_idx = MIN(num-1,
              cbt->liveness.after_firsthop_idx);
    }

    tor_free(cbt->liveness.timeouts_after_firsthop);
    cbt->liveness.timeouts_after_firsthop = recent_circs;
    cbt->liveness.num_recent_circs = num;
  }
}

/** Make a note that we're running unit tests (rather than running Tor
 * itself), so we avoid clobbering our state file. */
void
circuitbuild_running_unit_tests(void)
{
  unit_tests = 1;
}

/**
 * Return the initial default or configured timeout in milliseconds
 */
static double
circuit_build_times_get_initial_timeout(void)
{
  double timeout;
  if (!unit_tests && get_options()->CircuitBuildTimeout) {
    timeout = get_options()->CircuitBuildTimeout*1000;
    if (timeout < circuit_build_times_min_timeout()) {
      log_warn(LD_CIRC, "Config CircuitBuildTimeout too low. Setting to %ds",
               circuit_build_times_min_timeout()/1000);
      timeout = circuit_build_times_min_timeout();
    }
  } else {
    timeout = circuit_build_times_initial_timeout();
  }
  return timeout;
}

/**
 * Reset the build time state.
 *
 * Leave estimated parameters, timeout and network liveness intact
 * for future use.
 */
void
circuit_build_times_reset(circuit_build_times_t *cbt)
{
  memset(cbt->circuit_build_times, 0, sizeof(cbt->circuit_build_times));
  cbt->total_build_times = 0;
  cbt->build_times_idx = 0;
  cbt->have_computed_timeout = 0;
}

/**
 * Initialize the buildtimes structure for first use.
 *
 * Sets the initial timeout values based on either the config setting,
 * the consensus param, or the default (CBT_DEFAULT_TIMEOUT_INITIAL_VALUE).
 */
void
circuit_build_times_init(circuit_build_times_t *cbt)
{
  memset(cbt, 0, sizeof(*cbt));
  cbt->liveness.num_recent_circs =
      circuit_build_times_recent_circuit_count(NULL);
  cbt->liveness.timeouts_after_firsthop = tor_malloc_zero(sizeof(int8_t)*
                                      cbt->liveness.num_recent_circs);
  cbt->close_ms = cbt->timeout_ms = circuit_build_times_get_initial_timeout();
  control_event_buildtimeout_set(cbt, BUILDTIMEOUT_SET_EVENT_RESET);
}

#if 0
/**
 * Rewind our build time history by n positions.
 */
static void
circuit_build_times_rewind_history(circuit_build_times_t *cbt, int n)
{
  int i = 0;

  cbt->build_times_idx -= n;
  cbt->build_times_idx %= CBT_NCIRCUITS_TO_OBSERVE;

  for (i = 0; i < n; i++) {
    cbt->circuit_build_times[(i+cbt->build_times_idx)
                             %CBT_NCIRCUITS_TO_OBSERVE]=0;
  }

  if (cbt->total_build_times > n) {
    cbt->total_build_times -= n;
  } else {
    cbt->total_build_times = 0;
  }

  log_info(LD_CIRC,
          "Rewound history by %d places. Current index: %d. "
          "Total: %d", n, cbt->build_times_idx, cbt->total_build_times);
}
#endif

/**
 * Add a new build time value <b>time</b> to the set of build times. Time
 * units are milliseconds.
 *
 * circuit_build_times <b>cbt</b> is a circular array, so loop around when
 * array is full.
 */
int
circuit_build_times_add_time(circuit_build_times_t *cbt, build_time_t time)
{
  if (time <= 0 || time > CBT_BUILD_TIME_MAX) {
    log_warn(LD_BUG, "Circuit build time is too large (%u)."
                      "This is probably a bug.", time);
    tor_fragile_assert();
    return -1;
  }

  log_debug(LD_CIRC, "Adding circuit build time %u", time);

  cbt->circuit_build_times[cbt->build_times_idx] = time;
  cbt->build_times_idx = (cbt->build_times_idx + 1) % CBT_NCIRCUITS_TO_OBSERVE;
  if (cbt->total_build_times < CBT_NCIRCUITS_TO_OBSERVE)
    cbt->total_build_times++;

  if ((cbt->total_build_times % CBT_SAVE_STATE_EVERY) == 0) {
    /* Save state every n circuit builds */
    if (!unit_tests && !get_options()->AvoidDiskWrites)
      or_state_mark_dirty(get_or_state(), 0);
  }

  return 0;
}

/**
 * Return maximum circuit build time
 */
static build_time_t
circuit_build_times_max(circuit_build_times_t *cbt)
{
  int i = 0;
  build_time_t max_build_time = 0;
  for (i = 0; i < CBT_NCIRCUITS_TO_OBSERVE; i++) {
    if (cbt->circuit_build_times[i] > max_build_time
            && cbt->circuit_build_times[i] != CBT_BUILD_ABANDONED)
      max_build_time = cbt->circuit_build_times[i];
  }
  return max_build_time;
}

#if 0
/** Return minimum circuit build time */
build_time_t
circuit_build_times_min(circuit_build_times_t *cbt)
{
  int i = 0;
  build_time_t min_build_time = CBT_BUILD_TIME_MAX;
  for (i = 0; i < CBT_NCIRCUITS_TO_OBSERVE; i++) {
    if (cbt->circuit_build_times[i] && /* 0 <-> uninitialized */
        cbt->circuit_build_times[i] < min_build_time)
      min_build_time = cbt->circuit_build_times[i];
  }
  if (min_build_time == CBT_BUILD_TIME_MAX) {
    log_warn(LD_CIRC, "No build times less than CBT_BUILD_TIME_MAX!");
  }
  return min_build_time;
}
#endif

/**
 * Calculate and return a histogram for the set of build times.
 *
 * Returns an allocated array of histrogram bins representing
 * the frequency of index*CBT_BIN_WIDTH millisecond
 * build times. Also outputs the number of bins in nbins.
 *
 * The return value must be freed by the caller.
 */
static uint32_t *
circuit_build_times_create_histogram(circuit_build_times_t *cbt,
                                     build_time_t *nbins)
{
  uint32_t *histogram;
  build_time_t max_build_time = circuit_build_times_max(cbt);
  int i, c;

  *nbins = 1 + (max_build_time / CBT_BIN_WIDTH);
  histogram = tor_malloc_zero(*nbins * sizeof(build_time_t));

  // calculate histogram
  for (i = 0; i < CBT_NCIRCUITS_TO_OBSERVE; i++) {
    if (cbt->circuit_build_times[i] == 0
            || cbt->circuit_build_times[i] == CBT_BUILD_ABANDONED)
      continue; /* 0 <-> uninitialized */

    c = (cbt->circuit_build_times[i] / CBT_BIN_WIDTH);
    histogram[c]++;
  }

  return histogram;
}

/**
 * Return the Pareto start-of-curve parameter Xm.
 *
 * Because we are not a true Pareto curve, we compute this as the
 * weighted average of the N most frequent build time bins. N is either
 * 1 if we don't have enough circuit build time data collected, or
 * determined by the consensus parameter cbtnummodes (default 3).
 */
static build_time_t
circuit_build_times_get_xm(circuit_build_times_t *cbt)
{
  build_time_t i, nbins;
  build_time_t *nth_max_bin;
  int32_t bin_counts=0;
  build_time_t ret = 0;
  uint32_t *histogram = circuit_build_times_create_histogram(cbt, &nbins);
  int n=0;
  int num_modes = circuit_build_times_default_num_xm_modes();

  tor_assert(nbins > 0);
  tor_assert(num_modes > 0);

  // Only use one mode if < 1000 buildtimes. Not enough data
  // for multiple.
  if (cbt->total_build_times < CBT_NCIRCUITS_TO_OBSERVE)
    num_modes = 1;

  nth_max_bin = (build_time_t*)tor_malloc_zero(num_modes*sizeof(build_time_t));

  /* Determine the N most common build times */
  for (i = 0; i < nbins; i++) {
    if (histogram[i] >= histogram[nth_max_bin[0]]) {
      nth_max_bin[0] = i;
    }

    for (n = 1; n < num_modes; n++) {
      if (histogram[i] >= histogram[nth_max_bin[n]] &&
           (!histogram[nth_max_bin[n-1]]
               || histogram[i] < histogram[nth_max_bin[n-1]])) {
        nth_max_bin[n] = i;
      }
    }
  }

  for (n = 0; n < num_modes; n++) {
    bin_counts += histogram[nth_max_bin[n]];
    ret += CBT_BIN_TO_MS(nth_max_bin[n])*histogram[nth_max_bin[n]];
    log_info(LD_CIRC, "Xm mode #%d: %u %u", n, CBT_BIN_TO_MS(nth_max_bin[n]),
             histogram[nth_max_bin[n]]);
  }

  /* The following assert is safe, because we don't get called when we
   * haven't observed at least CBT_MIN_MIN_CIRCUITS_TO_OBSERVE circuits. */
  tor_assert(bin_counts > 0);

  ret /= bin_counts;
  tor_free(histogram);
  tor_free(nth_max_bin);

  return ret;
}

/**
 * Output a histogram of current circuit build times to
 * the or_state_t state structure.
 */
void
circuit_build_times_update_state(circuit_build_times_t *cbt,
                                 or_state_t *state)
{
  uint32_t *histogram;
  build_time_t i = 0;
  build_time_t nbins = 0;
  config_line_t **next, *line;

  histogram = circuit_build_times_create_histogram(cbt, &nbins);
  // write to state
  config_free_lines(state->BuildtimeHistogram);
  next = &state->BuildtimeHistogram;
  *next = NULL;

  state->TotalBuildTimes = cbt->total_build_times;
  state->CircuitBuildAbandonedCount = 0;

  for (i = 0; i < CBT_NCIRCUITS_TO_OBSERVE; i++) {
    if (cbt->circuit_build_times[i] == CBT_BUILD_ABANDONED)
      state->CircuitBuildAbandonedCount++;
  }

  for (i = 0; i < nbins; i++) {
    // compress the histogram by skipping the blanks
    if (histogram[i] == 0) continue;
    *next = line = tor_malloc_zero(sizeof(config_line_t));
    line->key = tor_strdup("CircuitBuildTimeBin");
    line->value = tor_malloc(25);
    tor_snprintf(line->value, 25, "%d %d",
            CBT_BIN_TO_MS(i), histogram[i]);
    next = &(line->next);
  }

  if (!unit_tests) {
    if (!get_options()->AvoidDiskWrites)
      or_state_mark_dirty(get_or_state(), 0);
  }

  tor_free(histogram);
}

/**
 * Shuffle the build times array.
 *
 * Adapted from http://en.wikipedia.org/wiki/Fisher-Yates_shuffle
 */
static void
circuit_build_times_shuffle_and_store_array(circuit_build_times_t *cbt,
                                            build_time_t *raw_times,
                                            uint32_t num_times)
{
  uint32_t n = num_times;
  if (num_times > CBT_NCIRCUITS_TO_OBSERVE) {
    log_notice(LD_CIRC, "The number of circuit times that this Tor version "
               "uses to calculate build times is less than the number stored "
               "in your state file. Decreasing the circuit time history from "
               "%d to %d.", num_times, CBT_NCIRCUITS_TO_OBSERVE);
  }

  /* This code can only be run on a compact array */
  while (n-- > 1) {
    int k = crypto_rand_int(n + 1); /* 0 <= k <= n. */
    build_time_t tmp = raw_times[k];
    raw_times[k] = raw_times[n];
    raw_times[n] = tmp;
  }

  /* Since the times are now shuffled, take a random CBT_NCIRCUITS_TO_OBSERVE
   * subset (ie the first CBT_NCIRCUITS_TO_OBSERVE values) */
  for (n = 0; n < MIN(num_times, CBT_NCIRCUITS_TO_OBSERVE); n++) {
    circuit_build_times_add_time(cbt, raw_times[n]);
  }
}

/**
 * Filter old synthetic timeouts that were created before the
 * new right-censored Pareto calculation was deployed.
 *
 * Once all clients before 0.2.1.13-alpha are gone, this code
 * will be unused.
 */
static int
circuit_build_times_filter_timeouts(circuit_build_times_t *cbt)
{
  int num_filtered=0, i=0;
  double timeout_rate = 0;
  build_time_t max_timeout = 0;

  timeout_rate = circuit_build_times_timeout_rate(cbt);
  max_timeout = (build_time_t)cbt->close_ms;

  for (i = 0; i < CBT_NCIRCUITS_TO_OBSERVE; i++) {
    if (cbt->circuit_build_times[i] > max_timeout) {
      build_time_t replaced = cbt->circuit_build_times[i];
      num_filtered++;
      cbt->circuit_build_times[i] = CBT_BUILD_ABANDONED;

      log_debug(LD_CIRC, "Replaced timeout %d with %d", replaced,
               cbt->circuit_build_times[i]);
    }
  }

  log_info(LD_CIRC,
           "We had %d timeouts out of %d build times, "
           "and filtered %d above the max of %u",
          (int)(cbt->total_build_times*timeout_rate),
          cbt->total_build_times, num_filtered, max_timeout);

  return num_filtered;
}

/**
 * Load histogram from <b>state</b>, shuffling the resulting array
 * after we do so. Use this result to estimate parameters and
 * calculate the timeout.
 *
 * Return -1 on error.
 */
int
circuit_build_times_parse_state(circuit_build_times_t *cbt,
                                or_state_t *state)
{
  int tot_values = 0;
  uint32_t loaded_cnt = 0, N = 0;
  config_line_t *line;
  unsigned int i;
  build_time_t *loaded_times;
  int err = 0;
  circuit_build_times_init(cbt);

  if (circuit_build_times_disabled()) {
    return 0;
  }

  /* build_time_t 0 means uninitialized */
  loaded_times = tor_malloc_zero(sizeof(build_time_t)*state->TotalBuildTimes);

  for (line = state->BuildtimeHistogram; line; line = line->next) {
    smartlist_t *args = smartlist_create();
    smartlist_split_string(args, line->value, " ",
                           SPLIT_SKIP_SPACE|SPLIT_IGNORE_BLANK, 0);
    if (smartlist_len(args) < 2) {
      log_warn(LD_GENERAL, "Unable to parse circuit build times: "
                           "Too few arguments to CircuitBuildTime");
      err = 1;
      SMARTLIST_FOREACH(args, char*, cp, tor_free(cp));
      smartlist_free(args);
      break;
    } else {
      const char *ms_str = smartlist_get(args,0);
      const char *count_str = smartlist_get(args,1);
      uint32_t count, k;
      build_time_t ms;
      int ok;
      ms = (build_time_t)tor_parse_ulong(ms_str, 0, 0,
                                         CBT_BUILD_TIME_MAX, &ok, NULL);
      if (!ok) {
        log_warn(LD_GENERAL, "Unable to parse circuit build times: "
                             "Unparsable bin number");
        err = 1;
        SMARTLIST_FOREACH(args, char*, cp, tor_free(cp));
        smartlist_free(args);
        break;
      }
      count = (uint32_t)tor_parse_ulong(count_str, 0, 0,
                                        UINT32_MAX, &ok, NULL);
      if (!ok) {
        log_warn(LD_GENERAL, "Unable to parse circuit build times: "
                             "Unparsable bin count");
        err = 1;
        SMARTLIST_FOREACH(args, char*, cp, tor_free(cp));
        smartlist_free(args);
        break;
      }

      if (loaded_cnt+count+state->CircuitBuildAbandonedCount
            > state->TotalBuildTimes) {
        log_warn(LD_CIRC,
                 "Too many build times in state file. "
                 "Stopping short before %d",
                 loaded_cnt+count);
        SMARTLIST_FOREACH(args, char*, cp, tor_free(cp));
        smartlist_free(args);
        break;
      }

      for (k = 0; k < count; k++) {
        loaded_times[loaded_cnt++] = ms;
      }
      N++;
      SMARTLIST_FOREACH(args, char*, cp, tor_free(cp));
      smartlist_free(args);
    }
  }

  log_info(LD_CIRC,
           "Adding %d timeouts.", state->CircuitBuildAbandonedCount);
  for (i=0; i < state->CircuitBuildAbandonedCount; i++) {
    loaded_times[loaded_cnt++] = CBT_BUILD_ABANDONED;
  }

  if (loaded_cnt != state->TotalBuildTimes) {
    log_warn(LD_CIRC,
            "Corrupt state file? Build times count mismatch. "
            "Read %d times, but file says %d", loaded_cnt,
            state->TotalBuildTimes);
    err = 1;
    circuit_build_times_reset(cbt);
    goto done;
  }

  circuit_build_times_shuffle_and_store_array(cbt, loaded_times, loaded_cnt);

  /* Verify that we didn't overwrite any indexes */
  for (i=0; i < CBT_NCIRCUITS_TO_OBSERVE; i++) {
    if (!cbt->circuit_build_times[i])
      break;
    tot_values++;
  }
  log_info(LD_CIRC,
           "Loaded %d/%d values from %d lines in circuit time histogram",
           tot_values, cbt->total_build_times, N);

  if (cbt->total_build_times != tot_values
        || cbt->total_build_times > CBT_NCIRCUITS_TO_OBSERVE) {
    log_warn(LD_CIRC,
            "Corrupt state file? Shuffled build times mismatch. "
            "Read %d times, but file says %d", tot_values,
            state->TotalBuildTimes);
    err = 1;
    circuit_build_times_reset(cbt);
    goto done;
  }

  circuit_build_times_set_timeout(cbt);

  if (!state->CircuitBuildAbandonedCount && cbt->total_build_times) {
    circuit_build_times_filter_timeouts(cbt);
  }

 done:
  tor_free(loaded_times);
  return err ? -1 : 0;
}

/**
 * Estimates the Xm and Alpha parameters using
 * http://en.wikipedia.org/wiki/Pareto_distribution#Parameter_estimation
 *
 * The notable difference is that we use mode instead of min to estimate Xm.
 * This is because our distribution is frechet-like. We claim this is
 * an acceptable approximation because we are only concerned with the
 * accuracy of the CDF of the tail.
 */
int
circuit_build_times_update_alpha(circuit_build_times_t *cbt)
{
  build_time_t *x=cbt->circuit_build_times;
  double a = 0;
  int n=0,i=0,abandoned_count=0;
  build_time_t max_time=0;

  /* http://en.wikipedia.org/wiki/Pareto_distribution#Parameter_estimation */
  /* We sort of cheat here and make our samples slightly more pareto-like
   * and less frechet-like. */
  cbt->Xm = circuit_build_times_get_xm(cbt);

  tor_assert(cbt->Xm > 0);

  for (i=0; i< CBT_NCIRCUITS_TO_OBSERVE; i++) {
    if (!x[i]) {
      continue;
    }

    if (x[i] < cbt->Xm) {
      a += tor_mathlog(cbt->Xm);
    } else if (x[i] == CBT_BUILD_ABANDONED) {
      abandoned_count++;
    } else {
      a += tor_mathlog(x[i]);
      if (x[i] > max_time)
        max_time = x[i];
    }
    n++;
  }

  /*
   * We are erring and asserting here because this can only happen
   * in codepaths other than startup. The startup state parsing code
   * performs this same check, and resets state if it hits it. If we
   * hit it at runtime, something serious has gone wrong.
   */
  if (n!=cbt->total_build_times) {
    log_err(LD_CIRC, "Discrepancy in build times count: %d vs %d", n,
            cbt->total_build_times);
  }
  tor_assert(n==cbt->total_build_times);

  if (max_time <= 0) {
    /* This can happen if Xm is actually the *maximum* value in the set.
     * It can also happen if we've abandoned every single circuit somehow.
     * In either case, tell the caller not to compute a new build timeout. */
    log_warn(LD_BUG,
             "Could not determine largest build time (%d). "
             "Xm is %dms and we've abandoned %d out of %d circuits.", max_time,
             cbt->Xm, abandoned_count, n);
    return 0;
  }

  a += abandoned_count*tor_mathlog(max_time);

  a -= n*tor_mathlog(cbt->Xm);
  // Estimator comes from Eq #4 in:
  // "Bayesian estimation based on trimmed samples from Pareto populations"
  // by Arturo J. Fernández. We are right-censored only.
  a = (n-abandoned_count)/a;

  cbt->alpha = a;

  return 1;
}

/**
 * This is the Pareto Quantile Function. It calculates the point x
 * in the distribution such that F(x) = quantile (ie quantile*100%
 * of the mass of the density function is below x on the curve).
 *
 * We use it to calculate the timeout and also to generate synthetic
 * values of time for circuits that timeout before completion.
 *
 * See http://en.wikipedia.org/wiki/Quantile_function,
 * http://en.wikipedia.org/wiki/Inverse_transform_sampling and
 * http://en.wikipedia.org/wiki/Pareto_distribution#Generating_a_
 *     random_sample_from_Pareto_distribution
 * That's right. I'll cite wikipedia all day long.
 *
 * Return value is in milliseconds.
 */
double
circuit_build_times_calculate_timeout(circuit_build_times_t *cbt,
                                      double quantile)
{
  double ret;
  tor_assert(quantile >= 0);
  tor_assert(1.0-quantile > 0);
  tor_assert(cbt->Xm > 0);

  ret = cbt->Xm/pow(1.0-quantile,1.0/cbt->alpha);
  if (ret > INT32_MAX) {
    ret = INT32_MAX;
  }
  tor_assert(ret > 0);
  return ret;
}

/** Pareto CDF */
double
circuit_build_times_cdf(circuit_build_times_t *cbt, double x)
{
  double ret;
  tor_assert(cbt->Xm > 0);
  ret = 1.0-pow(cbt->Xm/x,cbt->alpha);
  tor_assert(0 <= ret && ret <= 1.0);
  return ret;
}

/**
 * Generate a synthetic time using our distribution parameters.
 *
 * The return value will be within the [q_lo, q_hi) quantile points
 * on the CDF.
 */
build_time_t
circuit_build_times_generate_sample(circuit_build_times_t *cbt,
                                    double q_lo, double q_hi)
{
  double randval = crypto_rand_double();
  build_time_t ret;
  double u;

  /* Generate between [q_lo, q_hi) */
  /*XXXX This is what nextafter is supposed to be for; we should use it on the
   * platforms that support it. */
  q_hi -= 1.0/(INT32_MAX);

  tor_assert(q_lo >= 0);
  tor_assert(q_hi < 1);
  tor_assert(q_lo < q_hi);

  u = q_lo + (q_hi-q_lo)*randval;

  tor_assert(0 <= u && u < 1.0);
  /* circuit_build_times_calculate_timeout returns <= INT32_MAX */
  ret = (build_time_t)
    tor_lround(circuit_build_times_calculate_timeout(cbt, u));
  tor_assert(ret > 0);
  return ret;
}

/**
 * Estimate an initial alpha parameter by solving the quantile
 * function with a quantile point and a specific timeout value.
 */
void
circuit_build_times_initial_alpha(circuit_build_times_t *cbt,
                                  double quantile, double timeout_ms)
{
  // Q(u) = Xm/((1-u)^(1/a))
  // Q(0.8) = Xm/((1-0.8))^(1/a)) = CircBuildTimeout
  // CircBuildTimeout = Xm/((1-0.8))^(1/a))
  // CircBuildTimeout = Xm*((1-0.8))^(-1/a))
  // ln(CircBuildTimeout) = ln(Xm)+ln(((1-0.8)))*(-1/a)
  // -ln(1-0.8)/(ln(CircBuildTimeout)-ln(Xm))=a
  tor_assert(quantile >= 0);
  tor_assert(cbt->Xm > 0);
  cbt->alpha = tor_mathlog(1.0-quantile)/
    (tor_mathlog(cbt->Xm)-tor_mathlog(timeout_ms));
  tor_assert(cbt->alpha > 0);
}

/**
 * Returns true if we need circuits to be built
 */
int
circuit_build_times_needs_circuits(circuit_build_times_t *cbt)
{
  /* Return true if < MIN_CIRCUITS_TO_OBSERVE */
  return !circuit_build_times_enough_to_compute(cbt);
}

/**
 * Returns true if we should build a timeout test circuit
 * right now.
 */
int
circuit_build_times_needs_circuits_now(circuit_build_times_t *cbt)
{
  return circuit_build_times_needs_circuits(cbt) &&
    approx_time()-cbt->last_circ_at > circuit_build_times_test_frequency();
}

/**
 * Called to indicate that the network showed some signs of liveness,
 * i.e. we received a cell.
 *
 * This is used by circuit_build_times_network_check_live() to decide
 * if we should record the circuit build timeout or not.
 *
 * This function is called every time we receive a cell. Avoid
 * syscalls, events, and other high-intensity work.
 */
void
circuit_build_times_network_is_live(circuit_build_times_t *cbt)
{
  time_t now = approx_time();
  if (cbt->liveness.nonlive_timeouts > 0) {
    log_notice(LD_CIRC,
               "Tor now sees network activity. Restoring circuit build "
               "timeout recording. Network was down for %d seconds "
               "during %d circuit attempts.",
               (int)(now - cbt->liveness.network_last_live),
               cbt->liveness.nonlive_timeouts);
  }
  cbt->liveness.network_last_live = now;
  cbt->liveness.nonlive_timeouts = 0;
}

/**
 * Called to indicate that we completed a circuit. Because this circuit
 * succeeded, it doesn't count as a timeout-after-the-first-hop.
 *
 * This is used by circuit_build_times_network_check_changed() to determine
 * if we had too many recent timeouts and need to reset our learned timeout
 * to something higher.
 */
void
circuit_build_times_network_circ_success(circuit_build_times_t *cbt)
{
  cbt->liveness.timeouts_after_firsthop[cbt->liveness.after_firsthop_idx] = 0;
  cbt->liveness.after_firsthop_idx++;
  cbt->liveness.after_firsthop_idx %= cbt->liveness.num_recent_circs;
}

/**
 * A circuit just timed out. If it failed after the first hop, record it
 * in our history for later deciding if the network speed has changed.
 *
 * This is used by circuit_build_times_network_check_changed() to determine
 * if we had too many recent timeouts and need to reset our learned timeout
 * to something higher.
 */
static void
circuit_build_times_network_timeout(circuit_build_times_t *cbt,
                                    int did_onehop)
{
  if (did_onehop) {
    cbt->liveness.timeouts_after_firsthop[cbt->liveness.after_firsthop_idx]=1;
    cbt->liveness.after_firsthop_idx++;
    cbt->liveness.after_firsthop_idx %= cbt->liveness.num_recent_circs;
  }
}

/**
 * A circuit was just forcibly closed. If there has been no recent network
 * activity at all, but this circuit was launched back when we thought the
 * network was live, increment the number of "nonlive" circuit timeouts.
 *
 * This is used by circuit_build_times_network_check_live() to decide
 * if we should record the circuit build timeout or not.
 */
static void
circuit_build_times_network_close(circuit_build_times_t *cbt,
                                    int did_onehop, time_t start_time)
{
  time_t now = time(NULL);
  /*
   * Check if this is a timeout that was for a circuit that spent its
   * entire existence during a time where we have had no network activity.
   */
  if (cbt->liveness.network_last_live < start_time) {
    if (did_onehop) {
      char last_live_buf[ISO_TIME_LEN+1];
      char start_time_buf[ISO_TIME_LEN+1];
      char now_buf[ISO_TIME_LEN+1];
      format_local_iso_time(last_live_buf, cbt->liveness.network_last_live);
      format_local_iso_time(start_time_buf, start_time);
      format_local_iso_time(now_buf, now);
      log_warn(LD_BUG,
               "Circuit somehow completed a hop while the network was "
               "not live. Network was last live at %s, but circuit launched "
               "at %s. It's now %s.", last_live_buf, start_time_buf,
               now_buf);
    }
    cbt->liveness.nonlive_timeouts++;
    if (cbt->liveness.nonlive_timeouts == 1) {
      log_notice(LD_CIRC,
                 "Tor has not observed any network activity for the past %d "
                 "seconds. Disabling circuit build timeout recording.",
                 (int)(now - cbt->liveness.network_last_live));
    } else {
      log_info(LD_CIRC,
             "Got non-live timeout. Current count is: %d",
             cbt->liveness.nonlive_timeouts);
    }
  }
}

/**
 * When the network is not live, we do not record circuit build times.
 *
 * The network is considered not live if there has been at least one
 * circuit build that began and ended (had its close_ms measurement
 * period expire) since we last received a cell.
 *
 * Also has the side effect of rewinding the circuit time history
 * in the case of recent liveness changes.
 */
int
circuit_build_times_network_check_live(circuit_build_times_t *cbt)
{
  if (cbt->liveness.nonlive_timeouts > 0) {
    return 0;
  }

  return 1;
}

/**
 * Returns true if we have seen more than MAX_RECENT_TIMEOUT_COUNT of
 * the past RECENT_CIRCUITS time out after the first hop. Used to detect
 * if the network connection has changed significantly, and if so,
 * resets our circuit build timeout to the default.
 *
 * Also resets the entire timeout history in this case and causes us
 * to restart the process of building test circuits and estimating a
 * new timeout.
 */
int
circuit_build_times_network_check_changed(circuit_build_times_t *cbt)
{
  int total_build_times = cbt->total_build_times;
  int timeout_count=0;
  int i;

  /* how many of our recent circuits made it to the first hop but then
   * timed out? */
  for (i = 0; i < cbt->liveness.num_recent_circs; i++) {
    timeout_count += cbt->liveness.timeouts_after_firsthop[i];
  }

  /* If 80% of our recent circuits are timing out after the first hop,
   * we need to re-estimate a new initial alpha and timeout. */
  if (timeout_count < circuit_build_times_max_timeouts()) {
    return 0;
  }

  circuit_build_times_reset(cbt);
  memset(cbt->liveness.timeouts_after_firsthop, 0,
          sizeof(*cbt->liveness.timeouts_after_firsthop)*
          cbt->liveness.num_recent_circs);
  cbt->liveness.after_firsthop_idx = 0;

  /* Check to see if this has happened before. If so, double the timeout
   * to give people on abysmally bad network connections a shot at access */
  if (cbt->timeout_ms >= circuit_build_times_get_initial_timeout()) {
    if (cbt->timeout_ms > INT32_MAX/2 || cbt->close_ms > INT32_MAX/2) {
      log_warn(LD_CIRC, "Insanely large circuit build timeout value. "
              "(timeout = %lfmsec, close = %lfmsec)",
               cbt->timeout_ms, cbt->close_ms);
    } else {
      cbt->timeout_ms *= 2;
      cbt->close_ms *= 2;
    }
  } else {
    cbt->close_ms = cbt->timeout_ms
                  = circuit_build_times_get_initial_timeout();
  }

  control_event_buildtimeout_set(cbt, BUILDTIMEOUT_SET_EVENT_RESET);

  log_notice(LD_CIRC,
            "Your network connection speed appears to have changed. Resetting "
            "timeout to %lds after %d timeouts and %d buildtimes.",
            tor_lround(cbt->timeout_ms/1000), timeout_count,
            total_build_times);

  return 1;
}

/**
 * Count the number of timeouts in a set of cbt data.
 */
double
circuit_build_times_timeout_rate(const circuit_build_times_t *cbt)
{
  int i=0,timeouts=0;
  for (i = 0; i < CBT_NCIRCUITS_TO_OBSERVE; i++) {
    if (cbt->circuit_build_times[i] >= cbt->timeout_ms) {
       timeouts++;
    }
  }

  if (!cbt->total_build_times)
    return 0;

  return ((double)timeouts)/cbt->total_build_times;
}

/**
 * Count the number of closed circuits in a set of cbt data.
 */
double
circuit_build_times_close_rate(const circuit_build_times_t *cbt)
{
  int i=0,closed=0;
  for (i = 0; i < CBT_NCIRCUITS_TO_OBSERVE; i++) {
    if (cbt->circuit_build_times[i] == CBT_BUILD_ABANDONED) {
       closed++;
    }
  }

  if (!cbt->total_build_times)
    return 0;

  return ((double)closed)/cbt->total_build_times;
}

/**
 * Store a timeout as a synthetic value.
 *
 * Returns true if the store was successful and we should possibly
 * update our timeout estimate.
 */
int
circuit_build_times_count_close(circuit_build_times_t *cbt,
                                int did_onehop,
                                time_t start_time)
{
  if (circuit_build_times_disabled()) {
    cbt->close_ms = cbt->timeout_ms
                  = circuit_build_times_get_initial_timeout();
    return 0;
  }

  /* Record this force-close to help determine if the network is dead */
  circuit_build_times_network_close(cbt, did_onehop, start_time);

  /* Only count timeouts if network is live.. */
  if (!circuit_build_times_network_check_live(cbt)) {
    return 0;
  }

  circuit_build_times_add_time(cbt, CBT_BUILD_ABANDONED);
  return 1;
}

/**
 * Update timeout counts to determine if we need to expire
 * our build time history due to excessive timeouts.
 *
 * We do not record any actual time values at this stage;
 * we are only interested in recording the fact that a timeout
 * happened. We record the time values via
 * circuit_build_times_count_close() and circuit_build_times_add_time().
 */
void
circuit_build_times_count_timeout(circuit_build_times_t *cbt,
                                  int did_onehop)
{
  if (circuit_build_times_disabled()) {
    cbt->close_ms = cbt->timeout_ms
                  = circuit_build_times_get_initial_timeout();
    return;
  }

  /* Register the fact that a timeout just occurred. */
  circuit_build_times_network_timeout(cbt, did_onehop);

  /* If there are a ton of timeouts, we should reset
   * the circuit build timeout. */
  circuit_build_times_network_check_changed(cbt);
}

/**
 * Estimate a new timeout based on history and set our timeout
 * variable accordingly.
 */
static int
circuit_build_times_set_timeout_worker(circuit_build_times_t *cbt)
{
  build_time_t max_time;
  if (!circuit_build_times_enough_to_compute(cbt))
    return 0;

  if (!circuit_build_times_update_alpha(cbt))
    return 0;

  cbt->timeout_ms = circuit_build_times_calculate_timeout(cbt,
                                circuit_build_times_quantile_cutoff());

  cbt->close_ms = circuit_build_times_calculate_timeout(cbt,
                                circuit_build_times_close_quantile());

  max_time = circuit_build_times_max(cbt);

  /* Sometimes really fast guard nodes give us such a steep curve
   * that this ends up being not that much greater than timeout_ms.
   * Make it be at least 1 min to handle this case. */
  cbt->close_ms = MAX(cbt->close_ms, circuit_build_times_initial_timeout());

  if (cbt->timeout_ms > max_time) {
    log_notice(LD_CIRC,
               "Circuit build timeout of %dms is beyond the maximum build "
               "time we have ever observed. Capping it to %dms.",
               (int)cbt->timeout_ms, max_time);
    cbt->timeout_ms = max_time;
  }

  if (max_time < INT32_MAX/2 && cbt->close_ms > 2*max_time) {
    log_info(LD_CIRC,
               "Circuit build measurement period of %dms is more than twice "
               "the maximum build time we have ever observed. Capping it to "
               "%dms.", (int)cbt->close_ms, 2*max_time);
    cbt->close_ms = 2*max_time;
  }

  cbt->have_computed_timeout = 1;
  return 1;
}

/**
 * Exposed function to compute a new timeout. Dispatches events and
 * also filters out extremely high timeout values.
 */
void
circuit_build_times_set_timeout(circuit_build_times_t *cbt)
{
  long prev_timeout = tor_lround(cbt->timeout_ms/1000);
  double timeout_rate;

  if (!circuit_build_times_set_timeout_worker(cbt))
    return;

  if (cbt->timeout_ms < circuit_build_times_min_timeout()) {
    log_warn(LD_CIRC, "Set buildtimeout to low value %lfms. Setting to %dms",
             cbt->timeout_ms, circuit_build_times_min_timeout());
    cbt->timeout_ms = circuit_build_times_min_timeout();
    if (cbt->close_ms < cbt->timeout_ms) {
      /* This shouldn't happen because of MAX() in timeout_worker above,
       * but doing it just in case */
      cbt->close_ms = circuit_build_times_initial_timeout();
    }
  }

  control_event_buildtimeout_set(cbt, BUILDTIMEOUT_SET_EVENT_COMPUTED);

  timeout_rate = circuit_build_times_timeout_rate(cbt);

  if (prev_timeout > tor_lround(cbt->timeout_ms/1000)) {
    log_notice(LD_CIRC,
               "Based on %d circuit times, it looks like we don't need to "
               "wait so long for circuits to finish. We will now assume a "
               "circuit is too slow to use after waiting %ld seconds.",
               cbt->total_build_times,
               tor_lround(cbt->timeout_ms/1000));
    log_info(LD_CIRC,
             "Circuit timeout data: %lfms, %lfms, Xm: %d, a: %lf, r: %lf",
             cbt->timeout_ms, cbt->close_ms, cbt->Xm, cbt->alpha,
             timeout_rate);
  } else if (prev_timeout < tor_lround(cbt->timeout_ms/1000)) {
    log_notice(LD_CIRC,
               "Based on %d circuit times, it looks like we need to wait "
               "longer for circuits to finish. We will now assume a "
               "circuit is too slow to use after waiting %ld seconds.",
               cbt->total_build_times,
               tor_lround(cbt->timeout_ms/1000));
    log_info(LD_CIRC,
             "Circuit timeout data: %lfms, %lfms, Xm: %d, a: %lf, r: %lf",
             cbt->timeout_ms, cbt->close_ms, cbt->Xm, cbt->alpha,
             timeout_rate);
  } else {
    log_info(LD_CIRC,
             "Set circuit build timeout to %lds (%lfms, %lfms, Xm: %d, a: %lf,"
             " r: %lf) based on %d circuit times",
             tor_lround(cbt->timeout_ms/1000),
             cbt->timeout_ms, cbt->close_ms, cbt->Xm, cbt->alpha, timeout_rate,
             cbt->total_build_times);
  }
}

/** Iterate over values of circ_id, starting from conn-\>next_circ_id,
 * and with the high bit specified by conn-\>circ_id_type, until we get
 * a circ_id that is not in use by any other circuit on that conn.
 *
 * Return it, or 0 if can't get a unique circ_id.
 */
static circid_t
get_unique_circ_id_by_conn(or_connection_t *conn)
{
  circid_t test_circ_id;
  circid_t attempts=0;
  circid_t high_bit;

  tor_assert(conn);
  if (conn->circ_id_type == CIRC_ID_TYPE_NEITHER) {
    log_warn(LD_BUG, "Trying to pick a circuit ID for a connection from "
             "a client with no identity.");
    return 0;
  }
  high_bit = (conn->circ_id_type == CIRC_ID_TYPE_HIGHER) ? 1<<15 : 0;
  do {
    /* Sequentially iterate over test_circ_id=1...1<<15-1 until we find a
     * circID such that (high_bit|test_circ_id) is not already used. */
    test_circ_id = conn->next_circ_id++;
    if (test_circ_id == 0 || test_circ_id >= 1<<15) {
      test_circ_id = 1;
      conn->next_circ_id = 2;
    }
    if (++attempts > 1<<15) {
      /* Make sure we don't loop forever if all circ_id's are used. This
       * matters because it's an external DoS opportunity.
       */
      log_warn(LD_CIRC,"No unused circ IDs. Failing.");
      return 0;
    }
    test_circ_id |= high_bit;
  } while (circuit_id_in_use_on_orconn(test_circ_id, conn));
  return test_circ_id;
}

/** If <b>verbose</b> is false, allocate and return a comma-separated list of
 * the currently built elements of circuit_t.  If <b>verbose</b> is true, also
 * list information about link status in a more verbose format using spaces.
 * If <b>verbose_names</b> is false, give nicknames for Named routers and hex
 * digests for others; if <b>verbose_names</b> is true, use $DIGEST=Name style
 * names.
 */
static char *
circuit_list_path_impl(origin_circuit_t *circ, int verbose, int verbose_names)
{
  crypt_path_t *hop;
  smartlist_t *elements;
  const char *states[] = {"closed", "waiting for keys", "open"};
  char *s;

  elements = smartlist_create();

  if (verbose) {
    const char *nickname = build_state_get_exit_nickname(circ->build_state);
    char *cp;
    tor_asprintf(&cp, "%s%s circ (length %d%s%s):",
                 circ->build_state->is_internal ? "internal" : "exit",
                 circ->build_state->need_uptime ? " (high-uptime)" : "",
                 circ->build_state->desired_path_len,
                 circ->_base.state == CIRCUIT_STATE_OPEN ? "" : ", last hop ",
                 circ->_base.state == CIRCUIT_STATE_OPEN ? "" :
                 (nickname?nickname:"*unnamed*"));
    smartlist_add(elements, cp);
  }

  hop = circ->cpath;
  do {
    char *elt;
    const char *id;
    const node_t *node;
    if (!hop)
      break;
    if (!verbose && hop->state != CPATH_STATE_OPEN)
      break;
    if (!hop->extend_info)
      break;
    id = hop->extend_info->identity_digest;
    if (verbose_names) {
      elt = tor_malloc(MAX_VERBOSE_NICKNAME_LEN+1);
      if ((node = node_get_by_id(id))) {
        node_get_verbose_nickname(node, elt);
      } else if (is_legal_nickname(hop->extend_info->nickname)) {
        elt[0] = '$';
        base16_encode(elt+1, HEX_DIGEST_LEN+1, id, DIGEST_LEN);
        elt[HEX_DIGEST_LEN+1]= '~';
        strlcpy(elt+HEX_DIGEST_LEN+2,
                hop->extend_info->nickname, MAX_NICKNAME_LEN+1);
      } else {
        elt[0] = '$';
        base16_encode(elt+1, HEX_DIGEST_LEN+1, id, DIGEST_LEN);
      }
    } else { /* ! verbose_names */
      node = node_get_by_id(id);
      if (node && node_is_named(node)) {
        elt = tor_strdup(node_get_nickname(node));
      } else {
        elt = tor_malloc(HEX_DIGEST_LEN+2);
        elt[0] = '$';
        base16_encode(elt+1, HEX_DIGEST_LEN+1, id, DIGEST_LEN);
      }
    }
    tor_assert(elt);
    if (verbose) {
      size_t len = strlen(elt)+2+strlen(states[hop->state])+1;
      char *v = tor_malloc(len);
      tor_assert(hop->state <= 2);
      tor_snprintf(v,len,"%s(%s)",elt,states[hop->state]);
      smartlist_add(elements, v);
      tor_free(elt);
    } else {
      smartlist_add(elements, elt);
    }
    hop = hop->next;
  } while (hop != circ->cpath);

  s = smartlist_join_strings(elements, verbose?" ":",", 0, NULL);
  SMARTLIST_FOREACH(elements, char*, cp, tor_free(cp));
  smartlist_free(elements);
  return s;
}

/** If <b>verbose</b> is false, allocate and return a comma-separated
 * list of the currently built elements of circuit_t.  If
 * <b>verbose</b> is true, also list information about link status in
 * a more verbose format using spaces.
 */
char *
circuit_list_path(origin_circuit_t *circ, int verbose)
{
  return circuit_list_path_impl(circ, verbose, 0);
}

/** Allocate and return a comma-separated list of the currently built elements
 * of circuit_t, giving each as a verbose nickname.
 */
char *
circuit_list_path_for_controller(origin_circuit_t *circ)
{
  return circuit_list_path_impl(circ, 0, 1);
}

/** Log, at severity <b>severity</b>, the nicknames of each router in
 * circ's cpath. Also log the length of the cpath, and the intended
 * exit point.
 */
void
circuit_log_path(int severity, unsigned int domain, origin_circuit_t *circ)
{
  char *s = circuit_list_path(circ,1);
  tor_log(severity,domain,"%s",s);
  tor_free(s);
}

/** Tell the rep(utation)hist(ory) module about the status of the links
 * in circ.  Hops that have become OPEN are marked as successfully
 * extended; the _first_ hop that isn't open (if any) is marked as
 * unable to extend.
 */
/* XXXX Someday we should learn from OR circuits too. */
void
circuit_rep_hist_note_result(origin_circuit_t *circ)
{
  crypt_path_t *hop;
  const char *prev_digest = NULL;
  hop = circ->cpath;
  if (!hop) /* circuit hasn't started building yet. */
    return;
  if (server_mode(get_options())) {
    const routerinfo_t *me = router_get_my_routerinfo();
    if (!me)
      return;
    prev_digest = me->cache_info.identity_digest;
  }
  do {
    const node_t *node = node_get_by_id(hop->extend_info->identity_digest);
    if (node) { /* Why do we check this?  We know the identity. -NM XXXX */
      if (prev_digest) {
        if (hop->state == CPATH_STATE_OPEN)
          rep_hist_note_extend_succeeded(prev_digest, node->identity);
        else {
          rep_hist_note_extend_failed(prev_digest, node->identity);
          break;
        }
      }
      prev_digest = node->identity;
    } else {
      prev_digest = NULL;
    }
    hop=hop->next;
  } while (hop!=circ->cpath);
}

/** Pick all the entries in our cpath. Stop and return 0 when we're
 * happy, or return -1 if an error occurs. */
static int
onion_populate_cpath(origin_circuit_t *circ)
{
  int r;
 again:
  r = onion_extend_cpath(circ);
  if (r < 0) {
    log_info(LD_CIRC,"Generating cpath hop failed.");
    return -1;
  }
  if (r == 0)
    goto again;
  return 0; /* if r == 1 */
}

/** Create and return a new origin circuit. Initialize its purpose and
 * build-state based on our arguments.  The <b>flags</b> argument is a
 * bitfield of CIRCLAUNCH_* flags. */
origin_circuit_t *
origin_circuit_init(uint8_t purpose, int flags)
{
  /* sets circ->p_circ_id and circ->p_conn */
  origin_circuit_t *circ = origin_circuit_new();
  circuit_set_state(TO_CIRCUIT(circ), CIRCUIT_STATE_OR_WAIT);
  circ->build_state = tor_malloc_zero(sizeof(cpath_build_state_t));
  circ->build_state->onehop_tunnel =
    ((flags & CIRCLAUNCH_ONEHOP_TUNNEL) ? 1 : 0);
  circ->build_state->need_uptime =
    ((flags & CIRCLAUNCH_NEED_UPTIME) ? 1 : 0);
  circ->build_state->need_capacity =
    ((flags & CIRCLAUNCH_NEED_CAPACITY) ? 1 : 0);
  circ->build_state->is_internal =
    ((flags & CIRCLAUNCH_IS_INTERNAL) ? 1 : 0);
  circ->_base.purpose = purpose;
  return circ;
}

/** Build a new circuit for <b>purpose</b>. If <b>exit</b>
 * is defined, then use that as your exit router, else choose a suitable
 * exit node.
 *
 * Also launch a connection to the first OR in the chosen path, if
 * it's not open already.
 */
origin_circuit_t *
circuit_establish_circuit(uint8_t purpose, extend_info_t *exit, int flags)
{
  origin_circuit_t *circ;
  int err_reason = 0;

  circ = origin_circuit_init(purpose, flags);

  if (onion_pick_cpath_exit(circ, exit) < 0 ||
      onion_populate_cpath(circ) < 0) {
    circuit_mark_for_close(TO_CIRCUIT(circ), END_CIRC_REASON_NOPATH);
    return NULL;
  }

  control_event_circuit_status(circ, CIRC_EVENT_LAUNCHED, 0);

  if ((err_reason = circuit_handle_first_hop(circ)) < 0) {
    circuit_mark_for_close(TO_CIRCUIT(circ), -err_reason);
    return NULL;
  }
  return circ;
}

/** Start establishing the first hop of our circuit. Figure out what
 * OR we should connect to, and if necessary start the connection to
 * it. If we're already connected, then send the 'create' cell.
 * Return 0 for ok, -reason if circ should be marked-for-close. */
int
circuit_handle_first_hop(origin_circuit_t *circ)
{
  crypt_path_t *firsthop;
  or_connection_t *n_conn;
  int err_reason = 0;
  const char *msg = NULL;
  int should_launch = 0;

  firsthop = onion_next_hop_in_cpath(circ->cpath);
  tor_assert(firsthop);
  tor_assert(firsthop->extend_info);

  /* now see if we're already connected to the first OR in 'route' */
  log_debug(LD_CIRC,"Looking for firsthop '%s:%u'",
            fmt_addr(&firsthop->extend_info->addr),
            firsthop->extend_info->port);

  n_conn = connection_or_get_for_extend(firsthop->extend_info->identity_digest,
                                        &firsthop->extend_info->addr,
                                        &msg,
                                        &should_launch);

  if (!n_conn) {
    /* not currently connected in a useful way. */
    log_info(LD_CIRC, "Next router is %s: %s",
             safe_str_client(extend_info_describe(firsthop->extend_info)),
             msg?msg:"???");
    circ->_base.n_hop = extend_info_dup(firsthop->extend_info);

    if (should_launch) {
      if (circ->build_state->onehop_tunnel)
        control_event_bootstrap(BOOTSTRAP_STATUS_CONN_DIR, 0);
      n_conn = connection_or_connect(&firsthop->extend_info->addr,
                                     firsthop->extend_info->port,
                                     firsthop->extend_info->identity_digest);
      if (!n_conn) { /* connect failed, forget the whole thing */
        log_info(LD_CIRC,"connect to firsthop failed. Closing.");
        return -END_CIRC_REASON_CONNECTFAILED;
      }
    }

    log_debug(LD_CIRC,"connecting in progress (or finished). Good.");
    /* return success. The onion/circuit/etc will be taken care of
     * automatically (may already have been) whenever n_conn reaches
     * OR_CONN_STATE_OPEN.
     */
    return 0;
  } else { /* it's already open. use it. */
    tor_assert(!circ->_base.n_hop);
    circ->_base.n_conn = n_conn;
    log_debug(LD_CIRC,"Conn open. Delivering first onion skin.");
    if ((err_reason = circuit_send_next_onion_skin(circ)) < 0) {
      log_info(LD_CIRC,"circuit_send_next_onion_skin failed.");
      return err_reason;
    }
  }
  return 0;
}

/** Find any circuits that are waiting on <b>or_conn</b> to become
 * open and get them to send their create cells forward.
 *
 * Status is 1 if connect succeeded, or 0 if connect failed.
 */
void
circuit_n_conn_done(or_connection_t *or_conn, int status)
{
  smartlist_t *pending_circs;
  int err_reason = 0;

  log_debug(LD_CIRC,"or_conn to %s/%s, status=%d",
            or_conn->nickname ? or_conn->nickname : "NULL",
            or_conn->_base.address, status);

  pending_circs = smartlist_create();
  circuit_get_all_pending_on_or_conn(pending_circs, or_conn);

  SMARTLIST_FOREACH_BEGIN(pending_circs, circuit_t *, circ)
    {
      /* These checks are redundant wrt get_all_pending_on_or_conn, but I'm
       * leaving them in in case it's possible for the status of a circuit to
       * change as we're going down the list. */
      if (circ->marked_for_close || circ->n_conn || !circ->n_hop ||
          circ->state != CIRCUIT_STATE_OR_WAIT)
        continue;

      if (tor_digest_is_zero(circ->n_hop->identity_digest)) {
        /* Look at addr/port. This is an unkeyed connection. */
        if (!tor_addr_eq(&circ->n_hop->addr, &or_conn->_base.addr) ||
            circ->n_hop->port != or_conn->_base.port)
          continue;
      } else {
        /* We expected a key. See if it's the right one. */
        if (tor_memneq(or_conn->identity_digest,
                   circ->n_hop->identity_digest, DIGEST_LEN))
          continue;
      }
      if (!status) { /* or_conn failed; close circ */
        log_info(LD_CIRC,"or_conn failed. Closing circ.");
        circuit_mark_for_close(circ, END_CIRC_REASON_OR_CONN_CLOSED);
        continue;
      }
      log_debug(LD_CIRC, "Found circ, sending create cell.");
      /* circuit_deliver_create_cell will set n_circ_id and add us to
       * orconn_circuid_circuit_map, so we don't need to call
       * set_circid_orconn here. */
      circ->n_conn = or_conn;
      extend_info_free(circ->n_hop);
      circ->n_hop = NULL;

      if (CIRCUIT_IS_ORIGIN(circ)) {
        if ((err_reason =
             circuit_send_next_onion_skin(TO_ORIGIN_CIRCUIT(circ))) < 0) {
          log_info(LD_CIRC,
                   "send_next_onion_skin failed; circuit marked for closing.");
          circuit_mark_for_close(circ, -err_reason);
          continue;
          /* XXX could this be bad, eg if next_onion_skin failed because conn
           *     died? */
        }
      } else {
        /* pull the create cell out of circ->onionskin, and send it */
        tor_assert(circ->n_conn_onionskin);
        if (circuit_deliver_create_cell(circ,CELL_CREATE,
                                        circ->n_conn_onionskin)<0) {
          circuit_mark_for_close(circ, END_CIRC_REASON_RESOURCELIMIT);
          continue;
        }
        tor_free(circ->n_conn_onionskin);
        circuit_set_state(circ, CIRCUIT_STATE_OPEN);
      }
    }
  SMARTLIST_FOREACH_END(circ);

  smartlist_free(pending_circs);
}

/** Find a new circid that isn't currently in use on the circ->n_conn
 * for the outgoing
 * circuit <b>circ</b>, and deliver a cell of type <b>cell_type</b>
 * (either CELL_CREATE or CELL_CREATE_FAST) with payload <b>payload</b>
 * to this circuit.
 * Return -1 if we failed to find a suitable circid, else return 0.
 */
static int
circuit_deliver_create_cell(circuit_t *circ, uint8_t cell_type,
                            const char *payload)
{
  cell_t cell;
  circid_t id;

  tor_assert(circ);
  tor_assert(circ->n_conn);
  tor_assert(payload);
  tor_assert(cell_type == CELL_CREATE || cell_type == CELL_CREATE_FAST);

  id = get_unique_circ_id_by_conn(circ->n_conn);
  if (!id) {
    log_warn(LD_CIRC,"failed to get unique circID.");
    return -1;
  }
  log_debug(LD_CIRC,"Chosen circID %u.", id);
  circuit_set_n_circid_orconn(circ, id, circ->n_conn);

  memset(&cell, 0, sizeof(cell_t));
  cell.command = cell_type;
  cell.circ_id = circ->n_circ_id;

  memcpy(cell.payload, payload, ONIONSKIN_CHALLENGE_LEN);
  append_cell_to_circuit_queue(circ, circ->n_conn, &cell,
                               CELL_DIRECTION_OUT, 0);

  if (CIRCUIT_IS_ORIGIN(circ)) {
    /* mark it so it gets better rate limiting treatment. */
    circ->n_conn->client_used = time(NULL);
  }

  return 0;
}

/** We've decided to start our reachability testing. If all
 * is set, log this to the user. Return 1 if we did, or 0 if
 * we chose not to log anything. */
int
inform_testing_reachability(void)
{
  char dirbuf[128];
  const routerinfo_t *me = router_get_my_routerinfo();
  if (!me)
    return 0;
  control_event_server_status(LOG_NOTICE,
                              "CHECKING_REACHABILITY ORADDRESS=%s:%d",
                              me->address, me->or_port);
  if (me->dir_port) {
    tor_snprintf(dirbuf, sizeof(dirbuf), " and DirPort %s:%d",
                 me->address, me->dir_port);
    control_event_server_status(LOG_NOTICE,
                                "CHECKING_REACHABILITY DIRADDRESS=%s:%d",
                                me->address, me->dir_port);
  }
  log_notice(LD_OR, "Now checking whether ORPort %s:%d%s %s reachable... "
                         "(this may take up to %d minutes -- look for log "
                         "messages indicating success)",
      me->address, me->or_port,
      me->dir_port ? dirbuf : "",
      me->dir_port ? "are" : "is",
      TIMEOUT_UNTIL_UNREACHABILITY_COMPLAINT/60);

  return 1;
}

/** Return true iff we should send a create_fast cell to start building a given
 * circuit */
static INLINE int
should_use_create_fast_for_circuit(origin_circuit_t *circ)
{
  or_options_t *options = get_options();
  tor_assert(circ->cpath);
  tor_assert(circ->cpath->extend_info);

  if (!circ->cpath->extend_info->onion_key)
    return 1; /* our hand is forced: only a create_fast will work. */
  if (!options->FastFirstHopPK)
    return 0; /* we prefer to avoid create_fast */
  if (server_mode(options)) {
    /* We're a server, and we know an onion key. We can choose.
     * Prefer to blend in. */
    return 0;
  }

  return 1;
}

/** Return true if <b>circ</b> is the type of circuit we want to count
 * timeouts from. In particular, we want it to have not completed yet
 * (already completing indicates we cannibalized it), and we want it to
 * have exactly three hops.
 */
int
circuit_timeout_want_to_count_circ(origin_circuit_t *circ)
{
  return !circ->has_opened
          && circ->build_state->desired_path_len == DEFAULT_ROUTE_LEN;
}

/** This is the backbone function for building circuits.
 *
 * If circ's first hop is closed, then we need to build a create
 * cell and send it forward.
 *
 * Otherwise, we need to build a relay extend cell and send it
 * forward.
 *
 * Return -reason if we want to tear down circ, else return 0.
 */
int
circuit_send_next_onion_skin(origin_circuit_t *circ)
{
  crypt_path_t *hop;
  const node_t *node;
  char payload[2+4+DIGEST_LEN+ONIONSKIN_CHALLENGE_LEN];
  char *onionskin;
  size_t payload_len;

  tor_assert(circ);

  if (circ->cpath->state == CPATH_STATE_CLOSED) {
    int fast;
    uint8_t cell_type;
    log_debug(LD_CIRC,"First skin; sending create cell.");
    if (circ->build_state->onehop_tunnel)
      control_event_bootstrap(BOOTSTRAP_STATUS_ONEHOP_CREATE, 0);
    else
      control_event_bootstrap(BOOTSTRAP_STATUS_CIRCUIT_CREATE, 0);

    node = node_get_by_id(circ->_base.n_conn->identity_digest);
    fast = should_use_create_fast_for_circuit(circ);
    if (!fast) {
      /* We are an OR and we know the right onion key: we should
       * send an old slow create cell.
       */
      cell_type = CELL_CREATE;
      if (onion_skin_create(circ->cpath->extend_info->onion_key,
                            &(circ->cpath->dh_handshake_state),
                            payload) < 0) {
        log_warn(LD_CIRC,"onion_skin_create (first hop) failed.");
        return - END_CIRC_REASON_INTERNAL;
      }
      note_request("cell: create", 1);
    } else {
      /* We are not an OR, and we're building the first hop of a circuit to a
       * new OR: we can be speedy and use CREATE_FAST to save an RSA operation
       * and a DH operation. */
      cell_type = CELL_CREATE_FAST;
      memset(payload, 0, sizeof(payload));
      crypto_rand((char*) circ->cpath->fast_handshake_state,
                  sizeof(circ->cpath->fast_handshake_state));
      memcpy(payload, circ->cpath->fast_handshake_state,
             sizeof(circ->cpath->fast_handshake_state));
      note_request("cell: create fast", 1);
    }

    if (circuit_deliver_create_cell(TO_CIRCUIT(circ), cell_type, payload) < 0)
      return - END_CIRC_REASON_RESOURCELIMIT;

    circ->cpath->state = CPATH_STATE_AWAITING_KEYS;
    circuit_set_state(TO_CIRCUIT(circ), CIRCUIT_STATE_BUILDING);
    log_info(LD_CIRC,"First hop: finished sending %s cell to '%s'",
             fast ? "CREATE_FAST" : "CREATE",
<<<<<<< HEAD
             node ? node_get_nickname(node) : "<unnamed>");
=======
             router ? router_describe(router) : "<unnamed>");
>>>>>>> 7f0fb8e6
  } else {
    tor_assert(circ->cpath->state == CPATH_STATE_OPEN);
    tor_assert(circ->_base.state == CIRCUIT_STATE_BUILDING);
    log_debug(LD_CIRC,"starting to send subsequent skin.");
    hop = onion_next_hop_in_cpath(circ->cpath);
    if (!hop) {
      /* done building the circuit. whew. */
      circuit_set_state(TO_CIRCUIT(circ), CIRCUIT_STATE_OPEN);
      if (circuit_timeout_want_to_count_circ(circ)) {
        struct timeval end;
        long timediff;
        tor_gettimeofday(&end);
        timediff = tv_mdiff(&circ->_base.timestamp_created, &end);

        /*
         * If the circuit build time is much greater than we would have cut
         * it off at, we probably had a suspend event along this codepath,
         * and we should discard the value.
         */
        if (timediff < 0 || timediff > 2*circ_times.close_ms+1000) {
          log_notice(LD_CIRC, "Strange value for circuit build time: %ldmsec. "
                              "Assuming clock jump. Purpose %d (%s)", timediff,
                     circ->_base.purpose,
                     circuit_purpose_to_string(circ->_base.purpose));
        } else if (!circuit_build_times_disabled()) {
          /* Only count circuit times if the network is live */
          if (circuit_build_times_network_check_live(&circ_times)) {
            circuit_build_times_add_time(&circ_times, (build_time_t)timediff);
            circuit_build_times_set_timeout(&circ_times);
          }

          if (circ->_base.purpose != CIRCUIT_PURPOSE_C_MEASURE_TIMEOUT) {
            circuit_build_times_network_circ_success(&circ_times);
          }
        }
      }
      log_info(LD_CIRC,"circuit built!");
      circuit_reset_failure_count(0);
      if (circ->build_state->onehop_tunnel)
        control_event_bootstrap(BOOTSTRAP_STATUS_REQUESTING_STATUS, 0);
      if (!can_complete_circuit && !circ->build_state->onehop_tunnel) {
        or_options_t *options = get_options();
        can_complete_circuit=1;
        /* FFFF Log a count of known routers here */
        log_notice(LD_GENERAL,
            "Tor has successfully opened a circuit. "
            "Looks like client functionality is working.");
        control_event_bootstrap(BOOTSTRAP_STATUS_DONE, 0);
        control_event_client_status(LOG_NOTICE, "CIRCUIT_ESTABLISHED");
        if (server_mode(options) && !check_whether_orport_reachable()) {
          inform_testing_reachability();
          consider_testing_reachability(1, 1);
        }
      }
      circuit_rep_hist_note_result(circ);
      circuit_has_opened(circ); /* do other actions as necessary */

      /* We're done with measurement circuits here. Just close them */
      if (circ->_base.purpose == CIRCUIT_PURPOSE_C_MEASURE_TIMEOUT)
        circuit_mark_for_close(TO_CIRCUIT(circ), END_CIRC_REASON_FINISHED);
      return 0;
    }

    if (tor_addr_family(&hop->extend_info->addr) != AF_INET) {
      log_warn(LD_BUG, "Trying to extend to a non-IPv4 address.");
      return - END_CIRC_REASON_INTERNAL;
    }

    set_uint32(payload, tor_addr_to_ipv4n(&hop->extend_info->addr));
    set_uint16(payload+4, htons(hop->extend_info->port));

    onionskin = payload+2+4;
    memcpy(payload+2+4+ONIONSKIN_CHALLENGE_LEN,
           hop->extend_info->identity_digest, DIGEST_LEN);
    payload_len = 2+4+ONIONSKIN_CHALLENGE_LEN+DIGEST_LEN;

    if (onion_skin_create(hop->extend_info->onion_key,
                          &(hop->dh_handshake_state), onionskin) < 0) {
      log_warn(LD_CIRC,"onion_skin_create failed.");
      return - END_CIRC_REASON_INTERNAL;
    }

    log_info(LD_CIRC,"Sending extend relay cell.");
    note_request("cell: extend", 1);
    /* send it to hop->prev, because it will transfer
     * it to a create cell and then send to hop */
    if (relay_send_command_from_edge(0, TO_CIRCUIT(circ),
                                     RELAY_COMMAND_EXTEND,
                                     payload, payload_len, hop->prev) < 0)
      return 0; /* circuit is closed */

    hop->state = CPATH_STATE_AWAITING_KEYS;
  }
  return 0;
}

/** Our clock just jumped by <b>seconds_elapsed</b>. Assume
 * something has also gone wrong with our network: notify the user,
 * and abandon all not-yet-used circuits. */
void
circuit_note_clock_jumped(int seconds_elapsed)
{
  int severity = server_mode(get_options()) ? LOG_WARN : LOG_NOTICE;
  tor_log(severity, LD_GENERAL, "Your system clock just jumped %d seconds %s; "
      "assuming established circuits no longer work.",
      seconds_elapsed >=0 ? seconds_elapsed : -seconds_elapsed,
      seconds_elapsed >=0 ? "forward" : "backward");
  control_event_general_status(LOG_WARN, "CLOCK_JUMPED TIME=%d",
                               seconds_elapsed);
  can_complete_circuit=0; /* so it'll log when it works again */
  control_event_client_status(severity, "CIRCUIT_NOT_ESTABLISHED REASON=%s",
                              "CLOCK_JUMPED");
  circuit_mark_all_unused_circs();
  circuit_expire_all_dirty_circs();
}

/** Take the 'extend' <b>cell</b>, pull out addr/port plus the onion
 * skin and identity digest for the next hop. If we're already connected,
 * pass the onion skin to the next hop using a create cell; otherwise
 * launch a new OR connection, and <b>circ</b> will notice when the
 * connection succeeds or fails.
 *
 * Return -1 if we want to warn and tear down the circuit, else return 0.
 */
int
circuit_extend(cell_t *cell, circuit_t *circ)
{
  or_connection_t *n_conn;
  relay_header_t rh;
  char *onionskin;
  char *id_digest=NULL;
  uint32_t n_addr32;
  uint16_t n_port;
  tor_addr_t n_addr;
  const char *msg = NULL;
  int should_launch = 0;

  if (circ->n_conn) {
    log_fn(LOG_PROTOCOL_WARN, LD_PROTOCOL,
           "n_conn already set. Bug/attack. Closing.");
    return -1;
  }
  if (circ->n_hop) {
    log_fn(LOG_PROTOCOL_WARN, LD_PROTOCOL,
           "conn to next hop already launched. Bug/attack. Closing.");
    return -1;
  }

  if (!server_mode(get_options())) {
    log_fn(LOG_PROTOCOL_WARN, LD_PROTOCOL,
           "Got an extend cell, but running as a client. Closing.");
    return -1;
  }

  relay_header_unpack(&rh, cell->payload);

  if (rh.length < 4+2+ONIONSKIN_CHALLENGE_LEN+DIGEST_LEN) {
    log_fn(LOG_PROTOCOL_WARN, LD_PROTOCOL,
           "Wrong length %d on extend cell. Closing circuit.",
           rh.length);
    return -1;
  }

  n_addr32 = ntohl(get_uint32(cell->payload+RELAY_HEADER_SIZE));
  n_port = ntohs(get_uint16(cell->payload+RELAY_HEADER_SIZE+4));
  onionskin = (char*) cell->payload+RELAY_HEADER_SIZE+4+2;
  id_digest = (char*) cell->payload+RELAY_HEADER_SIZE+4+2+
    ONIONSKIN_CHALLENGE_LEN;
  tor_addr_from_ipv4h(&n_addr, n_addr32);

  if (!n_port || !n_addr32) {
    log_fn(LOG_PROTOCOL_WARN, LD_PROTOCOL,
           "Client asked me to extend to zero destination port or addr.");
    return -1;
  }

  /* Check if they asked us for 0000..0000. We support using
   * an empty fingerprint for the first hop (e.g. for a bridge relay),
   * but we don't want to let people send us extend cells for empty
   * fingerprints -- a) because it opens the user up to a mitm attack,
   * and b) because it lets an attacker force the relay to hold open a
   * new TLS connection for each extend request. */
  if (tor_digest_is_zero(id_digest)) {
    log_fn(LOG_PROTOCOL_WARN, LD_PROTOCOL,
           "Client asked me to extend without specifying an id_digest.");
    return -1;
  }

  /* Next, check if we're being asked to connect to the hop that the
   * extend cell came from. There isn't any reason for that, and it can
   * assist circular-path attacks. */
  if (tor_memeq(id_digest, TO_OR_CIRCUIT(circ)->p_conn->identity_digest,
              DIGEST_LEN)) {
    log_fn(LOG_PROTOCOL_WARN, LD_PROTOCOL,
           "Client asked me to extend back to the previous hop.");
    return -1;
  }

  n_conn = connection_or_get_for_extend(id_digest,
                                        &n_addr,
                                        &msg,
                                        &should_launch);

  if (!n_conn) {
    log_debug(LD_CIRC|LD_OR,"Next router (%s:%d): %s",
              fmt_addr(&n_addr), (int)n_port, msg?msg:"????");

    circ->n_hop = extend_info_alloc(NULL /*nickname*/,
                                    id_digest,
                                    NULL /*onion_key*/,
                                    &n_addr, n_port);

    circ->n_conn_onionskin = tor_malloc(ONIONSKIN_CHALLENGE_LEN);
    memcpy(circ->n_conn_onionskin, onionskin, ONIONSKIN_CHALLENGE_LEN);
    circuit_set_state(circ, CIRCUIT_STATE_OR_WAIT);

    if (should_launch) {
      /* we should try to open a connection */
      n_conn = connection_or_connect(&n_addr, n_port, id_digest);
      if (!n_conn) {
        log_info(LD_CIRC,"Launching n_conn failed. Closing circuit.");
        circuit_mark_for_close(circ, END_CIRC_REASON_CONNECTFAILED);
        return 0;
      }
      log_debug(LD_CIRC,"connecting in progress (or finished). Good.");
    }
    /* return success. The onion/circuit/etc will be taken care of
     * automatically (may already have been) whenever n_conn reaches
     * OR_CONN_STATE_OPEN.
     */
    return 0;
  }

  tor_assert(!circ->n_hop); /* Connection is already established. */
  circ->n_conn = n_conn;
  log_debug(LD_CIRC,"n_conn is %s:%u",
            n_conn->_base.address,n_conn->_base.port);

  if (circuit_deliver_create_cell(circ, CELL_CREATE, onionskin) < 0)
    return -1;
  return 0;
}

/** Initialize cpath-\>{f|b}_{crypto|digest} from the key material in
 * key_data.  key_data must contain CPATH_KEY_MATERIAL bytes, which are
 * used as follows:
 *   - 20 to initialize f_digest
 *   - 20 to initialize b_digest
 *   - 16 to key f_crypto
 *   - 16 to key b_crypto
 *
 * (If 'reverse' is true, then f_XX and b_XX are swapped.)
 */
int
circuit_init_cpath_crypto(crypt_path_t *cpath, const char *key_data,
                          int reverse)
{
  crypto_digest_env_t *tmp_digest;
  crypto_cipher_env_t *tmp_crypto;

  tor_assert(cpath);
  tor_assert(key_data);
  tor_assert(!(cpath->f_crypto || cpath->b_crypto ||
             cpath->f_digest || cpath->b_digest));

  cpath->f_digest = crypto_new_digest_env();
  crypto_digest_add_bytes(cpath->f_digest, key_data, DIGEST_LEN);
  cpath->b_digest = crypto_new_digest_env();
  crypto_digest_add_bytes(cpath->b_digest, key_data+DIGEST_LEN, DIGEST_LEN);

  if (!(cpath->f_crypto =
        crypto_create_init_cipher(key_data+(2*DIGEST_LEN),1))) {
    log_warn(LD_BUG,"Forward cipher initialization failed.");
    return -1;
  }
  if (!(cpath->b_crypto =
        crypto_create_init_cipher(key_data+(2*DIGEST_LEN)+CIPHER_KEY_LEN,0))) {
    log_warn(LD_BUG,"Backward cipher initialization failed.");
    return -1;
  }

  if (reverse) {
    tmp_digest = cpath->f_digest;
    cpath->f_digest = cpath->b_digest;
    cpath->b_digest = tmp_digest;
    tmp_crypto = cpath->f_crypto;
    cpath->f_crypto = cpath->b_crypto;
    cpath->b_crypto = tmp_crypto;
  }

  return 0;
}

/** A created or extended cell came back to us on the circuit, and it included
 * <b>reply</b> as its body.  (If <b>reply_type</b> is CELL_CREATED, the body
 * contains (the second DH key, plus KH).  If <b>reply_type</b> is
 * CELL_CREATED_FAST, the body contains a secret y and a hash H(x|y).)
 *
 * Calculate the appropriate keys and digests, make sure KH is
 * correct, and initialize this hop of the cpath.
 *
 * Return - reason if we want to mark circ for close, else return 0.
 */
int
circuit_finish_handshake(origin_circuit_t *circ, uint8_t reply_type,
                         const uint8_t *reply)
{
  char keys[CPATH_KEY_MATERIAL_LEN];
  crypt_path_t *hop;

  if (circ->cpath->state == CPATH_STATE_AWAITING_KEYS)
    hop = circ->cpath;
  else {
    hop = onion_next_hop_in_cpath(circ->cpath);
    if (!hop) { /* got an extended when we're all done? */
      log_warn(LD_PROTOCOL,"got extended when circ already built? Closing.");
      return - END_CIRC_REASON_TORPROTOCOL;
    }
  }
  tor_assert(hop->state == CPATH_STATE_AWAITING_KEYS);

  if (reply_type == CELL_CREATED && hop->dh_handshake_state) {
    if (onion_skin_client_handshake(hop->dh_handshake_state, (char*)reply,keys,
                                    DIGEST_LEN*2+CIPHER_KEY_LEN*2) < 0) {
      log_warn(LD_CIRC,"onion_skin_client_handshake failed.");
      return -END_CIRC_REASON_TORPROTOCOL;
    }
    /* Remember hash of g^xy */
    memcpy(hop->handshake_digest, reply+DH_KEY_LEN, DIGEST_LEN);
  } else if (reply_type == CELL_CREATED_FAST && !hop->dh_handshake_state) {
    if (fast_client_handshake(hop->fast_handshake_state, reply,
                              (uint8_t*)keys,
                              DIGEST_LEN*2+CIPHER_KEY_LEN*2) < 0) {
      log_warn(LD_CIRC,"fast_client_handshake failed.");
      return -END_CIRC_REASON_TORPROTOCOL;
    }
    memcpy(hop->handshake_digest, reply+DIGEST_LEN, DIGEST_LEN);
  } else {
    log_warn(LD_PROTOCOL,"CREATED cell type did not match CREATE cell type.");
    return -END_CIRC_REASON_TORPROTOCOL;
  }

  crypto_dh_free(hop->dh_handshake_state); /* don't need it anymore */
  hop->dh_handshake_state = NULL;

  memset(hop->fast_handshake_state, 0, sizeof(hop->fast_handshake_state));

  if (circuit_init_cpath_crypto(hop, keys, 0)<0) {
    return -END_CIRC_REASON_TORPROTOCOL;
  }

  hop->state = CPATH_STATE_OPEN;
  log_info(LD_CIRC,"Finished building %scircuit hop:",
           (reply_type == CELL_CREATED_FAST) ? "fast " : "");
  circuit_log_path(LOG_INFO,LD_CIRC,circ);
  control_event_circuit_status(circ, CIRC_EVENT_EXTENDED, 0);

  return 0;
}

/** We received a relay truncated cell on circ.
 *
 * Since we don't ask for truncates currently, getting a truncated
 * means that a connection broke or an extend failed. For now,
 * just give up: for circ to close, and return 0.
 */
int
circuit_truncated(origin_circuit_t *circ, crypt_path_t *layer)
{
//  crypt_path_t *victim;
//  connection_t *stream;

  tor_assert(circ);
  tor_assert(layer);

  /* XXX Since we don't ask for truncates currently, getting a truncated
   *     means that a connection broke or an extend failed. For now,
   *     just give up.
   */
  circuit_mark_for_close(TO_CIRCUIT(circ),
          END_CIRC_REASON_FLAG_REMOTE|END_CIRC_REASON_OR_CONN_CLOSED);
  return 0;

#if 0
  while (layer->next != circ->cpath) {
    /* we need to clear out layer->next */
    victim = layer->next;
    log_debug(LD_CIRC, "Killing a layer of the cpath.");

    for (stream = circ->p_streams; stream; stream=stream->next_stream) {
      if (stream->cpath_layer == victim) {
        log_info(LD_APP, "Marking stream %d for close because of truncate.",
                 stream->stream_id);
        /* no need to send 'end' relay cells,
         * because the other side's already dead
         */
        connection_mark_unattached_ap(stream, END_STREAM_REASON_DESTROY);
      }
    }

    layer->next = victim->next;
    circuit_free_cpath_node(victim);
  }

  log_info(LD_CIRC, "finished");
  return 0;
#endif
}

/** Given a response payload and keys, initialize, then send a created
 * cell back.
 */
int
onionskin_answer(or_circuit_t *circ, uint8_t cell_type, const char *payload,
                 const char *keys)
{
  cell_t cell;
  crypt_path_t *tmp_cpath;

  tmp_cpath = tor_malloc_zero(sizeof(crypt_path_t));
  tmp_cpath->magic = CRYPT_PATH_MAGIC;

  memset(&cell, 0, sizeof(cell_t));
  cell.command = cell_type;
  cell.circ_id = circ->p_circ_id;

  circuit_set_state(TO_CIRCUIT(circ), CIRCUIT_STATE_OPEN);

  memcpy(cell.payload, payload,
         cell_type == CELL_CREATED ? ONIONSKIN_REPLY_LEN : DIGEST_LEN*2);

  log_debug(LD_CIRC,"init digest forward 0x%.8x, backward 0x%.8x.",
            (unsigned int)get_uint32(keys),
            (unsigned int)get_uint32(keys+20));
  if (circuit_init_cpath_crypto(tmp_cpath, keys, 0)<0) {
    log_warn(LD_BUG,"Circuit initialization failed");
    tor_free(tmp_cpath);
    return -1;
  }
  circ->n_digest = tmp_cpath->f_digest;
  circ->n_crypto = tmp_cpath->f_crypto;
  circ->p_digest = tmp_cpath->b_digest;
  circ->p_crypto = tmp_cpath->b_crypto;
  tmp_cpath->magic = 0;
  tor_free(tmp_cpath);

  if (cell_type == CELL_CREATED)
    memcpy(circ->handshake_digest, cell.payload+DH_KEY_LEN, DIGEST_LEN);
  else
    memcpy(circ->handshake_digest, cell.payload+DIGEST_LEN, DIGEST_LEN);

  circ->is_first_hop = (cell_type == CELL_CREATED_FAST);

  append_cell_to_circuit_queue(TO_CIRCUIT(circ),
                               circ->p_conn, &cell, CELL_DIRECTION_IN, 0);
  log_debug(LD_CIRC,"Finished sending 'created' cell.");

  if (!is_local_addr(&circ->p_conn->_base.addr) &&
      !connection_or_nonopen_was_started_here(circ->p_conn)) {
    /* record that we could process create cells from a non-local conn
     * that we didn't initiate; presumably this means that create cells
     * can reach us too. */
    router_orport_found_reachable();
  }

  return 0;
}

/** Choose a length for a circuit of purpose <b>purpose</b>.
 * Default length is 3 + the number of endpoints that would give something
 * away. If the routerlist <b>routers</b> doesn't have enough routers
 * to handle the desired path length, return as large a path length as
 * is feasible, except if it's less than 2, in which case return -1.
 */
static int
new_route_len(uint8_t purpose, extend_info_t *exit,
              smartlist_t *nodes)
{
  int num_acceptable_routers;
  int routelen;

  tor_assert(nodes);

  routelen = DEFAULT_ROUTE_LEN;
  if (exit &&
      purpose != CIRCUIT_PURPOSE_TESTING &&
      purpose != CIRCUIT_PURPOSE_S_ESTABLISH_INTRO)
    routelen++;

  num_acceptable_routers = count_acceptable_nodes(nodes);

  log_debug(LD_CIRC,"Chosen route length %d (%d/%d routers suitable).",
            routelen, num_acceptable_routers, smartlist_len(nodes));

  if (num_acceptable_routers < 2) {
    log_info(LD_CIRC,
             "Not enough acceptable routers (%d). Discarding this circuit.",
             num_acceptable_routers);
    return -1;
  }

  if (num_acceptable_routers < routelen) {
    log_info(LD_CIRC,"Not enough routers: cutting routelen from %d to %d.",
             routelen, num_acceptable_routers);
    routelen = num_acceptable_routers;
  }

  return routelen;
}

/** Return a newly allocated list of uint16_t * for each predicted port not
 * handled by a current circuit. */
static smartlist_t *
circuit_get_unhandled_ports(time_t now)
{
  smartlist_t *dest = rep_hist_get_predicted_ports(now);
  circuit_remove_handled_ports(dest);
  return dest;
}

/** Return 1 if we already have circuits present or on the way for
 * all anticipated ports. Return 0 if we should make more.
 *
 * If we're returning 0, set need_uptime and need_capacity to
 * indicate any requirements that the unhandled ports have.
 */
int
circuit_all_predicted_ports_handled(time_t now, int *need_uptime,
                                    int *need_capacity)
{
  int i, enough;
  uint16_t *port;
  smartlist_t *sl = circuit_get_unhandled_ports(now);
  smartlist_t *LongLivedServices = get_options()->LongLivedPorts;
  tor_assert(need_uptime);
  tor_assert(need_capacity);
  // Always predict need_capacity
  *need_capacity = 1;
  enough = (smartlist_len(sl) == 0);
  for (i = 0; i < smartlist_len(sl); ++i) {
    port = smartlist_get(sl, i);
    if (smartlist_string_num_isin(LongLivedServices, *port))
      *need_uptime = 1;
    tor_free(port);
  }
  smartlist_free(sl);
  return enough;
}

/** Return 1 if <b>node</b> can handle one or more of the ports in
 * <b>needed_ports</b>, else return 0.
 */
static int
node_handles_some_port(const node_t *node, smartlist_t *needed_ports)
{ /* XXXX MOVE */
  int i;
  uint16_t port;

  for (i = 0; i < smartlist_len(needed_ports); ++i) {
    addr_policy_result_t r;
    /* alignment issues aren't a worry for this dereference, since
       needed_ports is explicitly a smartlist of uint16_t's */
    port = *(uint16_t *)smartlist_get(needed_ports, i);
    tor_assert(port);
    if (node)
      r = compare_addr_to_node_policy(0, port, node);
    else
      continue;
    if (r != ADDR_POLICY_REJECTED && r != ADDR_POLICY_PROBABLY_REJECTED)
      return 1;
  }
  return 0;
}

/** Return true iff <b>conn</b> needs another general circuit to be
 * built. */
static int
ap_stream_wants_exit_attention(connection_t *conn)
{
  if (conn->type == CONN_TYPE_AP &&
      conn->state == AP_CONN_STATE_CIRCUIT_WAIT &&
      !conn->marked_for_close &&
      !(TO_EDGE_CONN(conn)->want_onehop) && /* ignore one-hop streams */
      !(TO_EDGE_CONN(conn)->use_begindir) && /* ignore targeted dir fetches */
      !(TO_EDGE_CONN(conn)->chosen_exit_name) && /* ignore defined streams */
      !connection_edge_is_rendezvous_stream(TO_EDGE_CONN(conn)) &&
      !circuit_stream_is_being_handled(TO_EDGE_CONN(conn), 0,
                                       MIN_CIRCUITS_HANDLING_STREAM))
    return 1;
  return 0;
}

/** Return a pointer to a suitable router to be the exit node for the
 * general-purpose circuit we're about to build.
 *
 * Look through the connection array, and choose a router that maximizes
 * the number of pending streams that can exit from this router.
 *
 * Return NULL if we can't find any suitable routers.
 */
static const node_t *
choose_good_exit_server_general(int need_uptime, int need_capacity)
{
  int *n_supported;
  int n_pending_connections = 0;
  smartlist_t *connections;
  int best_support = -1;
  int n_best_support=0;
  or_options_t *options = get_options();
  const smartlist_t *the_nodes;
  const node_t *node=NULL;

  connections = get_connection_array();

  /* Count how many connections are waiting for a circuit to be built.
   * We use this for log messages now, but in the future we may depend on it.
   */
  SMARTLIST_FOREACH(connections, connection_t *, conn,
  {
    if (ap_stream_wants_exit_attention(conn))
      ++n_pending_connections;
  });
//  log_fn(LOG_DEBUG, "Choosing exit node; %d connections are pending",
//         n_pending_connections);
  /* Now we count, for each of the routers in the directory, how many
   * of the pending connections could possibly exit from that
   * router (n_supported[i]). (We can't be sure about cases where we
   * don't know the IP address of the pending connection.)
   *
   * -1 means "Don't use this router at all."
   */
  the_nodes = nodelist_get_list();
  n_supported = tor_malloc(sizeof(int)*smartlist_len(the_nodes));
  SMARTLIST_FOREACH_BEGIN(the_nodes, const node_t *, node) {
    const int i = node_sl_idx;
    if (router_digest_is_me(node->identity)) {
      n_supported[i] = -1;
//      log_fn(LOG_DEBUG,"Skipping node %s -- it's me.", router->nickname);
      /* XXX there's probably a reverse predecessor attack here, but
       * it's slow. should we take this out? -RD
       */
      continue;
    }
    if (!node_has_descriptor(node)) {
      n_supported[i] = -1;
      continue;
    }
    if (!node->is_running || node->is_bad_exit) {
      n_supported[i] = -1;
      continue; /* skip routers that are known to be down or bad exits */
    }
    if (options->_ExcludeExitNodesUnion &&
        routerset_contains_node(options->_ExcludeExitNodesUnion, node)) {
      n_supported[i] = -1;
      continue; /* user asked us not to use it, no matter what */
    }
    if (options->ExitNodes &&
        !routerset_contains_node(options->ExitNodes, node)) {
      n_supported[i] = -1;
      continue; /* not one of our chosen exit nodes */
    }

    if (node_is_unreliable(node, need_uptime, need_capacity, 0)) {
      n_supported[i] = -1;
      continue; /* skip routers that are not suitable.  Don't worry if
                 * this makes us reject all the possible routers: if so,
                 * we'll retry later in this function with need_update and
                 * need_capacity set to 0. */
    }
    if (!(node->is_valid || options->_AllowInvalid & ALLOW_INVALID_EXIT)) {
      /* if it's invalid and we don't want it */
      n_supported[i] = -1;
//      log_fn(LOG_DEBUG,"Skipping node %s (index %d) -- invalid router.",
//             router->nickname, i);
      continue; /* skip invalid routers */
    }
    if (options->ExcludeSingleHopRelays &&
        node_allows_single_hop_exits(node)) {
      n_supported[i] = -1;
      continue;
    }
    if (node_exit_policy_rejects_all(node)) {
      n_supported[i] = -1;
//      log_fn(LOG_DEBUG,"Skipping node %s (index %d) -- it rejects all.",
//             router->nickname, i);
      continue; /* skip routers that reject all */
    }
    n_supported[i] = 0;
    /* iterate over connections */
    SMARTLIST_FOREACH_BEGIN(connections, connection_t *, conn) {
      if (!ap_stream_wants_exit_attention(conn))
        continue; /* Skip everything but APs in CIRCUIT_WAIT */
      if (connection_ap_can_use_exit(TO_EDGE_CONN(conn), node)) {
        ++n_supported[i];
//        log_fn(LOG_DEBUG,"%s is supported. n_supported[%d] now %d.",
//               router->nickname, i, n_supported[i]);
      } else {
//        log_fn(LOG_DEBUG,"%s (index %d) would reject this stream.",
//               router->nickname, i);
      }
    } SMARTLIST_FOREACH_END(conn);
    if (n_pending_connections > 0 && n_supported[i] == 0) {
      /* Leave best_support at -1 if that's where it is, so we can
       * distinguish it later. */
      continue;
    }
    if (n_supported[i] > best_support) {
      /* If this router is better than previous ones, remember its index
       * and goodness, and start counting how many routers are this good. */
      best_support = n_supported[i]; n_best_support=1;
//      log_fn(LOG_DEBUG,"%s is new best supported option so far.",
//             router->nickname);
    } else if (n_supported[i] == best_support) {
      /* If this router is _as good_ as the best one, just increment the
       * count of equally good routers.*/
      ++n_best_support;
    }
  } SMARTLIST_FOREACH_END(node);
  log_info(LD_CIRC,
           "Found %d servers that might support %d/%d pending connections.",
           n_best_support, best_support >= 0 ? best_support : 0,
           n_pending_connections);

  /* If any routers definitely support any pending connections, choose one
   * at random. */
  if (best_support > 0) {
    smartlist_t *supporting = smartlist_create();

    SMARTLIST_FOREACH(the_nodes, const node_t *, node, {
      if (n_supported[node_sl_idx] == best_support)
        smartlist_add(supporting, (void*)node);
    });

    node = node_sl_choose_by_bandwidth(supporting, WEIGHT_FOR_EXIT);
    smartlist_free(supporting);
  } else {
    /* Either there are no pending connections, or no routers even seem to
     * possibly support any of them.  Choose a router at random that satisfies
     * at least one predicted exit port. */

    int attempt;
    smartlist_t *needed_ports, *supporting;

    if (best_support == -1) {
      if (need_uptime || need_capacity) {
        log_info(LD_CIRC,
                 "We couldn't find any live%s%s routers; falling back "
                 "to list of all routers.",
                 need_capacity?", fast":"",
                 need_uptime?", stable":"");
        tor_free(n_supported);
        return choose_good_exit_server_general(0, 0);
      }
      log_notice(LD_CIRC, "All routers are down or won't exit%s -- "
                 "choosing a doomed exit at random.",
                 options->_ExcludeExitNodesUnion ? " or are Excluded" : "");
    }
    supporting = smartlist_create();
    needed_ports = circuit_get_unhandled_ports(time(NULL));
    for (attempt = 0; attempt < 2; attempt++) {
      /* try once to pick only from routers that satisfy a needed port,
       * then if there are none, pick from any that support exiting. */
      SMARTLIST_FOREACH_BEGIN(the_nodes, const node_t *, node) {
        if (n_supported[node_sl_idx] != -1 &&
            (attempt || node_handles_some_port(node, needed_ports))) {
//          log_fn(LOG_DEBUG,"Try %d: '%s' is a possibility.",
//                 try, router->nickname);
          smartlist_add(supporting, (void*)node);
        }
      } SMARTLIST_FOREACH_END(node);

      node = node_sl_choose_by_bandwidth(supporting, WEIGHT_FOR_EXIT);
      if (node)
        break;
      smartlist_clear(supporting);
    }
    SMARTLIST_FOREACH(needed_ports, uint16_t *, cp, tor_free(cp));
    smartlist_free(needed_ports);
    smartlist_free(supporting);
  }

  tor_free(n_supported);
<<<<<<< HEAD
  if (node) {
    log_info(LD_CIRC, "Chose exit server '%s'", node_get_nickname(node));
    return node;
=======
  if (router) {
    log_info(LD_CIRC, "Chose exit server '%s'", router_describe(router));
    return router;
>>>>>>> 7f0fb8e6
  }
  if (options->ExitNodes) {
    log_warn(LD_CIRC,
             "No specified %sexit routers seem to be running: "
             "can't choose an exit.",
             options->_ExcludeExitNodesUnion ? "non-excluded " : "");
  }
  return NULL;
}

/** Return a pointer to a suitable router to be the exit node for the
 * circuit of purpose <b>purpose</b> that we're about to build (or NULL
 * if no router is suitable).
 *
 * For general-purpose circuits, pass it off to
 * choose_good_exit_server_general()
 *
 * For client-side rendezvous circuits, choose a random node, weighted
 * toward the preferences in 'options'.
 */
static const node_t *
choose_good_exit_server(uint8_t purpose,
                        int need_uptime, int need_capacity, int is_internal)
{
  or_options_t *options = get_options();
  router_crn_flags_t flags = CRN_NEED_DESC;
  if (need_uptime)
    flags |= CRN_NEED_UPTIME;
  if (need_capacity)
    flags |= CRN_NEED_CAPACITY;

  switch (purpose) {
    case CIRCUIT_PURPOSE_C_GENERAL:
      if (options->_AllowInvalid & ALLOW_INVALID_MIDDLE)
        flags |= CRN_ALLOW_INVALID;
      if (is_internal) /* pick it like a middle hop */
        return router_choose_random_node(NULL, options->ExcludeNodes, flags);
      else
        return choose_good_exit_server_general(need_uptime,need_capacity);
    case CIRCUIT_PURPOSE_C_ESTABLISH_REND:
      if (options->_AllowInvalid & ALLOW_INVALID_RENDEZVOUS)
        flags |= CRN_ALLOW_INVALID;
      return router_choose_random_node(NULL, options->ExcludeNodes, flags);
  }
  log_warn(LD_BUG,"Unhandled purpose %d", purpose);
  tor_fragile_assert();
  return NULL;
}

/** Log a warning if the user specified an exit for the circuit that
 * has been excluded from use by ExcludeNodes or ExcludeExitNodes. */
static void
warn_if_last_router_excluded(origin_circuit_t *circ, const extend_info_t *exit)
{
  or_options_t *options = get_options();
  routerset_t *rs = options->ExcludeNodes;
  const char *description;
  uint8_t purpose = circ->_base.purpose;

  if (circ->build_state->onehop_tunnel)
    return;

  switch (purpose)
    {
    default:
    case CIRCUIT_PURPOSE_OR:
    case CIRCUIT_PURPOSE_INTRO_POINT:
    case CIRCUIT_PURPOSE_REND_POINT_WAITING:
    case CIRCUIT_PURPOSE_REND_ESTABLISHED:
      log_warn(LD_BUG, "Called on non-origin circuit (purpose %d, %s)",
               (int)purpose,
               circuit_purpose_to_string(purpose));
      return;
    case CIRCUIT_PURPOSE_C_GENERAL:
      if (circ->build_state->is_internal)
        return;
      description = "requested exit node";
      rs = options->_ExcludeExitNodesUnion;
      break;
    case CIRCUIT_PURPOSE_C_INTRODUCING:
    case CIRCUIT_PURPOSE_C_INTRODUCE_ACK_WAIT:
    case CIRCUIT_PURPOSE_C_INTRODUCE_ACKED:
    case CIRCUIT_PURPOSE_S_ESTABLISH_INTRO:
    case CIRCUIT_PURPOSE_S_CONNECT_REND:
    case CIRCUIT_PURPOSE_S_REND_JOINED:
    case CIRCUIT_PURPOSE_TESTING:
      return;
    case CIRCUIT_PURPOSE_C_ESTABLISH_REND:
    case CIRCUIT_PURPOSE_C_REND_READY:
    case CIRCUIT_PURPOSE_C_REND_READY_INTRO_ACKED:
    case CIRCUIT_PURPOSE_C_REND_JOINED:
      description = "chosen rendezvous point";
      break;
    case CIRCUIT_PURPOSE_CONTROLLER:
      rs = options->_ExcludeExitNodesUnion;
      description = "controller-selected circuit target";
      break;
    }

  if (routerset_contains_extendinfo(rs, exit)) {
    /* We should never get here if StrictNodes is set to 1. */
    if (options->StrictNodes) {
      log_warn(LD_BUG, "Using %s '%s' which is listed in ExcludeNodes%s, "
               "even though StrictNodes is set. Please report. "
               "(Circuit purpose: %s)",
               description, extend_info_describe(exit),
               rs==options->ExcludeNodes?"":" or ExcludeExitNodes",
               circuit_purpose_to_string(purpose));
    } else {
      log_warn(LD_CIRC, "Using %s '%s' which is listed in "
               "ExcludeNodes%s, because no better options were available. To "
               "prevent this (and possibly break your Tor functionality), "
               "set the StrictNodes configuration option. "
               "(Circuit purpose: %s)",
               description, extend_info_describe(exit),
               rs==options->ExcludeNodes?"":" or ExcludeExitNodes",
               circuit_purpose_to_string(purpose));
    }
    circuit_log_path(LOG_WARN, LD_CIRC, circ);
  }

  return;
}

/** Decide a suitable length for circ's cpath, and pick an exit
 * router (or use <b>exit</b> if provided). Store these in the
 * cpath. Return 0 if ok, -1 if circuit should be closed. */
static int
onion_pick_cpath_exit(origin_circuit_t *circ, extend_info_t *exit)
{
  cpath_build_state_t *state = circ->build_state;

  if (state->onehop_tunnel) {
    log_debug(LD_CIRC, "Launching a one-hop circuit for dir tunnel.");
    state->desired_path_len = 1;
  } else {
    int r = new_route_len(circ->_base.purpose, exit, nodelist_get_list());
    if (r < 1) /* must be at least 1 */
      return -1;
    state->desired_path_len = r;
  }

  if (exit) { /* the circuit-builder pre-requested one */
    warn_if_last_router_excluded(circ, exit);
    log_info(LD_CIRC,"Using requested exit node '%s'",
             extend_info_describe(exit));
    exit = extend_info_dup(exit);
  } else { /* we have to decide one */
    const node_t *node =
      choose_good_exit_server(circ->_base.purpose, state->need_uptime,
                              state->need_capacity, state->is_internal);
    if (!node) {
      log_warn(LD_CIRC,"failed to choose an exit server");
      return -1;
    }
    exit = extend_info_from_node(node);
    tor_assert(exit);
  }
  state->chosen_exit = exit;
  return 0;
}

/** Give <b>circ</b> a new exit destination to <b>exit</b>, and add a
 * hop to the cpath reflecting this. Don't send the next extend cell --
 * the caller will do this if it wants to.
 */
int
circuit_append_new_exit(origin_circuit_t *circ, extend_info_t *exit)
{
  cpath_build_state_t *state;
  tor_assert(exit);
  tor_assert(circ);

  state = circ->build_state;
  tor_assert(state);
  extend_info_free(state->chosen_exit);
  state->chosen_exit = extend_info_dup(exit);

  ++circ->build_state->desired_path_len;
  onion_append_hop(&circ->cpath, exit);
  return 0;
}

/** Take an open <b>circ</b>, and add a new hop at the end, based on
 * <b>info</b>. Set its state back to CIRCUIT_STATE_BUILDING, and then
 * send the next extend cell to begin connecting to that hop.
 */
int
circuit_extend_to_new_exit(origin_circuit_t *circ, extend_info_t *exit)
{
  int err_reason = 0;
  warn_if_last_router_excluded(circ, exit);
  circuit_append_new_exit(circ, exit);
  circuit_set_state(TO_CIRCUIT(circ), CIRCUIT_STATE_BUILDING);
  if ((err_reason = circuit_send_next_onion_skin(circ))<0) {
    log_warn(LD_CIRC, "Couldn't extend circuit to new point %s.",
             extend_info_describe(exit));
    circuit_mark_for_close(TO_CIRCUIT(circ), -err_reason);
    return -1;
  }
  return 0;
}

/** Return the number of routers in <b>routers</b> that are currently up
 * and available for building circuits through.
 */
static int
count_acceptable_nodes(smartlist_t *nodes)
{
  int num=0;

  SMARTLIST_FOREACH_BEGIN(nodes, const node_t *, node) {
    //    log_debug(LD_CIRC,
//              "Contemplating whether router %d (%s) is a new option.",
//              i, r->nickname);
    if (! node->is_running)
//      log_debug(LD_CIRC,"Nope, the directory says %d is not running.",i);
      continue;
    if (! node->is_valid)
//      log_debug(LD_CIRC,"Nope, the directory says %d is not valid.",i);
      continue;
    if (! node_has_descriptor(node))
      continue;
      /* XXX This clause makes us count incorrectly: if AllowInvalidRouters
       * allows this node in some places, then we're getting an inaccurate
       * count. For now, be conservative and don't count it. But later we
       * should try to be smarter. */
    ++num;
  } SMARTLIST_FOREACH_END(node);

//    log_debug(LD_CIRC,"I like %d. num_acceptable_routers now %d.",i, num);

  return num;
}

/** Add <b>new_hop</b> to the end of the doubly-linked-list <b>head_ptr</b>.
 * This function is used to extend cpath by another hop.
 */
void
onion_append_to_cpath(crypt_path_t **head_ptr, crypt_path_t *new_hop)
{
  if (*head_ptr) {
    new_hop->next = (*head_ptr);
    new_hop->prev = (*head_ptr)->prev;
    (*head_ptr)->prev->next = new_hop;
    (*head_ptr)->prev = new_hop;
  } else {
    *head_ptr = new_hop;
    new_hop->prev = new_hop->next = new_hop;
  }
}

/** A helper function used by onion_extend_cpath(). Use <b>purpose</b>
 * and <b>state</b> and the cpath <b>head</b> (currently populated only
 * to length <b>cur_len</b> to decide a suitable middle hop for a
 * circuit. In particular, make sure we don't pick the exit node or its
 * family, and make sure we don't duplicate any previous nodes or their
 * families. */
static const node_t *
choose_good_middle_server(uint8_t purpose,
                          cpath_build_state_t *state,
                          crypt_path_t *head,
                          int cur_len)
{
  int i;
  const node_t *r, *choice;
  crypt_path_t *cpath;
  smartlist_t *excluded;
  or_options_t *options = get_options();
  router_crn_flags_t flags = CRN_NEED_DESC;
  tor_assert(_CIRCUIT_PURPOSE_MIN <= purpose &&
             purpose <= _CIRCUIT_PURPOSE_MAX);

  log_debug(LD_CIRC, "Contemplating intermediate hop: random choice.");
  excluded = smartlist_create();
  if ((r = build_state_get_exit_node(state))) {
    smartlist_add(excluded, (void*) r);
    nodelist_add_node_family(excluded, r);
  }
  for (i = 0, cpath = head; i < cur_len; ++i, cpath=cpath->next) {
    if ((r = node_get_by_id(cpath->extend_info->identity_digest))) {
      smartlist_add(excluded, (void*)r);
      nodelist_add_node_family(excluded, r);
    }
  }

  if (state->need_uptime)
    flags |= CRN_NEED_UPTIME;
  if (state->need_capacity)
    flags |= CRN_NEED_CAPACITY;
  if (options->_AllowInvalid & ALLOW_INVALID_MIDDLE)
    flags |= CRN_ALLOW_INVALID;
  choice = router_choose_random_node(excluded, options->ExcludeNodes, flags);
  smartlist_free(excluded);
  return choice;
}

/** Pick a good entry server for the circuit to be built according to
 * <b>state</b>.  Don't reuse a chosen exit (if any), don't use this
 * router (if we're an OR), and respect firewall settings; if we're
 * configured to use entry guards, return one.
 *
 * If <b>state</b> is NULL, we're choosing a router to serve as an entry
 * guard, not for any particular circuit.
 */
static const node_t *
choose_good_entry_server(uint8_t purpose, cpath_build_state_t *state)
{
  const node_t *choice;
  smartlist_t *excluded;
  or_options_t *options = get_options();
  router_crn_flags_t flags = CRN_NEED_GUARD|CRN_NEED_DESC;
  const node_t *node;

  if (state && options->UseEntryGuards &&
      (purpose != CIRCUIT_PURPOSE_TESTING || options->BridgeRelay)) {
    /* This is request for an entry server to use for a regular circuit,
     * and we use entry guard nodes.  Just return one of the guard nodes.  */
    return choose_random_entry(state);
  }

  excluded = smartlist_create();

  if (state && (node = build_state_get_exit_node(state))) {
    /* Exclude the exit node from the state, if we have one.  Also exclude its
     * family. */
    smartlist_add(excluded, (void*)node);
    nodelist_add_node_family(excluded, node);
  }
  if (firewall_is_fascist_or()) {
    /* Exclude all ORs that we can't reach through our firewall */
    smartlist_t *nodes = nodelist_get_list();
    SMARTLIST_FOREACH(nodes, const node_t *, node, {
      if (!fascist_firewall_allows_node(node))
        smartlist_add(excluded, (void*)node);
    });
  }
  /* and exclude current entry guards and their families, if applicable */
  if (options->UseEntryGuards && entry_guards) {
    SMARTLIST_FOREACH(entry_guards, entry_guard_t *, entry,
      {
        if ((node = node_get_by_id(entry->identity))) {
          smartlist_add(excluded, (void*)node);
          nodelist_add_node_family(excluded, node);
        }
      });
  }

  if (state) {
    if (state->need_uptime)
      flags |= CRN_NEED_UPTIME;
    if (state->need_capacity)
      flags |= CRN_NEED_CAPACITY;
  }
  if (options->_AllowInvalid & ALLOW_INVALID_ENTRY)
    flags |= CRN_ALLOW_INVALID;

  choice = router_choose_random_node(excluded, options->ExcludeNodes, flags);
  smartlist_free(excluded);
  return choice;
}

/** Return the first non-open hop in cpath, or return NULL if all
 * hops are open. */
static crypt_path_t *
onion_next_hop_in_cpath(crypt_path_t *cpath)
{
  crypt_path_t *hop = cpath;
  do {
    if (hop->state != CPATH_STATE_OPEN)
      return hop;
    hop = hop->next;
  } while (hop != cpath);
  return NULL;
}

/** Choose a suitable next hop in the cpath <b>head_ptr</b>,
 * based on <b>state</b>. Append the hop info to head_ptr.
 */
static int
onion_extend_cpath(origin_circuit_t *circ)
{
  uint8_t purpose = circ->_base.purpose;
  cpath_build_state_t *state = circ->build_state;
  int cur_len = circuit_get_cpath_len(circ);
  extend_info_t *info = NULL;

  if (cur_len >= state->desired_path_len) {
    log_debug(LD_CIRC, "Path is complete: %d steps long",
              state->desired_path_len);
    return 1;
  }

  log_debug(LD_CIRC, "Path is %d long; we want %d", cur_len,
            state->desired_path_len);

  if (cur_len == state->desired_path_len - 1) { /* Picking last node */
    info = extend_info_dup(state->chosen_exit);
  } else if (cur_len == 0) { /* picking first node */
    const node_t *r = choose_good_entry_server(purpose, state);
    if (r) {
      info = extend_info_from_node(r);
      tor_assert(info);
    }
  } else {
    const node_t *r =
      choose_good_middle_server(purpose, state, circ->cpath, cur_len);
    if (r) {
      info = extend_info_from_node(r);
      tor_assert(info);
    }
  }

  if (!info) {
    log_warn(LD_CIRC,"Failed to find node for hop %d of our path. Discarding "
             "this circuit.", cur_len);
    return -1;
  }

  log_debug(LD_CIRC,"Chose router %s for hop %d (exit is %s)",
            extend_info_describe(info),
            cur_len+1, build_state_get_exit_nickname(state));

  onion_append_hop(&circ->cpath, info);
  extend_info_free(info);
  return 0;
}

/** Create a new hop, annotate it with information about its
 * corresponding router <b>choice</b>, and append it to the
 * end of the cpath <b>head_ptr</b>. */
static int
onion_append_hop(crypt_path_t **head_ptr, extend_info_t *choice)
{
  crypt_path_t *hop = tor_malloc_zero(sizeof(crypt_path_t));

  /* link hop into the cpath, at the end. */
  onion_append_to_cpath(head_ptr, hop);

  hop->magic = CRYPT_PATH_MAGIC;
  hop->state = CPATH_STATE_CLOSED;

  hop->extend_info = extend_info_dup(choice);

  hop->package_window = circuit_initial_package_window();
  hop->deliver_window = CIRCWINDOW_START;

  return 0;
}

/** Allocate a new extend_info object based on the various arguments. */
extend_info_t *
extend_info_alloc(const char *nickname, const char *digest,
                  crypto_pk_env_t *onion_key,
                  const tor_addr_t *addr, uint16_t port)
{
  extend_info_t *info = tor_malloc_zero(sizeof(extend_info_t));
  memcpy(info->identity_digest, digest, DIGEST_LEN);
  if (nickname)
    strlcpy(info->nickname, nickname, sizeof(info->nickname));
  if (onion_key)
    info->onion_key = crypto_pk_dup_key(onion_key);
  tor_addr_copy(&info->addr, addr);
  info->port = port;
  return info;
}

/** Allocate and return a new extend_info_t that can be used to build a
 * circuit to or through the router <b>r</b>. */
extend_info_t *
extend_info_from_router(const routerinfo_t *r)
{
  tor_addr_t addr;
  tor_assert(r);
  tor_addr_from_ipv4h(&addr, r->addr);
  return extend_info_alloc(r->nickname, r->cache_info.identity_digest,
                           r->onion_pkey, &addr, r->or_port);
}

/** Allocate and return a new extend_info that can be used to build a ircuit
 * to or through the node <b>node</b>.  May return NULL if there is not
 * enough info about <b>node</b> to extend to it--for example, if there
 * is no routerinfo_t or microdesc_t.
 **/
extend_info_t *
extend_info_from_node(const node_t *node)
{
  if (node->ri) {
    return extend_info_from_router(node->ri);
  } else if (node->rs && node->md) {
    tor_addr_t addr;
    tor_addr_from_ipv4h(&addr, node->rs->addr);
    return extend_info_alloc(node->rs->nickname,
                             node->identity,
                             node->md->onion_pkey,
                             &addr,
                             node->rs->or_port);
  } else {
    return NULL;
  }
}

/** Release storage held by an extend_info_t struct. */
void
extend_info_free(extend_info_t *info)
{
  if (!info)
    return;
  crypto_free_pk_env(info->onion_key);
  tor_free(info);
}

/** Allocate and return a new extend_info_t with the same contents as
 * <b>info</b>. */
extend_info_t *
extend_info_dup(extend_info_t *info)
{
  extend_info_t *newinfo;
  tor_assert(info);
  newinfo = tor_malloc(sizeof(extend_info_t));
  memcpy(newinfo, info, sizeof(extend_info_t));
  if (info->onion_key)
    newinfo->onion_key = crypto_pk_dup_key(info->onion_key);
  else
    newinfo->onion_key = NULL;
  return newinfo;
}

/** Return the routerinfo_t for the chosen exit router in <b>state</b>.
 * If there is no chosen exit, or if we don't know the routerinfo_t for
 * the chosen exit, return NULL.
 */
const node_t *
build_state_get_exit_node(cpath_build_state_t *state)
{
  if (!state || !state->chosen_exit)
    return NULL;
  return node_get_by_id(state->chosen_exit->identity_digest);
}

/** Return the nickname for the chosen exit router in <b>state</b>. If
 * there is no chosen exit, or if we don't know the routerinfo_t for the
 * chosen exit, return NULL.
 */
const char *
build_state_get_exit_nickname(cpath_build_state_t *state)
{
  if (!state || !state->chosen_exit)
    return NULL;
  return state->chosen_exit->nickname;
}

/** Check whether the entry guard <b>e</b> is usable, given the directory
 * authorities' opinion about the router (stored in <b>ri</b>) and the user's
 * configuration (in <b>options</b>). Set <b>e</b>-&gt;bad_since
 * accordingly. Return true iff the entry guard's status changes.
 *
 * If it's not usable, set *<b>reason</b> to a static string explaining why.
 */
static int
entry_guard_set_status(entry_guard_t *e, const node_t *node,
                       time_t now, or_options_t *options, const char **reason)
{
  char buf[HEX_DIGEST_LEN+1];
  int changed = 0;

  *reason = NULL;

  /* Do we want to mark this guard as bad? */
  if (!node)
    *reason = "unlisted";
  else if (!node->is_running)
    *reason = "down";
  else if (options->UseBridges && (!node->ri ||
                                   node->ri->purpose != ROUTER_PURPOSE_BRIDGE))
    *reason = "not a bridge";
  else if (!options->UseBridges && !node->is_possible_guard &&
           !routerset_contains_node(options->EntryNodes,node))
    *reason = "not recommended as a guard";
  else if (routerset_contains_node(options->ExcludeNodes, node))
    *reason = "excluded";

  if (*reason && ! e->bad_since) {
    /* Router is newly bad. */
    base16_encode(buf, sizeof(buf), e->identity, DIGEST_LEN);
    log_info(LD_CIRC, "Entry guard %s (%s) is %s: marking as unusable.",
             e->nickname, buf, *reason);

    e->bad_since = now;
    control_event_guard(e->nickname, e->identity, "BAD");
    changed = 1;
  } else if (!*reason && e->bad_since) {
    /* There's nothing wrong with the router any more. */
    base16_encode(buf, sizeof(buf), e->identity, DIGEST_LEN);
    log_info(LD_CIRC, "Entry guard %s (%s) is no longer unusable: "
             "marking as ok.", e->nickname, buf);

    e->bad_since = 0;
    control_event_guard(e->nickname, e->identity, "GOOD");
    changed = 1;
  }
  return changed;
}

/** Return true iff enough time has passed since we last tried to connect
 * to the unreachable guard <b>e</b> that we're willing to try again. */
static int
entry_is_time_to_retry(entry_guard_t *e, time_t now)
{
  long diff;
  if (e->last_attempted < e->unreachable_since)
    return 1;
  diff = now - e->unreachable_since;
  if (diff < 6*60*60)
    return now > (e->last_attempted + 60*60);
  else if (diff < 3*24*60*60)
    return now > (e->last_attempted + 4*60*60);
  else if (diff < 7*24*60*60)
    return now > (e->last_attempted + 18*60*60);
  else
    return now > (e->last_attempted + 36*60*60);
}

/** Return the node corresponding to <b>e</b>, if <b>e</b> is
 * working well enough that we are willing to use it as an entry
 * right now. (Else return NULL.) In particular, it must be
 * - Listed as either up or never yet contacted;
 * - Present in the routerlist;
 * - Listed as 'stable' or 'fast' by the current dirserver consensus,
 *   if demanded by <b>need_uptime</b> or <b>need_capacity</b>
 *   (unless it's a configured EntryNode);
 * - Allowed by our current ReachableORAddresses config option; and
 * - Currently thought to be reachable by us (unless <b>assume_reachable</b>
 *   is true).
 *
 * If the answer is no, set *<b>msg</b> to an explanation of why.
 */
static INLINE const node_t *
entry_is_live(entry_guard_t *e, int need_uptime, int need_capacity,
              int assume_reachable, const char **msg)
{
  const node_t *node;
  or_options_t *options = get_options();
  tor_assert(msg);

  if (e->bad_since) {
    *msg = "bad";
    return NULL;
  }
  /* no good if it's unreachable, unless assume_unreachable or can_retry. */
  if (!assume_reachable && !e->can_retry &&
      e->unreachable_since && !entry_is_time_to_retry(e, time(NULL))) {
    *msg = "unreachable";
    return NULL;
  }
  node = node_get_by_id(e->identity);
  if (!node || !node_has_descriptor(node)) {
    *msg = "no descriptor";
    return NULL;
  }
  if (get_options()->UseBridges) {
    if (node_get_purpose(node) != ROUTER_PURPOSE_BRIDGE) {
      *msg = "not a bridge";
      return NULL;
    }
  } else { /* !get_options()->UseBridges */
    if (node_get_purpose(node) != ROUTER_PURPOSE_GENERAL) {
      *msg = "not general-purpose";
      return NULL;
    }
  }
  if (options->EntryNodes &&
      routerset_contains_node(options->EntryNodes, node)) {
    /* they asked for it, they get it */
    need_uptime = need_capacity = 0;
  }
  if (node_is_unreliable(node, need_uptime, need_capacity, 0)) {
    *msg = "not fast/stable";
    return NULL;
  }
  if (!fascist_firewall_allows_node(node)) {
    *msg = "unreachable by config";
    return NULL;
  }
  return node;
}

/** Return the number of entry guards that we think are usable. */
static int
num_live_entry_guards(void)
{
  int n = 0;
  const char *msg;
  if (! entry_guards)
    return 0;
  SMARTLIST_FOREACH(entry_guards, entry_guard_t *, entry,
    {
      if (entry_is_live(entry, 0, 1, 0, &msg))
        ++n;
    });
  return n;
}

/** If <b>digest</b> matches the identity of any node in the
 * entry_guards list, return that node. Else return NULL. */
static INLINE entry_guard_t *
is_an_entry_guard(const char *digest)
{
  SMARTLIST_FOREACH(entry_guards, entry_guard_t *, entry,
                    if (tor_memeq(digest, entry->identity, DIGEST_LEN))
                      return entry;
                   );
  return NULL;
}

/** Dump a description of our list of entry guards to the log at level
 * <b>severity</b>. */
static void
log_entry_guards(int severity)
{
  smartlist_t *elements = smartlist_create();
  char *s;

  SMARTLIST_FOREACH_BEGIN(entry_guards, entry_guard_t *, e)
    {
      const char *msg = NULL;
      char *cp;
      if (entry_is_live(e, 0, 1, 0, &msg))
        tor_asprintf(&cp, "%s [%s] (up %s)",
                     e->nickname,
                     hex_str(e->identity, DIGEST_LEN),
                     e->made_contact ? "made-contact" : "never-contacted");
      else
        tor_asprintf(&cp, "%s [%s] (%s, %s)",
                     e->nickname,
                     hex_str(e->identity, DIGEST_LEN),
                     msg,
                     e->made_contact ? "made-contact" : "never-contacted");
      smartlist_add(elements, cp);
    }
  SMARTLIST_FOREACH_END(e);

  s = smartlist_join_strings(elements, ",", 0, NULL);
  SMARTLIST_FOREACH(elements, char*, cp, tor_free(cp));
  smartlist_free(elements);
  log_fn(severity,LD_CIRC,"%s",s);
  tor_free(s);
}

/** Called when one or more guards that we would previously have used for some
 * purpose are no longer in use because a higher-priority guard has become
 * usable again. */
static void
control_event_guard_deferred(void)
{
  /* XXXX We don't actually have a good way to figure out _how many_ entries
   * are live for some purpose.  We need an entry_is_even_slightly_live()
   * function for this to work right.  NumEntryGuards isn't reliable: if we
   * need guards with weird properties, we can have more than that number
   * live.
   **/
#if 0
  int n = 0;
  const char *msg;
  or_options_t *options = get_options();
  if (!entry_guards)
    return;
  SMARTLIST_FOREACH(entry_guards, entry_guard_t *, entry,
    {
      if (entry_is_live(entry, 0, 1, 0, &msg)) {
        if (n++ == options->NumEntryGuards) {
          control_event_guard(entry->nickname, entry->identity, "DEFERRED");
          return;
        }
      }
    });
#endif
}

/** Add a new (preferably stable and fast) router to our
 * entry_guards list. Return a pointer to the router if we succeed,
 * or NULL if we can't find any more suitable entries.
 *
 * If <b>chosen</b> is defined, use that one, and if it's not
 * already in our entry_guards list, put it at the *beginning*.
 * Else, put the one we pick at the end of the list. */
static const node_t *
add_an_entry_guard(const node_t *chosen, int reset_status)
{
  const node_t *node;
  entry_guard_t *entry;

  if (chosen) {
    node = chosen;
    entry = is_an_entry_guard(node->identity);
    if (entry) {
      if (reset_status) {
        entry->bad_since = 0;
        entry->can_retry = 1;
      }
      return NULL;
    }
  } else {
    node = choose_good_entry_server(CIRCUIT_PURPOSE_C_GENERAL, NULL);
    if (!node)
      return NULL;
  }
  entry = tor_malloc_zero(sizeof(entry_guard_t));
  log_info(LD_CIRC, "Chose '%s' as new entry guard.",
<<<<<<< HEAD
           node_get_nickname(node));
  strlcpy(entry->nickname, node_get_nickname(node), sizeof(entry->nickname));
  memcpy(entry->identity, node->identity, DIGEST_LEN);
=======
           router_describe(router));
  strlcpy(entry->nickname, router->nickname, sizeof(entry->nickname));
  memcpy(entry->identity, router->cache_info.identity_digest, DIGEST_LEN);
>>>>>>> 7f0fb8e6
  /* Choose expiry time smudged over the past month. The goal here
   * is to a) spread out when Tor clients rotate their guards, so they
   * don't all select them on the same day, and b) avoid leaving a
   * precise timestamp in the state file about when we first picked
   * this guard. For details, see the Jan 2010 or-dev thread. */
  entry->chosen_on_date = time(NULL) - crypto_rand_int(3600*24*30);
  entry->chosen_by_version = tor_strdup(VERSION);
  if (chosen) /* prepend */
    smartlist_insert(entry_guards, 0, entry);
  else /* append */
    smartlist_add(entry_guards, entry);
  control_event_guard(entry->nickname, entry->identity, "NEW");
  control_event_guard_deferred();
  log_entry_guards(LOG_INFO);
  return node;
}

/** If the use of entry guards is configured, choose more entry guards
 * until we have enough in the list. */
static void
pick_entry_guards(or_options_t *options)
{
  int changed = 0;

  tor_assert(entry_guards);

  while (num_live_entry_guards() < options->NumEntryGuards) {
    if (!add_an_entry_guard(NULL, 0))
      break;
    changed = 1;
  }
  if (changed)
    entry_guards_changed();
}

/** How long (in seconds) do we allow an entry guard to be nonfunctional,
 * unlisted, excluded, or otherwise nonusable before we give up on it? */
#define ENTRY_GUARD_REMOVE_AFTER (30*24*60*60)

/** Release all storage held by <b>e</b>. */
static void
entry_guard_free(entry_guard_t *e)
{
  if (!e)
    return;
  tor_free(e->chosen_by_version);
  tor_free(e);
}

/** Remove any entry guard which was selected by an unknown version of Tor,
 * or which was selected by a version of Tor that's known to select
 * entry guards badly. */
static int
remove_obsolete_entry_guards(time_t now)
{
  int changed = 0, i;

  for (i = 0; i < smartlist_len(entry_guards); ++i) {
    entry_guard_t *entry = smartlist_get(entry_guards, i);
    const char *ver = entry->chosen_by_version;
    const char *msg = NULL;
    tor_version_t v;
    int version_is_bad = 0, date_is_bad = 0;
    if (!ver) {
      msg = "does not say what version of Tor it was selected by";
      version_is_bad = 1;
    } else if (tor_version_parse(ver, &v)) {
      msg = "does not seem to be from any recognized version of Tor";
      version_is_bad = 1;
    } else {
      size_t len = strlen(ver)+5;
      char *tor_ver = tor_malloc(len);
      tor_snprintf(tor_ver, len, "Tor %s", ver);
      if ((tor_version_as_new_as(tor_ver, "0.1.0.10-alpha") &&
           !tor_version_as_new_as(tor_ver, "0.1.2.16-dev")) ||
          (tor_version_as_new_as(tor_ver, "0.2.0.0-alpha") &&
           !tor_version_as_new_as(tor_ver, "0.2.0.6-alpha")) ||
          /* above are bug 440; below are bug 1217 */
          (tor_version_as_new_as(tor_ver, "0.2.1.3-alpha") &&
           !tor_version_as_new_as(tor_ver, "0.2.1.23")) ||
          (tor_version_as_new_as(tor_ver, "0.2.2.0-alpha") &&
           !tor_version_as_new_as(tor_ver, "0.2.2.7-alpha"))) {
        msg = "was selected without regard for guard bandwidth";
        version_is_bad = 1;
      }
      tor_free(tor_ver);
    }
    if (!version_is_bad && entry->chosen_on_date + 3600*24*60 < now) {
      /* It's been 2 months since the date listed in our state file. */
      msg = "was selected several months ago";
      date_is_bad = 1;
    }

    if (version_is_bad || date_is_bad) { /* we need to drop it */
      char dbuf[HEX_DIGEST_LEN+1];
      tor_assert(msg);
      base16_encode(dbuf, sizeof(dbuf), entry->identity, DIGEST_LEN);
      log_fn(version_is_bad ? LOG_NOTICE : LOG_INFO, LD_CIRC,
             "Entry guard '%s' (%s) %s. (Version=%s.) Replacing it.",
             entry->nickname, dbuf, msg, ver?escaped(ver):"none");
      control_event_guard(entry->nickname, entry->identity, "DROPPED");
      entry_guard_free(entry);
      smartlist_del_keeporder(entry_guards, i--);
      log_entry_guards(LOG_INFO);
      changed = 1;
    }
  }

  return changed ? 1 : 0;
}

/** Remove all entry guards that have been down or unlisted for so
 * long that we don't think they'll come up again. Return 1 if we
 * removed any, or 0 if we did nothing. */
static int
remove_dead_entry_guards(time_t now)
{
  char dbuf[HEX_DIGEST_LEN+1];
  char tbuf[ISO_TIME_LEN+1];
  int i;
  int changed = 0;

  for (i = 0; i < smartlist_len(entry_guards); ) {
    entry_guard_t *entry = smartlist_get(entry_guards, i);
    if (entry->bad_since &&
        entry->bad_since + ENTRY_GUARD_REMOVE_AFTER < now) {

      base16_encode(dbuf, sizeof(dbuf), entry->identity, DIGEST_LEN);
      format_local_iso_time(tbuf, entry->bad_since);
      log_info(LD_CIRC, "Entry guard '%s' (%s) has been down or unlisted "
               "since %s local time; removing.",
               entry->nickname, dbuf, tbuf);
      control_event_guard(entry->nickname, entry->identity, "DROPPED");
      entry_guard_free(entry);
      smartlist_del_keeporder(entry_guards, i);
      log_entry_guards(LOG_INFO);
      changed = 1;
    } else
      ++i;
  }
  return changed ? 1 : 0;
}

/** A new directory or router-status has arrived; update the down/listed
 * status of the entry guards.
 *
 * An entry is 'down' if the directory lists it as nonrunning.
 * An entry is 'unlisted' if the directory doesn't include it.
 *
 * Don't call this on startup; only on a fresh download. Otherwise we'll
 * think that things are unlisted.
 */
void
entry_guards_compute_status(or_options_t *options, time_t now)
{
  int changed = 0;
  digestmap_t *reasons;

  if (! entry_guards)
    return;

  if (options->EntryNodes) /* reshuffle the entry guard list if needed */
    entry_nodes_should_be_added();

  reasons = digestmap_new();
  SMARTLIST_FOREACH_BEGIN(entry_guards, entry_guard_t *, entry)
    {
      const node_t *r = node_get_by_id(entry->identity);
      const char *reason = NULL;
      if (entry_guard_set_status(entry, r, now, options, &reason))
        changed = 1;

      if (entry->bad_since)
        tor_assert(reason);
      if (reason)
        digestmap_set(reasons, entry->identity, (char*)reason);
    }
  SMARTLIST_FOREACH_END(entry);

  if (remove_dead_entry_guards(now))
    changed = 1;

  if (changed) {
    SMARTLIST_FOREACH_BEGIN(entry_guards, entry_guard_t *, entry) {
      const char *reason = digestmap_get(reasons, entry->identity);
      const char *live_msg = "";
<<<<<<< HEAD
      const node_t *r = entry_is_live(entry, 0, 1, 0, &live_msg);
      log_info(LD_CIRC, "Summary: Entry '%s' is %s, %s%s%s, and %s%s.",
=======
      routerinfo_t *r = entry_is_live(entry, 0, 1, 0, &live_msg);
      log_info(LD_CIRC, "Summary: Entry %s [%s] is %s, %s%s%s, and %s%s.",
>>>>>>> 7f0fb8e6
               entry->nickname,
               hex_str(entry->identity, DIGEST_LEN),
               entry->unreachable_since ? "unreachable" : "reachable",
               entry->bad_since ? "unusable" : "usable",
               reason ? ", ": "",
               reason ? reason : "",
               r ? "live" : "not live / ",
               r ? "" : live_msg);
    } SMARTLIST_FOREACH_END(entry);
    log_info(LD_CIRC, "    (%d/%d entry guards are usable/new)",
             num_live_entry_guards(), smartlist_len(entry_guards));
    log_entry_guards(LOG_INFO);
    entry_guards_changed();
  }

  digestmap_free(reasons, NULL);
}

/** Called when a connection to an OR with the identity digest <b>digest</b>
 * is established (<b>succeeded</b>==1) or has failed (<b>succeeded</b>==0).
 * If the OR is an entry, change that entry's up/down status.
 * Return 0 normally, or -1 if we want to tear down the new connection.
 *
 * If <b>mark_relay_status</b>, also call router_set_status() on this
 * relay.
 *
 * XXX023 change succeeded and mark_relay_status into 'int flags'.
 */
int
entry_guard_register_connect_status(const char *digest, int succeeded,
                                    int mark_relay_status, time_t now)
{
  int changed = 0;
  int refuse_conn = 0;
  int first_contact = 0;
  entry_guard_t *entry = NULL;
  int idx = -1;
  char buf[HEX_DIGEST_LEN+1];

  if (! entry_guards)
    return 0;

  SMARTLIST_FOREACH(entry_guards, entry_guard_t *, e,
    {
      if (tor_memeq(e->identity, digest, DIGEST_LEN)) {
        entry = e;
        idx = e_sl_idx;
        break;
      }
    });

  if (!entry)
    return 0;

  base16_encode(buf, sizeof(buf), entry->identity, DIGEST_LEN);

  if (succeeded) {
    if (entry->unreachable_since) {
      log_info(LD_CIRC, "Entry guard '%s' (%s) is now reachable again. Good.",
               entry->nickname, buf);
      entry->can_retry = 0;
      entry->unreachable_since = 0;
      entry->last_attempted = now;
      control_event_guard(entry->nickname, entry->identity, "UP");
      changed = 1;
    }
    if (!entry->made_contact) {
      entry->made_contact = 1;
      first_contact = changed = 1;
    }
  } else { /* ! succeeded */
    if (!entry->made_contact) {
      /* We've never connected to this one. */
      log_info(LD_CIRC,
               "Connection to never-contacted entry guard '%s' (%s) failed. "
               "Removing from the list. %d/%d entry guards usable/new.",
               entry->nickname, buf,
               num_live_entry_guards()-1, smartlist_len(entry_guards)-1);
      control_event_guard(entry->nickname, entry->identity, "DROPPED");
      entry_guard_free(entry);
      smartlist_del_keeporder(entry_guards, idx);
      log_entry_guards(LOG_INFO);
      changed = 1;
    } else if (!entry->unreachable_since) {
      log_info(LD_CIRC, "Unable to connect to entry guard '%s' (%s). "
               "Marking as unreachable.", entry->nickname, buf);
      entry->unreachable_since = entry->last_attempted = now;
      control_event_guard(entry->nickname, entry->identity, "DOWN");
      changed = 1;
      entry->can_retry = 0; /* We gave it an early chance; no good. */
    } else {
      char tbuf[ISO_TIME_LEN+1];
      format_iso_time(tbuf, entry->unreachable_since);
      log_debug(LD_CIRC, "Failed to connect to unreachable entry guard "
                "'%s' (%s).  It has been unreachable since %s.",
                entry->nickname, buf, tbuf);
      entry->last_attempted = now;
      entry->can_retry = 0; /* We gave it an early chance; no good. */
    }
  }

  /* if the caller asked us to, also update the is_running flags for this
   * relay */
  if (mark_relay_status)
    router_set_status(digest, succeeded);

  if (first_contact) {
    /* We've just added a new long-term entry guard. Perhaps the network just
     * came back? We should give our earlier entries another try too,
     * and close this connection so we don't use it before we've given
     * the others a shot. */
    SMARTLIST_FOREACH(entry_guards, entry_guard_t *, e, {
        if (e == entry)
          break;
        if (e->made_contact) {
          const char *msg;
          const node_t *r = entry_is_live(e, 0, 1, 1, &msg);
          if (r && e->unreachable_since) {
            refuse_conn = 1;
            e->can_retry = 1;
          }
        }
      });
    if (refuse_conn) {
      log_info(LD_CIRC,
               "Connected to new entry guard '%s' (%s). Marking earlier "
               "entry guards up. %d/%d entry guards usable/new.",
               entry->nickname, buf,
               num_live_entry_guards(), smartlist_len(entry_guards));
      log_entry_guards(LOG_INFO);
      changed = 1;
    }
  }

  if (changed)
    entry_guards_changed();
  return refuse_conn ? -1 : 0;
}

/** When we try to choose an entry guard, should we parse and add
 * config's EntryNodes first? */
static int should_add_entry_nodes = 0;

/** Called when the value of EntryNodes changes in our configuration. */
void
entry_nodes_should_be_added(void)
{
  log_info(LD_CIRC, "EntryNodes config option set. Putting configured "
           "relays at the front of the entry guard list.");
  should_add_entry_nodes = 1;
}

/** Add all nodes in EntryNodes that aren't currently guard nodes to the list
 * of guard nodes, at the front. */
static void
entry_guards_prepend_from_config(or_options_t *options)
{
  smartlist_t *entry_nodes, *entry_fps;
  smartlist_t *old_entry_guards_on_list, *old_entry_guards_not_on_list;
  tor_assert(entry_guards);

  should_add_entry_nodes = 0;

  if (!options->EntryNodes) {
    /* It's possible that a controller set EntryNodes, thus making
     * should_add_entry_nodes set, then cleared it again, all before the
     * call to choose_random_entry() that triggered us. If so, just return.
     */
    return;
  }

  {
    char *string = routerset_to_string(options->EntryNodes);
    log_info(LD_CIRC,"Adding configured EntryNodes '%s'.", string);
    tor_free(string);
  }

  entry_nodes = smartlist_create();
  entry_fps = smartlist_create();
  old_entry_guards_on_list = smartlist_create();
  old_entry_guards_not_on_list = smartlist_create();

  /* Split entry guards into those on the list and those not. */

  /* XXXX023 Now that we allow countries and IP ranges in EntryNodes, this is
   *  potentially an enormous list. For now, we disable such values for
   *  EntryNodes in options_validate(); really, this wants a better solution.
   *  Perhaps we should do this calculation once whenever the list of routers
   *  changes or the entrynodes setting changes.
   */
  routerset_get_all_nodes(entry_nodes, options->EntryNodes,
                          options->ExcludeNodes, 0);
  SMARTLIST_FOREACH(entry_nodes, const node_t *,node,
                    smartlist_add(entry_fps, (void*)node->identity));

  SMARTLIST_FOREACH(entry_guards, entry_guard_t *, e, {
    if (smartlist_digest_isin(entry_fps, e->identity))
      smartlist_add(old_entry_guards_on_list, e);
    else
      smartlist_add(old_entry_guards_not_on_list, e);
  });

  /* Remove all currently configured entry guards from entry_routers. */
  SMARTLIST_FOREACH(entry_nodes, const node_t *, node, {
    if (is_an_entry_guard(node->identity)) {
      SMARTLIST_DEL_CURRENT(entry_nodes, node);
    }
  });

  /* Now build the new entry_guards list. */
  smartlist_clear(entry_guards);
  /* First, the previously configured guards that are in EntryNodes. */
  smartlist_add_all(entry_guards, old_entry_guards_on_list);
  /* Next, the rest of EntryNodes */
  SMARTLIST_FOREACH(entry_nodes, const node_t *, node, {
    add_an_entry_guard(node, 0);
  });
  /* Finally, free the remaining previously configured guards that are not in
   * EntryNodes. */
  SMARTLIST_FOREACH(old_entry_guards_not_on_list, entry_guard_t *, e,
                    entry_guard_free(e));

  smartlist_free(entry_nodes);
  smartlist_free(entry_fps);
  smartlist_free(old_entry_guards_on_list);
  smartlist_free(old_entry_guards_not_on_list);
  entry_guards_changed();
}

/** Return 0 if we're fine adding arbitrary routers out of the
 * directory to our entry guard list, or return 1 if we have a
 * list already and we must stick to it.
 */
int
entry_list_is_constrained(or_options_t *options)
{
  if (options->EntryNodes)
    return 1;
  if (options->UseBridges)
    return 1;
  return 0;
}

/** Pick a live (up and listed) entry guard from entry_guards. If
 * <b>state</b> is non-NULL, this is for a specific circuit --
 * make sure not to pick this circuit's exit or any node in the
 * exit's family. If <b>state</b> is NULL, we're looking for a random
 * guard (likely a bridge). */
const node_t *
choose_random_entry(cpath_build_state_t *state)
{
  or_options_t *options = get_options();
  smartlist_t *live_entry_guards = smartlist_create();
  smartlist_t *exit_family = smartlist_create();
  const node_t *chosen_exit =
    state?build_state_get_exit_node(state) : NULL;
  const node_t *node = NULL;
  int need_uptime = state ? state->need_uptime : 0;
  int need_capacity = state ? state->need_capacity : 0;
  int preferred_min, consider_exit_family = 0;

  if (chosen_exit) {
    nodelist_add_node_family(exit_family, chosen_exit);
    consider_exit_family = 1;
  }

  if (!entry_guards)
    entry_guards = smartlist_create();

  if (should_add_entry_nodes)
    entry_guards_prepend_from_config(options);

  if (!entry_list_is_constrained(options) &&
      smartlist_len(entry_guards) < options->NumEntryGuards)
    pick_entry_guards(options);

 retry:
  smartlist_clear(live_entry_guards);
  SMARTLIST_FOREACH_BEGIN(entry_guards, entry_guard_t *, entry) {
      const char *msg;
      node = entry_is_live(entry, need_uptime, need_capacity, 0, &msg);
      if (!node)
        continue; /* down, no point */
      if (node == chosen_exit)
        continue; /* don't pick the same node for entry and exit */
      if (consider_exit_family && smartlist_isin(exit_family, node))
        continue; /* avoid relays that are family members of our exit */
#if 0 /* since EntryNodes is always strict now, this clause is moot */
      if (options->EntryNodes &&
          !routerset_contains_node(options->EntryNodes, node)) {
        /* We've come to the end of our preferred entry nodes. */
        if (smartlist_len(live_entry_guards))
          goto choose_and_finish; /* only choose from the ones we like */
        if (options->StrictNodes) {
          /* in theory this case should never happen, since
           * entry_guards_prepend_from_config() drops unwanted relays */
          tor_fragile_assert();
        } else {
          log_info(LD_CIRC,
                   "No relays from EntryNodes available. Using others.");
        }
      }
#endif
      smartlist_add(live_entry_guards, (void*)node);
      if (!entry->made_contact) {
        /* Always start with the first not-yet-contacted entry
         * guard. Otherwise we might add several new ones, pick
         * the second new one, and now we've expanded our entry
         * guard list without needing to. */
        goto choose_and_finish;
      }
      if (smartlist_len(live_entry_guards) >= options->NumEntryGuards)
        break; /* we have enough */
  } SMARTLIST_FOREACH_END(entry);

  if (entry_list_is_constrained(options)) {
    /* If we prefer the entry nodes we've got, and we have at least
     * one choice, that's great. Use it. */
    preferred_min = 1;
  } else {
    /* Try to have at least 2 choices available. This way we don't
     * get stuck with a single live-but-crummy entry and just keep
     * using him.
     * (We might get 2 live-but-crummy entry guards, but so be it.) */
    preferred_min = 2;
  }

  if (smartlist_len(live_entry_guards) < preferred_min) {
    if (!entry_list_is_constrained(options)) {
      /* still no? try adding a new entry then */
      /* XXX if guard doesn't imply fast and stable, then we need
       * to tell add_an_entry_guard below what we want, or it might
       * be a long time til we get it. -RD */
      node = add_an_entry_guard(NULL, 0);
      if (node) {
        entry_guards_changed();
        /* XXX we start over here in case the new node we added shares
         * a family with our exit node. There's a chance that we'll just
         * load up on entry guards here, if the network we're using is
         * one big family. Perhaps we should teach add_an_entry_guard()
         * to understand nodes-to-avoid-if-possible? -RD */
        goto retry;
      }
    }
    if (!node && need_uptime) {
      need_uptime = 0; /* try without that requirement */
      goto retry;
    }
    if (!node && need_capacity) {
      /* still no? last attempt, try without requiring capacity */
      need_capacity = 0;
      goto retry;
    }
#if 0
    /* Removing this retry logic: if we only allow one exit, and it is in the
       same family as all our entries, then we are just plain not going to win
       here. */
    if (!node && entry_list_is_constrained(options) && consider_exit_family) {
      /* still no? if we're using bridges or have strictentrynodes
       * set, and our chosen exit is in the same family as all our
       * bridges/entry guards, then be flexible about families. */
      consider_exit_family = 0;
      goto retry;
    }
#endif
    /* live_entry_guards may be empty below. Oh well, we tried. */
  }

 choose_and_finish:
  if (entry_list_is_constrained(options)) {
    /* We need to weight by bandwidth, because our bridges or entryguards
     * were not already selected proportional to their bandwidth. */
    node = node_sl_choose_by_bandwidth(live_entry_guards, WEIGHT_FOR_GUARD);
  } else {
    /* We choose uniformly at random here, because choose_good_entry_server()
     * already weights its choices by bandwidth, so we don't want to
     * *double*-weight our guard selection. */
    node = smartlist_choose(live_entry_guards);
  }
  smartlist_free(live_entry_guards);
  smartlist_free(exit_family);
  return node;
}

/** Parse <b>state</b> and learn about the entry guards it describes.
 * If <b>set</b> is true, and there are no errors, replace the global
 * entry_list with what we find.
 * On success, return 0. On failure, alloc into *<b>msg</b> a string
 * describing the error, and return -1.
 */
int
entry_guards_parse_state(or_state_t *state, int set, char **msg)
{
  entry_guard_t *node = NULL;
  smartlist_t *new_entry_guards = smartlist_create();
  config_line_t *line;
  time_t now = time(NULL);
  const char *state_version = state->TorVersion;
  digestmap_t *added_by = digestmap_new();

  *msg = NULL;
  for (line = state->EntryGuards; line; line = line->next) {
    if (!strcasecmp(line->key, "EntryGuard")) {
      smartlist_t *args = smartlist_create();
      node = tor_malloc_zero(sizeof(entry_guard_t));
      /* all entry guards on disk have been contacted */
      node->made_contact = 1;
      smartlist_add(new_entry_guards, node);
      smartlist_split_string(args, line->value, " ",
                             SPLIT_SKIP_SPACE|SPLIT_IGNORE_BLANK, 0);
      if (smartlist_len(args)<2) {
        *msg = tor_strdup("Unable to parse entry nodes: "
                          "Too few arguments to EntryGuard");
      } else if (!is_legal_nickname(smartlist_get(args,0))) {
        *msg = tor_strdup("Unable to parse entry nodes: "
                          "Bad nickname for EntryGuard");
      } else {
        strlcpy(node->nickname, smartlist_get(args,0), MAX_NICKNAME_LEN+1);
        if (base16_decode(node->identity, DIGEST_LEN, smartlist_get(args,1),
                          strlen(smartlist_get(args,1)))<0) {
          *msg = tor_strdup("Unable to parse entry nodes: "
                            "Bad hex digest for EntryGuard");
        }
      }
      SMARTLIST_FOREACH(args, char*, cp, tor_free(cp));
      smartlist_free(args);
      if (*msg)
        break;
    } else if (!strcasecmp(line->key, "EntryGuardDownSince") ||
               !strcasecmp(line->key, "EntryGuardUnlistedSince")) {
      time_t when;
      time_t last_try = 0;
      if (!node) {
        *msg = tor_strdup("Unable to parse entry nodes: "
               "EntryGuardDownSince/UnlistedSince without EntryGuard");
        break;
      }
      if (parse_iso_time(line->value, &when)<0) {
        *msg = tor_strdup("Unable to parse entry nodes: "
                          "Bad time in EntryGuardDownSince/UnlistedSince");
        break;
      }
      if (when > now) {
        /* It's a bad idea to believe info in the future: you can wind
         * up with timeouts that aren't allowed to happen for years. */
        continue;
      }
      if (strlen(line->value) >= ISO_TIME_LEN+ISO_TIME_LEN+1) {
        /* ignore failure */
        (void) parse_iso_time(line->value+ISO_TIME_LEN+1, &last_try);
      }
      if (!strcasecmp(line->key, "EntryGuardDownSince")) {
        node->unreachable_since = when;
        node->last_attempted = last_try;
      } else {
        node->bad_since = when;
      }
    } else if (!strcasecmp(line->key, "EntryGuardAddedBy")) {
      char d[DIGEST_LEN];
      /* format is digest version date */
      if (strlen(line->value) < HEX_DIGEST_LEN+1+1+1+ISO_TIME_LEN) {
        log_warn(LD_BUG, "EntryGuardAddedBy line is not long enough.");
        continue;
      }
      if (base16_decode(d, sizeof(d), line->value, HEX_DIGEST_LEN)<0 ||
          line->value[HEX_DIGEST_LEN] != ' ') {
        log_warn(LD_BUG, "EntryGuardAddedBy line %s does not begin with "
                 "hex digest", escaped(line->value));
        continue;
      }
      digestmap_set(added_by, d, tor_strdup(line->value+HEX_DIGEST_LEN+1));
    } else {
      log_warn(LD_BUG, "Unexpected key %s", line->key);
    }
  }

  SMARTLIST_FOREACH(new_entry_guards, entry_guard_t *, e,
   {
     char *sp;
     char *val = digestmap_get(added_by, e->identity);
     if (val && (sp = strchr(val, ' '))) {
       time_t when;
       *sp++ = '\0';
       if (parse_iso_time(sp, &when)<0) {
         log_warn(LD_BUG, "Can't read time %s in EntryGuardAddedBy", sp);
       } else {
         e->chosen_by_version = tor_strdup(val);
         e->chosen_on_date = when;
       }
     } else {
       if (state_version) {
         e->chosen_by_version = tor_strdup(state_version);
         e->chosen_on_date = time(NULL) - crypto_rand_int(3600*24*30);
       }
     }
   });

  if (*msg || !set) {
    SMARTLIST_FOREACH(new_entry_guards, entry_guard_t *, e,
                      entry_guard_free(e));
    smartlist_free(new_entry_guards);
  } else { /* !err && set */
    if (entry_guards) {
      SMARTLIST_FOREACH(entry_guards, entry_guard_t *, e,
                        entry_guard_free(e));
      smartlist_free(entry_guards);
    }
    entry_guards = new_entry_guards;
    entry_guards_dirty = 0;
    /* XXX023 hand new_entry_guards to this func, and move it up a
     * few lines, so we don't have to re-dirty it */
    if (remove_obsolete_entry_guards(now))
      entry_guards_dirty = 1;
  }
  digestmap_free(added_by, _tor_free);
  return *msg ? -1 : 0;
}

/** Our list of entry guards has changed, or some element of one
 * of our entry guards has changed. Write the changes to disk within
 * the next few minutes.
 */
static void
entry_guards_changed(void)
{
  time_t when;
  entry_guards_dirty = 1;

  /* or_state_save() will call entry_guards_update_state(). */
  when = get_options()->AvoidDiskWrites ? time(NULL) + 3600 : time(NULL)+600;
  or_state_mark_dirty(get_or_state(), when);
}

/** If the entry guard info has not changed, do nothing and return.
 * Otherwise, free the EntryGuards piece of <b>state</b> and create
 * a new one out of the global entry_guards list, and then mark
 * <b>state</b> dirty so it will get saved to disk.
 */
void
entry_guards_update_state(or_state_t *state)
{
  config_line_t **next, *line;
  if (! entry_guards_dirty)
    return;

  config_free_lines(state->EntryGuards);
  next = &state->EntryGuards;
  *next = NULL;
  if (!entry_guards)
    entry_guards = smartlist_create();
  SMARTLIST_FOREACH(entry_guards, entry_guard_t *, e,
    {
      char dbuf[HEX_DIGEST_LEN+1];
      if (!e->made_contact)
        continue; /* don't write this one to disk */
      *next = line = tor_malloc_zero(sizeof(config_line_t));
      line->key = tor_strdup("EntryGuard");
      line->value = tor_malloc(HEX_DIGEST_LEN+MAX_NICKNAME_LEN+2);
      base16_encode(dbuf, sizeof(dbuf), e->identity, DIGEST_LEN);
      tor_snprintf(line->value,HEX_DIGEST_LEN+MAX_NICKNAME_LEN+2,
                   "%s %s", e->nickname, dbuf);
      next = &(line->next);
      if (e->unreachable_since) {
        *next = line = tor_malloc_zero(sizeof(config_line_t));
        line->key = tor_strdup("EntryGuardDownSince");
        line->value = tor_malloc(ISO_TIME_LEN+1+ISO_TIME_LEN+1);
        format_iso_time(line->value, e->unreachable_since);
        if (e->last_attempted) {
          line->value[ISO_TIME_LEN] = ' ';
          format_iso_time(line->value+ISO_TIME_LEN+1, e->last_attempted);
        }
        next = &(line->next);
      }
      if (e->bad_since) {
        *next = line = tor_malloc_zero(sizeof(config_line_t));
        line->key = tor_strdup("EntryGuardUnlistedSince");
        line->value = tor_malloc(ISO_TIME_LEN+1);
        format_iso_time(line->value, e->bad_since);
        next = &(line->next);
      }
      if (e->chosen_on_date && e->chosen_by_version &&
          !strchr(e->chosen_by_version, ' ')) {
        char d[HEX_DIGEST_LEN+1];
        char t[ISO_TIME_LEN+1];
        size_t val_len;
        *next = line = tor_malloc_zero(sizeof(config_line_t));
        line->key = tor_strdup("EntryGuardAddedBy");
        val_len = (HEX_DIGEST_LEN+1+strlen(e->chosen_by_version)
                   +1+ISO_TIME_LEN+1);
        line->value = tor_malloc(val_len);
        base16_encode(d, sizeof(d), e->identity, DIGEST_LEN);
        format_iso_time(t, e->chosen_on_date);
        tor_snprintf(line->value, val_len, "%s %s %s",
                     d, e->chosen_by_version, t);
        next = &(line->next);
      }
    });
  if (!get_options()->AvoidDiskWrites)
    or_state_mark_dirty(get_or_state(), 0);
  entry_guards_dirty = 0;
}

/** If <b>question</b> is the string "entry-guards", then dump
 * to *<b>answer</b> a newly allocated string describing all of
 * the nodes in the global entry_guards list. See control-spec.txt
 * for details.
 * For backward compatibility, we also handle the string "helper-nodes".
 * */
int
getinfo_helper_entry_guards(control_connection_t *conn,
                            const char *question, char **answer,
                            const char **errmsg)
{
  (void) conn;
  (void) errmsg;

  if (!strcmp(question,"entry-guards") ||
      !strcmp(question,"helper-nodes")) {
    smartlist_t *sl = smartlist_create();
    char tbuf[ISO_TIME_LEN+1];
    char nbuf[MAX_VERBOSE_NICKNAME_LEN+1];
    if (!entry_guards)
      entry_guards = smartlist_create();
    SMARTLIST_FOREACH_BEGIN(entry_guards, entry_guard_t *, e) {
        size_t len = MAX_VERBOSE_NICKNAME_LEN+ISO_TIME_LEN+32;
        char *c = tor_malloc(len);
        const char *status = NULL;
        time_t when = 0;
        const node_t *node;

        if (!e->made_contact) {
          status = "never-connected";
        } else if (e->bad_since) {
          when = e->bad_since;
          status = "unusable";
        } else {
          status = "up";
        }

        node = node_get_by_id(e->identity);
        if (node) {
          node_get_verbose_nickname(node, nbuf);
        } else {
          nbuf[0] = '$';
          base16_encode(nbuf+1, sizeof(nbuf)-1, e->identity, DIGEST_LEN);
          /* e->nickname field is not very reliable if we don't know about
           * this router any longer; don't include it. */
        }

        if (when) {
          format_iso_time(tbuf, when);
          tor_snprintf(c, len, "%s %s %s\n", nbuf, status, tbuf);
        } else {
          tor_snprintf(c, len, "%s %s\n", nbuf, status);
        }
        smartlist_add(sl, c);
    } SMARTLIST_FOREACH_END(e);
    *answer = smartlist_join_strings(sl, "", 0, NULL);
    SMARTLIST_FOREACH(sl, char *, c, tor_free(c));
    smartlist_free(sl);
  }
  return 0;
}

/** Information about a configured bridge. Currently this just matches the
 * ones in the torrc file, but one day we may be able to learn about new
 * bridges on our own, and remember them in the state file. */
typedef struct {
  /** Address of the bridge. */
  tor_addr_t addr;
  /** TLS port for the bridge. */
  uint16_t port;
  /** Boolean: We are re-parsing our bridge list, and we are going to remove
   * this one if we don't find it in the list of configured bridges. */
  unsigned marked_for_removal : 1;
  /** Expected identity digest, or all zero bytes if we don't know what the
   * digest should be. */
  char identity[DIGEST_LEN];
  /** When should we next try to fetch a descriptor for this bridge? */
  download_status_t fetch_status;
} bridge_info_t;

/** A list of configured bridges. Whenever we actually get a descriptor
 * for one, we add it as an entry guard.  Note that the order of bridges
 * in this list does not necessarily correspond to the order of bridges
 * in the torrc. */
static smartlist_t *bridge_list = NULL;

/** Mark every entry of the bridge list to be removed on our next call to
 * sweep_bridge_list unless it has first been un-marked. */
void
mark_bridge_list(void)
{
  if (!bridge_list)
    bridge_list = smartlist_create();
  SMARTLIST_FOREACH(bridge_list, bridge_info_t *, b,
                    b->marked_for_removal = 1);
}

/** Remove every entry of the bridge list that was marked with
 * mark_bridge_list if it has not subsequently been un-marked. */
void
sweep_bridge_list(void)
{
  if (!bridge_list)
    bridge_list = smartlist_create();
  SMARTLIST_FOREACH_BEGIN(bridge_list, bridge_info_t *, b) {
    if (b->marked_for_removal) {
      SMARTLIST_DEL_CURRENT(bridge_list, b);
      tor_free(b);
    }
  } SMARTLIST_FOREACH_END(b);
}

/** Initialize the bridge list to empty, creating it if needed. */
static void
clear_bridge_list(void)
{
  if (!bridge_list)
    bridge_list = smartlist_create();
  SMARTLIST_FOREACH(bridge_list, bridge_info_t *, b, tor_free(b));
  smartlist_clear(bridge_list);
}

/** Return a bridge pointer if <b>ri</b> is one of our known bridges
 * (either by comparing keys if possible, else by comparing addr/port).
 * Else return NULL. */
static bridge_info_t *
get_configured_bridge_by_addr_port_digest(const tor_addr_t *addr,
                                          uint16_t port,
                                          const char *digest)
{
  if (!bridge_list)
    return NULL;
  SMARTLIST_FOREACH_BEGIN(bridge_list, bridge_info_t *, bridge)
    {
      if (tor_digest_is_zero(bridge->identity) &&
          !tor_addr_compare(&bridge->addr, addr, CMP_EXACT) &&
          bridge->port == port)
        return bridge;
      if (digest && tor_memeq(bridge->identity, digest, DIGEST_LEN))
        return bridge;
    }
  SMARTLIST_FOREACH_END(bridge);
  return NULL;
}

/** Wrapper around get_configured_bridge_by_addr_port_digest() to look
 * it up via router descriptor <b>ri</b>. */
static bridge_info_t *
get_configured_bridge_by_routerinfo(const routerinfo_t *ri)
{
  tor_addr_t addr;
  tor_addr_from_ipv4h(&addr, ri->addr);
  return get_configured_bridge_by_addr_port_digest(&addr,
                              ri->or_port, ri->cache_info.identity_digest);
}

/** Return 1 if <b>ri</b> is one of our known bridges, else 0. */
int
routerinfo_is_a_configured_bridge(const routerinfo_t *ri)
{
  return get_configured_bridge_by_routerinfo(ri) ? 1 : 0;
}

/** We made a connection to a router at <b>addr</b>:<b>port</b>
 * without knowing its digest. Its digest turned out to be <b>digest</b>.
 * If it was a bridge, and we still don't know its digest, record it.
 */
void
learned_router_identity(const tor_addr_t *addr, uint16_t port,
                        const char *digest)
{
  bridge_info_t *bridge =
    get_configured_bridge_by_addr_port_digest(addr, port, digest);
  if (bridge && tor_digest_is_zero(bridge->identity)) {
    memcpy(bridge->identity, digest, DIGEST_LEN);
    log_notice(LD_DIR, "Learned fingerprint %s for bridge %s:%d",
               hex_str(digest, DIGEST_LEN), fmt_addr(addr), port);
  }
}

/** Remember a new bridge at <b>addr</b>:<b>port</b>. If <b>digest</b>
 * is set, it tells us the identity key too.  If we already had the
 * bridge in our list, unmark it, and don't actually add anything new. */
void
bridge_add_from_config(const tor_addr_t *addr, uint16_t port,
                       const char *digest)
{
  bridge_info_t *b;

  if ((b = get_configured_bridge_by_addr_port_digest(addr, port, digest))) {
    b->marked_for_removal = 0;
    return;
  }

  b = tor_malloc_zero(sizeof(bridge_info_t));
  tor_addr_copy(&b->addr, addr);
  b->port = port;
  if (digest)
    memcpy(b->identity, digest, DIGEST_LEN);
  b->fetch_status.schedule = DL_SCHED_BRIDGE;
  if (!bridge_list)
    bridge_list = smartlist_create();

  smartlist_add(bridge_list, b);
}

/** Return true iff <b>routerset</b> contains the bridge <b>bridge</b>. */
static int
routerset_contains_bridge(const routerset_t *routerset,
                          const bridge_info_t *bridge)
{
  int result;
  extend_info_t *extinfo;
  tor_assert(bridge);
  if (!routerset)
    return 0;

  extinfo = extend_info_alloc(
         NULL, bridge->identity, NULL, &bridge->addr, bridge->port);
  result = routerset_contains_extendinfo(routerset, extinfo);
  extend_info_free(extinfo);
  return result;
}

/** If <b>digest</b> is one of our known bridges, return it. */
static bridge_info_t *
find_bridge_by_digest(const char *digest)
{
  SMARTLIST_FOREACH(bridge_list, bridge_info_t *, bridge,
    {
      if (tor_memeq(bridge->identity, digest, DIGEST_LEN))
        return bridge;
    });
  return NULL;
}

/** We need to ask <b>bridge</b> for its server descriptor. */
static void
launch_direct_bridge_descriptor_fetch(bridge_info_t *bridge)
{
  char *address;
  or_options_t *options = get_options();

  if (connection_get_by_type_addr_port_purpose(
      CONN_TYPE_DIR, &bridge->addr, bridge->port,
      DIR_PURPOSE_FETCH_SERVERDESC))
    return; /* it's already on the way */

  address = tor_dup_addr(&bridge->addr);
  if (routerset_contains_bridge(options->ExcludeNodes, bridge)) {
    download_status_mark_impossible(&bridge->fetch_status);
    log_warn(LD_APP, "Not using bridge at %s: it is in ExcludeNodes.",
             safe_str_client(fmt_addr(&bridge->addr)));
    return;
  }

  directory_initiate_command(address, &bridge->addr,
                             bridge->port, 0,
                             0, /* does not matter */
                             1, bridge->identity,
                             DIR_PURPOSE_FETCH_SERVERDESC,
                             ROUTER_PURPOSE_BRIDGE,
                             0, "authority.z", NULL, 0, 0);
  tor_free(address);
}

/** Fetching the bridge descriptor from the bridge authority returned a
 * "not found". Fall back to trying a direct fetch. */
void
retry_bridge_descriptor_fetch_directly(const char *digest)
{
  bridge_info_t *bridge = find_bridge_by_digest(digest);
  if (!bridge)
    return; /* not found? oh well. */

  launch_direct_bridge_descriptor_fetch(bridge);
}

/** For each bridge in our list for which we don't currently have a
 * descriptor, fetch a new copy of its descriptor -- either directly
 * from the bridge or via a bridge authority. */
void
fetch_bridge_descriptors(or_options_t *options, time_t now)
{
  int num_bridge_auths = get_n_authorities(BRIDGE_DIRINFO);
  int ask_bridge_directly;
  int can_use_bridge_authority;

  if (!bridge_list)
    return;

  SMARTLIST_FOREACH_BEGIN(bridge_list, bridge_info_t *, bridge)
    {
      if (!download_status_is_ready(&bridge->fetch_status, now,
                                    IMPOSSIBLE_TO_DOWNLOAD))
        continue; /* don't bother, no need to retry yet */
      if (routerset_contains_bridge(options->ExcludeNodes, bridge)) {
        download_status_mark_impossible(&bridge->fetch_status);
        log_warn(LD_APP, "Not using bridge at %s: it is in ExcludeNodes.",
                 safe_str_client(fmt_addr(&bridge->addr)));
        continue;
      }

      /* schedule another fetch as if this one will fail, in case it does */
      download_status_failed(&bridge->fetch_status, 0);

      can_use_bridge_authority = !tor_digest_is_zero(bridge->identity) &&
                                 num_bridge_auths;
      ask_bridge_directly = !can_use_bridge_authority ||
                            !options->UpdateBridgesFromAuthority;
      log_debug(LD_DIR, "ask_bridge_directly=%d (%d, %d, %d)",
                ask_bridge_directly, tor_digest_is_zero(bridge->identity),
                !options->UpdateBridgesFromAuthority, !num_bridge_auths);

      if (ask_bridge_directly &&
          !fascist_firewall_allows_address_or(&bridge->addr, bridge->port)) {
        log_notice(LD_DIR, "Bridge at '%s:%d' isn't reachable by our "
                   "firewall policy. %s.", fmt_addr(&bridge->addr),
                   bridge->port,
                   can_use_bridge_authority ?
                     "Asking bridge authority instead" : "Skipping");
        if (can_use_bridge_authority)
          ask_bridge_directly = 0;
        else
          continue;
      }

      if (ask_bridge_directly) {
        /* we need to ask the bridge itself for its descriptor. */
        launch_direct_bridge_descriptor_fetch(bridge);
      } else {
        /* We have a digest and we want to ask an authority. We could
         * combine all the requests into one, but that may give more
         * hints to the bridge authority than we want to give. */
        char resource[10 + HEX_DIGEST_LEN];
        memcpy(resource, "fp/", 3);
        base16_encode(resource+3, HEX_DIGEST_LEN+1,
                      bridge->identity, DIGEST_LEN);
        memcpy(resource+3+HEX_DIGEST_LEN, ".z", 3);
        log_info(LD_DIR, "Fetching bridge info '%s' from bridge authority.",
                 resource);
        directory_get_from_dirserver(DIR_PURPOSE_FETCH_SERVERDESC,
                ROUTER_PURPOSE_BRIDGE, resource, 0);
      }
    }
  SMARTLIST_FOREACH_END(bridge);
}

/** If our <b>bridge</b> is configured to be a different address than
 * the bridge gives in <b>node</b>, rewrite the routerinfo
 * we received to use the address we meant to use. Now we handle
 * multihomed bridges better.
 */
static void
rewrite_node_address_for_bridge(const bridge_info_t *bridge, node_t *node)
{
  /* XXXX move this function. */
  /* XXXX overridden addresses should really live in the node_t, so that the
   *   routerinfo_t and the microdesc_t can be immutable.  But we can only
   *   do that safely if we know that no function that connects to an OR
   *   does so through an address from any source other than node_get_addr().
   */
  tor_addr_t addr;

  if (node->ri) {
    routerinfo_t *ri = node->ri;
    tor_addr_from_ipv4h(&addr, ri->addr);

    if (!tor_addr_compare(&bridge->addr, &addr, CMP_EXACT) &&
        bridge->port == ri->or_port) {
      /* they match, so no need to do anything */
    } else {
      ri->addr = tor_addr_to_ipv4h(&bridge->addr);
      tor_free(ri->address);
      ri->address = tor_dup_ip(ri->addr);
      ri->or_port = bridge->port;
      log_info(LD_DIR,
               "Adjusted bridge routerinfo for '%s' to match configured "
               "address %s:%d.",
               ri->nickname, ri->address, ri->or_port);
    }
  }
  if (node->rs) {
    routerstatus_t *rs = node->rs;
    tor_addr_from_ipv4h(&addr, rs->addr);

    if (!tor_addr_compare(&bridge->addr, &addr, CMP_EXACT) &&
        bridge->port == rs->or_port) {
      /* they match, so no need to do anything */
    } else {
      rs->addr = tor_addr_to_ipv4h(&bridge->addr);
      rs->or_port = bridge->port;
      log_info(LD_DIR,
               "Adjusted bridge routerstatus for '%s' to match "
               "configured address %s:%d.",
               rs->nickname, fmt_addr(&bridge->addr), rs->or_port);
    }
  }
}

/** We just learned a descriptor for a bridge. See if that
 * digest is in our entry guard list, and add it if not. */
void
learned_bridge_descriptor(routerinfo_t *ri, int from_cache)
{
  tor_assert(ri);
  tor_assert(ri->purpose == ROUTER_PURPOSE_BRIDGE);
  if (get_options()->UseBridges) {
    int first = !any_bridge_descriptors_known();
    bridge_info_t *bridge = get_configured_bridge_by_routerinfo(ri);
    time_t now = time(NULL);
    router_set_status(ri->cache_info.identity_digest, 1);

    if (bridge) { /* if we actually want to use this one */
      node_t *node;
      /* it's here; schedule its re-fetch for a long time from now. */
      if (!from_cache)
        download_status_reset(&bridge->fetch_status);

      node = node_get_mutable_by_id(ri->cache_info.identity_digest);
      tor_assert(node);
      rewrite_node_address_for_bridge(bridge, node);
      add_an_entry_guard(node, 1);

      log_notice(LD_DIR, "new bridge descriptor '%s' (%s)", ri->nickname,
                 from_cache ? "cached" : "fresh");
      /* set entry->made_contact so if it goes down we don't drop it from
       * our entry node list */
      entry_guard_register_connect_status(ri->cache_info.identity_digest,
                                          1, 0, now);
      if (first)
        routerlist_retry_directory_downloads(now);
    }
  }
}

/** Return 1 if any of our entry guards have descriptors that
 * are marked with purpose 'bridge' and are running. Else return 0.
 *
 * We use this function to decide if we're ready to start building
 * circuits through our bridges, or if we need to wait until the
 * directory "server/authority" requests finish. */
int
any_bridge_descriptors_known(void)
{
  tor_assert(get_options()->UseBridges);
  return choose_random_entry(NULL)!=NULL ? 1 : 0;
}

/** Return 1 if there are any directory conns fetching bridge descriptors
 * that aren't marked for close. We use this to guess if we should tell
 * the controller that we have a problem. */
int
any_pending_bridge_descriptor_fetches(void)
{
  smartlist_t *conns = get_connection_array();
  SMARTLIST_FOREACH(conns, connection_t *, conn,
  {
    if (conn->type == CONN_TYPE_DIR &&
        conn->purpose == DIR_PURPOSE_FETCH_SERVERDESC &&
        TO_DIR_CONN(conn)->router_purpose == ROUTER_PURPOSE_BRIDGE &&
        !conn->marked_for_close &&
        conn->linked &&
        conn->linked_conn && !conn->linked_conn->marked_for_close) {
      log_debug(LD_DIR, "found one: %s", conn->address);
      return 1;
    }
  });
  return 0;
}

/** Return 1 if we have at least one descriptor for an entry guard
 * (bridge or member of EntryNodes) and all descriptors we know are
 * down. Else return 0. If <b>act</b> is 1, then mark the down guards
 * up; else just observe and report. */
static int
entries_retry_helper(or_options_t *options, int act)
{
  const node_t *node;
  int any_known = 0;
  int any_running = 0;
  int need_bridges = options->UseBridges != 0;
  if (!entry_guards)
    entry_guards = smartlist_create();
  SMARTLIST_FOREACH_BEGIN(entry_guards, entry_guard_t *, e) {
      node = node_get_by_id(e->identity);
      if (node && node_has_descriptor(node) &&
          node_is_bridge(node) == need_bridges) {
        any_known = 1;
        if (node->is_running)
          any_running = 1; /* some entry is both known and running */
        else if (act) {
          /* Mark all current connections to this OR as unhealthy, since
           * otherwise there could be one that started 30 seconds
           * ago, and in 30 seconds it will time out, causing us to mark
           * the node down and undermine the retry attempt. We mark even
           * the established conns, since if the network just came back
           * we'll want to attach circuits to fresh conns. */
          connection_or_set_bad_connections(node->identity, 1);

          /* mark this entry node for retry */
          router_set_status(node->identity, 1);
          e->can_retry = 1;
          e->bad_since = 0;
        }
      }
  } SMARTLIST_FOREACH_END(e);
  log_debug(LD_DIR, "%d: any_known %d, any_running %d",
            act, any_known, any_running);
  return any_known && !any_running;
}

/** Do we know any descriptors for our bridges / entrynodes, and are
 * all the ones we have descriptors for down? */
int
entries_known_but_down(or_options_t *options)
{
  tor_assert(entry_list_is_constrained(options));
  return entries_retry_helper(options, 0);
}

/** Mark all down known bridges / entrynodes up. */
void
entries_retry_all(or_options_t *options)
{
  tor_assert(entry_list_is_constrained(options));
  entries_retry_helper(options, 1);
}

/** Release all storage held by the list of entry guards and related
 * memory structs. */
void
entry_guards_free_all(void)
{
  if (entry_guards) {
    SMARTLIST_FOREACH(entry_guards, entry_guard_t *, e,
                      entry_guard_free(e));
    smartlist_free(entry_guards);
    entry_guards = NULL;
  }
  clear_bridge_list();
  smartlist_free(bridge_list);
  bridge_list = NULL;
}
<|MERGE_RESOLUTION|>--- conflicted
+++ resolved
@@ -2033,11 +2033,7 @@
     circuit_set_state(TO_CIRCUIT(circ), CIRCUIT_STATE_BUILDING);
     log_info(LD_CIRC,"First hop: finished sending %s cell to '%s'",
              fast ? "CREATE_FAST" : "CREATE",
-<<<<<<< HEAD
-             node ? node_get_nickname(node) : "<unnamed>");
-=======
-             router ? router_describe(router) : "<unnamed>");
->>>>>>> 7f0fb8e6
+             node ? node_describe(node) : "<unnamed>");
   } else {
     tor_assert(circ->cpath->state == CPATH_STATE_OPEN);
     tor_assert(circ->_base.state == CIRCUIT_STATE_BUILDING);
@@ -2820,15 +2816,9 @@
   }
 
   tor_free(n_supported);
-<<<<<<< HEAD
   if (node) {
-    log_info(LD_CIRC, "Chose exit server '%s'", node_get_nickname(node));
+    log_info(LD_CIRC, "Chose exit server '%s'", node_describe(node));
     return node;
-=======
-  if (router) {
-    log_info(LD_CIRC, "Chose exit server '%s'", router_describe(router));
-    return router;
->>>>>>> 7f0fb8e6
   }
   if (options->ExitNodes) {
     log_warn(LD_CIRC,
@@ -3637,16 +3627,10 @@
       return NULL;
   }
   entry = tor_malloc_zero(sizeof(entry_guard_t));
-  log_info(LD_CIRC, "Chose '%s' as new entry guard.",
-<<<<<<< HEAD
-           node_get_nickname(node));
+  log_info(LD_CIRC, "Chose %s as new entry guard.",
+           node_describe(node));
   strlcpy(entry->nickname, node_get_nickname(node), sizeof(entry->nickname));
   memcpy(entry->identity, node->identity, DIGEST_LEN);
-=======
-           router_describe(router));
-  strlcpy(entry->nickname, router->nickname, sizeof(entry->nickname));
-  memcpy(entry->identity, router->cache_info.identity_digest, DIGEST_LEN);
->>>>>>> 7f0fb8e6
   /* Choose expiry time smudged over the past month. The goal here
    * is to a) spread out when Tor clients rotate their guards, so they
    * don't all select them on the same day, and b) avoid leaving a
@@ -3833,13 +3817,8 @@
     SMARTLIST_FOREACH_BEGIN(entry_guards, entry_guard_t *, entry) {
       const char *reason = digestmap_get(reasons, entry->identity);
       const char *live_msg = "";
-<<<<<<< HEAD
       const node_t *r = entry_is_live(entry, 0, 1, 0, &live_msg);
-      log_info(LD_CIRC, "Summary: Entry '%s' is %s, %s%s%s, and %s%s.",
-=======
-      routerinfo_t *r = entry_is_live(entry, 0, 1, 0, &live_msg);
       log_info(LD_CIRC, "Summary: Entry %s [%s] is %s, %s%s%s, and %s%s.",
->>>>>>> 7f0fb8e6
                entry->nickname,
                hex_str(entry->identity, DIGEST_LEN),
                entry->unreachable_since ? "unreachable" : "reachable",
