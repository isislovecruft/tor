--- conflicted
+++ resolved
@@ -4897,28 +4897,17 @@
 static void
 count_usable_descriptors(int *num_present, int *num_usable,
                          const networkstatus_t *consensus,
-<<<<<<< HEAD
                          const or_options_t *options, time_t now,
-                         routerset_t *in_set)
-=======
-                         or_options_t *options, time_t now,
                          routerset_t *in_set, int exit_only)
->>>>>>> a574f7f3
 {
   const int md = (consensus->flavor == FLAV_MICRODESC);
   *num_present = 0, *num_usable=0;
 
-<<<<<<< HEAD
   SMARTLIST_FOREACH_BEGIN(consensus->routerstatus_list, routerstatus_t *, rs)
     {
-       if (in_set && ! routerset_contains_routerstatus(in_set, rs, -1))
-=======
-  SMARTLIST_FOREACH(consensus->routerstatus_list, routerstatus_t *, rs,
-     {
        if (exit_only && ! rs->is_exit)
          continue;
-       if (in_set && ! routerset_contains_routerstatus(in_set, rs))
->>>>>>> a574f7f3
+       if (in_set && ! routerset_contains_routerstatus(in_set, rs, -1))
          continue;
        if (client_would_use_router(rs, now, options)) {
          const char * const digest = rs->descriptor_digest;
