--- conflicted
+++ resolved
@@ -935,15 +935,13 @@
                       rs, routerset_free(rs));
     smartlist_free(options->NodeFamilySets);
   }
-<<<<<<< HEAD
   if (options->SchedulerTypes_) {
     SMARTLIST_FOREACH(options->SchedulerTypes_, int *, i, tor_free(i));
     smartlist_free(options->SchedulerTypes_);
-=======
+  }
   if (options->FilesOpenedByIncludes) {
     SMARTLIST_FOREACH(options->FilesOpenedByIncludes, char *, f, tor_free(f));
     smartlist_free(options->FilesOpenedByIncludes);
->>>>>>> ade9baaf
   }
   tor_free(options->BridgePassword_AuthDigest_);
   tor_free(options->command_arg);
@@ -5390,11 +5388,8 @@
   }
 
   newoptions->IncludeUsed = cf_has_include;
-<<<<<<< HEAD
   in_option_validation = 1;
-=======
   newoptions->FilesOpenedByIncludes = opened_files;
->>>>>>> ade9baaf
 
   /* Validate newoptions */
   if (options_validate(oldoptions, newoptions, newdefaultoptions,
@@ -5420,16 +5415,13 @@
   return SETOPT_OK;
 
  err:
-<<<<<<< HEAD
   in_option_validation = 0;
-=======
   if (opened_files) {
     SMARTLIST_FOREACH(opened_files, char *, f, tor_free(f));
     smartlist_free(opened_files);
   }
   // may have been set to opened_files, avoid double free
   newoptions->FilesOpenedByIncludes = NULL;
->>>>>>> ade9baaf
   or_options_free(newoptions);
   or_options_free(newdefaultoptions);
   if (*msg) {
