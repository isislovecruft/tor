--- conflicted
+++ resolved
@@ -235,12 +235,8 @@
   V(DirReqStatistics,            BOOL,     "1"),
   VAR("DirServer",               LINELIST, DirServers, NULL),
   V(DisableAllSwap,              BOOL,     "0"),
-<<<<<<< HEAD
   V(DisableIOCP,                 BOOL,     "1"),
-  V(DNSPort,                     UINT,     "0"),
-=======
   V(DNSPort,                     PORT,     "0"),
->>>>>>> 5f2a1a7b
   V(DNSListenAddress,            LINELIST, NULL),
   V(DownloadExtraInfo,           BOOL,     "0"),
   V(EnforceDistinctSubnets,      BOOL,     "1"),
