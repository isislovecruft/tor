/* Copyright (c) 2001 Matej Pfajfar.
 * Copyright (c) 2001-2004, Roger Dingledine.
 * Copyright (c) 2004-2006, Roger Dingledine, Nick Mathewson.
 * Copyright (c) 2007-2017, The Tor Project, Inc. */
/* See LICENSE for licensing information */

/**
 * \file config.c
 * \brief Code to interpret the user's configuration of Tor.
 *
 * This module handles torrc configuration file, including parsing it,
 * combining it with torrc.defaults and the command line, allowing
 * user changes to it (via editing and SIGHUP or via the control port),
 * writing it back to disk (because of SAVECONF from the control port),
 * and -- most importantly, acting on it.
 *
 * The module additionally has some tools for manipulating and
 * inspecting values that are calculated as a result of the
 * configured options.
 *
 * <h3>How to add  new options</h3>
 *
 * To add new items to the torrc, there are a minimum of three places to edit:
 * <ul>
 *   <li>The or_options_t structure in or.h, where the options are stored.
 *   <li>The option_vars_ array below in this module, which configures
 *       the names of the torrc options, their types, their multiplicities,
 *       and their mappings to fields in or_options_t.
 *   <li>The manual in doc/tor.1.txt, to document what the new option
 *       is, and how it works.
 * </ul>
 *
 * Additionally, you might need to edit these places too:
 * <ul>
 *   <li>options_validate() below, in case you want to reject some possible
 *       values of the new configuration option.
 *   <li>options_transition_allowed() below, in case you need to
 *       forbid some or all changes in the option while Tor is
 *       running.
 *   <li>options_transition_affects_workers(), in case changes in the option
 *       might require Tor to relaunch or reconfigure its worker threads.
 *   <li>options_transition_affects_descriptor(), in case changes in the
 *       option might require a Tor relay to build and publish a new server
 *       descriptor.
 *   <li>options_act() and/or options_act_reversible(), in case there's some
 *       action that needs to be taken immediately based on the option's
 *       value.
 * </ul>
 *
 * <h3>Changing the value of an option</h3>
 *
 * Because of the SAVECONF command from the control port, it's a bad
 * idea to change the value of any user-configured option in the
 * or_options_t.  If you want to sometimes do this anyway, we recommend
 * that you create a secondary field in or_options_t; that you have the
 * user option linked only to the secondary field; that you use the
 * secondary field to initialize the one that Tor actually looks at; and that
 * you use the one Tor looks as the one that you modify.
 **/

#define CONFIG_PRIVATE
#include "or.h"
#include "bridges.h"
#include "compat.h"
#include "addressmap.h"
#include "channel.h"
#include "circuitbuild.h"
#include "circuitlist.h"
#include "circuitmux.h"
#include "circuitmux_ewma.h"
#include "circuitstats.h"
#include "compress.h"
#include "config.h"
#include "connection.h"
#include "connection_edge.h"
#include "connection_or.h"
#include "consdiffmgr.h"
#include "control.h"
#include "confparse.h"
#include "cpuworker.h"
#include "dirserv.h"
#include "dirvote.h"
#include "dns.h"
#include "entrynodes.h"
#include "geoip.h"
#include "hibernate.h"
#include "main.h"
#include "networkstatus.h"
#include "nodelist.h"
#include "policies.h"
#include "relay.h"
#include "rendclient.h"
#include "rendservice.h"
#include "hs_config.h"
#include "rephist.h"
#include "router.h"
#include "sandbox.h"
#include "util.h"
#include "routerlist.h"
#include "routerset.h"
#include "scheduler.h"
#include "statefile.h"
#include "transports.h"
#include "ext_orport.h"
#ifdef _WIN32
#include <shlobj.h>
#endif

#include "procmon.h"

#ifdef HAVE_SYSTEMD
#   if defined(__COVERITY__) && !defined(__INCLUDE_LEVEL__)
/* Systemd's use of gcc's __INCLUDE_LEVEL__ extension macro appears to confuse
 * Coverity. Here's a kludge to unconfuse it.
 */
#   define __INCLUDE_LEVEL__ 2
#endif /* defined(__COVERITY__) && !defined(__INCLUDE_LEVEL__) */
#include <systemd/sd-daemon.h>
#endif /* defined(HAVE_SYSTEMD) */

/* Prefix used to indicate a Unix socket in a FooPort configuration. */
static const char unix_socket_prefix[] = "unix:";
/* Prefix used to indicate a Unix socket with spaces in it, in a FooPort
 * configuration. */
static const char unix_q_socket_prefix[] = "unix:\"";

/** A list of abbreviations and aliases to map command-line options, obsolete
 * option names, or alternative option names, to their current values. */
static config_abbrev_t option_abbrevs_[] = {
  PLURAL(AuthDirBadDirCC),
  PLURAL(AuthDirBadExitCC),
  PLURAL(AuthDirInvalidCC),
  PLURAL(AuthDirRejectCC),
  PLURAL(EntryNode),
  PLURAL(ExcludeNode),
  PLURAL(Tor2webRendezvousPoint),
  PLURAL(FirewallPort),
  PLURAL(LongLivedPort),
  PLURAL(HiddenServiceNode),
  PLURAL(HiddenServiceExcludeNode),
  PLURAL(NumCPU),
  PLURAL(RendNode),
  PLURAL(RecommendedPackage),
  PLURAL(RendExcludeNode),
  PLURAL(StrictEntryNode),
  PLURAL(StrictExitNode),
  PLURAL(StrictNode),
  { "l", "Log", 1, 0},
  { "AllowUnverifiedNodes", "AllowInvalidNodes", 0, 0},
  { "AutomapHostSuffixes", "AutomapHostsSuffixes", 0, 0},
  { "AutomapHostOnResolve", "AutomapHostsOnResolve", 0, 0},
  { "BandwidthRateBytes", "BandwidthRate", 0, 0},
  { "BandwidthBurstBytes", "BandwidthBurst", 0, 0},
  { "DirFetchPostPeriod", "StatusFetchPeriod", 0, 0},
  { "DirServer", "DirAuthority", 0, 0}, /* XXXX later, make this warn? */
  { "MaxConn", "ConnLimit", 0, 1},
  { "MaxMemInCellQueues", "MaxMemInQueues", 0, 0},
  { "ORBindAddress", "ORListenAddress", 0, 0},
  { "DirBindAddress", "DirListenAddress", 0, 0},
  { "SocksBindAddress", "SocksListenAddress", 0, 0},
  { "UseHelperNodes", "UseEntryGuards", 0, 0},
  { "NumHelperNodes", "NumEntryGuards", 0, 0},
  { "UseEntryNodes", "UseEntryGuards", 0, 0},
  { "NumEntryNodes", "NumEntryGuards", 0, 0},
  { "ResolvConf", "ServerDNSResolvConfFile", 0, 1},
  { "SearchDomains", "ServerDNSSearchDomains", 0, 1},
  { "ServerDNSAllowBrokenResolvConf", "ServerDNSAllowBrokenConfig", 0, 0},
  { "PreferTunnelledDirConns", "PreferTunneledDirConns", 0, 0},
  { "BridgeAuthoritativeDirectory", "BridgeAuthoritativeDir", 0, 0},
  { "HashedControlPassword", "__HashedControlSessionPassword", 1, 0},
  { "VirtualAddrNetwork", "VirtualAddrNetworkIPv4", 0, 0},
  { "ClientDNSRejectInternalAddresses",
    "TestingClientDNSRejectInternalAddresses", 0, 1, },
  { NULL, NULL, 0, 0},
};

/** dummy instance of or_options_t, used for type-checking its
 * members with CONF_CHECK_VAR_TYPE. */
DUMMY_TYPECHECK_INSTANCE(or_options_t);

/** An entry for config_vars: "The option <b>name</b> has type
 * CONFIG_TYPE_<b>conftype</b>, and corresponds to
 * or_options_t.<b>member</b>"
 */
#define VAR(name,conftype,member,initvalue)                             \
  { name, CONFIG_TYPE_ ## conftype, offsetof(or_options_t, member),     \
      initvalue CONF_TEST_MEMBERS(or_options_t, conftype, member) }
/** As VAR, but the option name and member name are the same. */
#define V(member,conftype,initvalue)                                    \
  VAR(#member, conftype, member, initvalue)
/** An entry for config_vars: "The option <b>name</b> is obsolete." */
#ifdef TOR_UNIT_TESTS
#define OBSOLETE(name) { name, CONFIG_TYPE_OBSOLETE, 0, NULL, {.INT=NULL} }
#else
#define OBSOLETE(name) { name, CONFIG_TYPE_OBSOLETE, 0, NULL }
#endif

/**
 * Macro to declare *Port options.  Each one comes in three entries.
 * For example, most users should use "SocksPort" to configure the
 * socks port, but TorBrowser wants to use __SocksPort so that it
 * isn't stored by SAVECONF.  The SocksPortLines virtual option is
 * used to query both options from the controller.
 */
#define VPORT(member)                                           \
  VAR(#member "Lines", LINELIST_V, member ## _lines, NULL),     \
  VAR(#member, LINELIST_S, member ## _lines, NULL),             \
  VAR("__" #member, LINELIST_S, member ## _lines, NULL)

/** Array of configuration options.  Until we disallow nonstandard
 * abbreviations, order is significant, since the first matching option will
 * be chosen first.
 */
static config_var_t option_vars_[] = {
  V(AccountingMax,               MEMUNIT,  "0 bytes"),
  VAR("AccountingRule",          STRING,   AccountingRule_option,  "max"),
  V(AccountingStart,             STRING,   NULL),
  V(Address,                     STRING,   NULL),
  OBSOLETE("AllowDotExit"),
  OBSOLETE("AllowInvalidNodes"),
  V(AllowNonRFC953Hostnames,     BOOL,     "0"),
  OBSOLETE("AllowSingleHopCircuits"),
  OBSOLETE("AllowSingleHopExits"),
  V(AlternateBridgeAuthority,    LINELIST, NULL),
  V(AlternateDirAuthority,       LINELIST, NULL),
  OBSOLETE("AlternateHSAuthority"),
  V(AssumeReachable,             BOOL,     "0"),
  OBSOLETE("AuthDirBadDir"),
  OBSOLETE("AuthDirBadDirCCs"),
  V(AuthDirBadExit,              LINELIST, NULL),
  V(AuthDirBadExitCCs,           CSV,      ""),
  V(AuthDirInvalid,              LINELIST, NULL),
  V(AuthDirInvalidCCs,           CSV,      ""),
  V(AuthDirFastGuarantee,        MEMUNIT,  "100 KB"),
  V(AuthDirGuardBWGuarantee,     MEMUNIT,  "2 MB"),
  V(AuthDirPinKeys,              BOOL,     "1"),
  V(AuthDirReject,               LINELIST, NULL),
  V(AuthDirRejectCCs,            CSV,      ""),
  OBSOLETE("AuthDirRejectUnlisted"),
  OBSOLETE("AuthDirListBadDirs"),
  V(AuthDirListBadExits,         BOOL,     "0"),
  V(AuthDirMaxServersPerAddr,    UINT,     "2"),
  OBSOLETE("AuthDirMaxServersPerAuthAddr"),
  V(AuthDirHasIPv6Connectivity,  BOOL,     "0"),
  VAR("AuthoritativeDirectory",  BOOL, AuthoritativeDir,    "0"),
  V(AutomapHostsOnResolve,       BOOL,     "0"),
  V(AutomapHostsSuffixes,        CSV,      ".onion,.exit"),
  V(AvoidDiskWrites,             BOOL,     "0"),
  V(BandwidthBurst,              MEMUNIT,  "1 GB"),
  V(BandwidthRate,               MEMUNIT,  "1 GB"),
  V(BridgeAuthoritativeDir,      BOOL,     "0"),
  VAR("Bridge",                  LINELIST, Bridges,    NULL),
  V(BridgePassword,              STRING,   NULL),
  V(BridgeRecordUsageByCountry,  BOOL,     "1"),
  V(BridgeRelay,                 BOOL,     "0"),
  V(BridgeDistribution,          STRING,   NULL),
  V(CellStatistics,              BOOL,     "0"),
  V(PaddingStatistics,           BOOL,     "1"),
  V(LearnCircuitBuildTimeout,    BOOL,     "1"),
  V(CircuitBuildTimeout,         INTERVAL, "0"),
  OBSOLETE("CircuitIdleTimeout"),
  V(CircuitsAvailableTimeout,    INTERVAL, "0"),
  V(CircuitStreamTimeout,        INTERVAL, "0"),
  V(CircuitPriorityHalflife,     DOUBLE,  "-100.0"), /*negative:'Use default'*/
  V(TestingClientDNSRejectInternalAddresses, BOOL,"1"),
  V(ClientOnly,                  BOOL,     "0"),
  V(ClientPreferIPv6ORPort,      AUTOBOOL, "auto"),
  V(ClientPreferIPv6DirPort,     AUTOBOOL, "auto"),
  V(ClientRejectInternalAddresses, BOOL,   "1"),
  V(ClientTransportPlugin,       LINELIST, NULL),
  V(ClientUseIPv6,               BOOL,     "0"),
  V(ClientUseIPv4,               BOOL,     "1"),
  V(ConsensusParams,             STRING,   NULL),
  V(ConnLimit,                   UINT,     "1000"),
  V(ConnDirectionStatistics,     BOOL,     "0"),
  V(ConstrainedSockets,          BOOL,     "0"),
  V(ConstrainedSockSize,         MEMUNIT,  "8192"),
  V(ContactInfo,                 STRING,   NULL),
  OBSOLETE("ControlListenAddress"),
  VPORT(ControlPort),
  V(ControlPortFileGroupReadable,BOOL,     "0"),
  V(ControlPortWriteToFile,      FILENAME, NULL),
  V(ControlSocket,               LINELIST, NULL),
  V(ControlSocketsGroupWritable, BOOL,     "0"),
  V(SocksSocketsGroupWritable,   BOOL,     "0"),
  V(CookieAuthentication,        BOOL,     "0"),
  V(CookieAuthFileGroupReadable, BOOL,     "0"),
  V(CookieAuthFile,              STRING,   NULL),
  V(CountPrivateBandwidth,       BOOL,     "0"),
  V(DataDirectory,               FILENAME, NULL),
  V(DataDirectoryGroupReadable,  BOOL,     "0"),
  V(DisableOOSCheck,             BOOL,     "1"),
  V(DisableNetwork,              BOOL,     "0"),
  V(DirAllowPrivateAddresses,    BOOL,     "0"),
  V(TestingAuthDirTimeToLearnReachability, INTERVAL, "30 minutes"),
  OBSOLETE("DirListenAddress"),
  V(DirPolicy,                   LINELIST, NULL),
  VPORT(DirPort),
  V(DirPortFrontPage,            FILENAME, NULL),
  VAR("DirReqStatistics",        BOOL,     DirReqStatistics_option, "1"),
  VAR("DirAuthority",            LINELIST, DirAuthorities, NULL),
  V(DirCache,                    BOOL,     "1"),
  V(DirAuthorityFallbackRate,    DOUBLE,   "1.0"),
  V(DisableAllSwap,              BOOL,     "0"),
  V(DisableDebuggerAttachment,   BOOL,     "1"),
  OBSOLETE("DisableIOCP"),
  OBSOLETE("DisableV2DirectoryInfo_"),
  OBSOLETE("DynamicDHGroups"),
  VPORT(DNSPort),
  OBSOLETE("DNSListenAddress"),
  V(DownloadExtraInfo,           BOOL,     "0"),
  V(TestingEnableConnBwEvent,    BOOL,     "0"),
  V(TestingEnableCellStatsEvent, BOOL,     "0"),
  V(TestingEnableTbEmptyEvent,   BOOL,     "0"),
  V(EnforceDistinctSubnets,      BOOL,     "1"),
  V(EntryNodes,                  ROUTERSET,   NULL),
  V(EntryStatistics,             BOOL,     "0"),
  V(TestingEstimatedDescriptorPropagationTime, INTERVAL, "10 minutes"),
  V(ExcludeNodes,                ROUTERSET, NULL),
  V(ExcludeExitNodes,            ROUTERSET, NULL),
  OBSOLETE("ExcludeSingleHopRelays"),
  V(ExitNodes,                   ROUTERSET, NULL),
  V(ExitPolicy,                  LINELIST, NULL),
  V(ExitPolicyRejectPrivate,     BOOL,     "1"),
  V(ExitPolicyRejectLocalInterfaces, BOOL, "0"),
  V(ExitPortStatistics,          BOOL,     "0"),
  V(ExtendAllowPrivateAddresses, BOOL,     "0"),
  V(ExitRelay,                   AUTOBOOL, "auto"),
  VPORT(ExtORPort),
  V(ExtORPortCookieAuthFile,     STRING,   NULL),
  V(ExtORPortCookieAuthFileGroupReadable, BOOL, "0"),
  V(ExtraInfoStatistics,         BOOL,     "1"),
  V(ExtendByEd25519ID,           AUTOBOOL, "auto"),
  V(FallbackDir,                 LINELIST, NULL),

  V(UseDefaultFallbackDirs,      BOOL,     "1"),

  OBSOLETE("FallbackNetworkstatusFile"),
  V(FascistFirewall,             BOOL,     "0"),
  V(FirewallPorts,               CSV,      ""),
  OBSOLETE("FastFirstHopPK"),
  V(FetchDirInfoEarly,           BOOL,     "0"),
  V(FetchDirInfoExtraEarly,      BOOL,     "0"),
  V(FetchServerDescriptors,      BOOL,     "1"),
  V(FetchHidServDescriptors,     BOOL,     "1"),
  V(FetchUselessDescriptors,     BOOL,     "0"),
  OBSOLETE("FetchV2Networkstatus"),
  V(GeoIPExcludeUnknown,         AUTOBOOL, "auto"),
#ifdef _WIN32
  V(GeoIPFile,                   FILENAME, "<default>"),
  V(GeoIPv6File,                 FILENAME, "<default>"),
#else
  V(GeoIPFile,                   FILENAME,
    SHARE_DATADIR PATH_SEPARATOR "tor" PATH_SEPARATOR "geoip"),
  V(GeoIPv6File,                 FILENAME,
    SHARE_DATADIR PATH_SEPARATOR "tor" PATH_SEPARATOR "geoip6"),
#endif /* defined(_WIN32) */
  OBSOLETE("Group"),
  V(GuardLifetime,               INTERVAL, "0 minutes"),
  V(HardwareAccel,               BOOL,     "0"),
  V(HeartbeatPeriod,             INTERVAL, "6 hours"),
  V(AccelName,                   STRING,   NULL),
  V(AccelDir,                    FILENAME, NULL),
  V(HashedControlPassword,       LINELIST, NULL),
  OBSOLETE("HidServDirectoryV2"),
  VAR("HiddenServiceDir",    LINELIST_S, RendConfigLines,    NULL),
  VAR("HiddenServiceDirGroupReadable",  LINELIST_S, RendConfigLines, NULL),
  VAR("HiddenServiceOptions",LINELIST_V, RendConfigLines,    NULL),
  VAR("HiddenServicePort",   LINELIST_S, RendConfigLines,    NULL),
  VAR("HiddenServiceVersion",LINELIST_S, RendConfigLines,    NULL),
  VAR("HiddenServiceAuthorizeClient",LINELIST_S,RendConfigLines, NULL),
  VAR("HiddenServiceAllowUnknownPorts",LINELIST_S, RendConfigLines, NULL),
  VAR("HiddenServiceMaxStreams",LINELIST_S, RendConfigLines, NULL),
  VAR("HiddenServiceMaxStreamsCloseCircuit",LINELIST_S, RendConfigLines, NULL),
  VAR("HiddenServiceNumIntroductionPoints", LINELIST_S, RendConfigLines, NULL),
  VAR("HiddenServiceStatistics", BOOL, HiddenServiceStatistics_option, "1"),
  V(HidServAuth,                 LINELIST, NULL),
  OBSOLETE("CloseHSClientCircuitsImmediatelyOnTimeout"),
  OBSOLETE("CloseHSServiceRendCircuitsImmediatelyOnTimeout"),
  V(HiddenServiceSingleHopMode,  BOOL,     "0"),
  V(HiddenServiceNonAnonymousMode,BOOL,    "0"),
  V(HTTPProxy,                   STRING,   NULL),
  V(HTTPProxyAuthenticator,      STRING,   NULL),
  V(HTTPSProxy,                  STRING,   NULL),
  V(HTTPSProxyAuthenticator,     STRING,   NULL),
  VPORT(HTTPTunnelPort),
  V(IPv6Exit,                    BOOL,     "0"),
  VAR("ServerTransportPlugin",   LINELIST, ServerTransportPlugin,  NULL),
  V(ServerTransportListenAddr,   LINELIST, NULL),
  V(ServerTransportOptions,      LINELIST, NULL),
  V(SigningKeyLifetime,          INTERVAL, "30 days"),
  V(Socks4Proxy,                 STRING,   NULL),
  V(Socks5Proxy,                 STRING,   NULL),
  V(Socks5ProxyUsername,         STRING,   NULL),
  V(Socks5ProxyPassword,         STRING,   NULL),
  V(KeepalivePeriod,             INTERVAL, "5 minutes"),
  V(KeepBindCapabilities,            AUTOBOOL, "auto"),
  VAR("Log",                     LINELIST, Logs,             NULL),
  V(LogMessageDomains,           BOOL,     "0"),
  V(LogTimeGranularity,          MSEC_INTERVAL, "1 second"),
  V(TruncateLogFile,             BOOL,     "0"),
  V(SyslogIdentityTag,           STRING,   NULL),
  V(LongLivedPorts,              CSV,
        "21,22,706,1863,5050,5190,5222,5223,6523,6667,6697,8300"),
  VAR("MapAddress",              LINELIST, AddressMap,           NULL),
  V(MaxAdvertisedBandwidth,      MEMUNIT,  "1 GB"),
  V(MaxCircuitDirtiness,         INTERVAL, "10 minutes"),
  V(MaxClientCircuitsPending,    UINT,     "32"),
  V(MaxConsensusAgeForDiffs,     INTERVAL, "0 seconds"),
  VAR("MaxMemInQueues",          MEMUNIT,   MaxMemInQueues_raw, "0"),
  OBSOLETE("MaxOnionsPending"),
  V(MaxOnionQueueDelay,          MSEC_INTERVAL, "1750 msec"),
  V(MaxUnparseableDescSizeToLog, MEMUNIT, "10 MB"),
  V(MinMeasuredBWsForAuthToIgnoreAdvertised, INT, "500"),
  VAR("MyFamily",                LINELIST, MyFamily_lines,       NULL),
  V(NewCircuitPeriod,            INTERVAL, "30 seconds"),
  OBSOLETE("NamingAuthoritativeDirectory"),
  OBSOLETE("NATDListenAddress"),
  VPORT(NATDPort),
  V(Nickname,                    STRING,   NULL),
  OBSOLETE("PredictedPortsRelevanceTime"),
  OBSOLETE("WarnUnsafeSocks"),
  VAR("NodeFamily",              LINELIST, NodeFamilies,         NULL),
  V(NoExec,                      BOOL,     "0"),
  V(NumCPUs,                     UINT,     "0"),
  V(NumDirectoryGuards,          UINT,     "0"),
  V(NumEntryGuards,              UINT,     "0"),
  V(OfflineMasterKey,            BOOL,     "0"),
  OBSOLETE("ORListenAddress"),
  VPORT(ORPort),
  V(OutboundBindAddress,         LINELIST,   NULL),
  V(OutboundBindAddressOR,       LINELIST,   NULL),
  V(OutboundBindAddressExit,     LINELIST,   NULL),

  OBSOLETE("PathBiasDisableRate"),
  V(PathBiasCircThreshold,       INT,      "-1"),
  V(PathBiasNoticeRate,          DOUBLE,   "-1"),
  V(PathBiasWarnRate,            DOUBLE,   "-1"),
  V(PathBiasExtremeRate,         DOUBLE,   "-1"),
  V(PathBiasScaleThreshold,      INT,      "-1"),
  OBSOLETE("PathBiasScaleFactor"),
  OBSOLETE("PathBiasMultFactor"),
  V(PathBiasDropGuards,          AUTOBOOL, "0"),
  OBSOLETE("PathBiasUseCloseCounts"),

  V(PathBiasUseThreshold,       INT,      "-1"),
  V(PathBiasNoticeUseRate,          DOUBLE,   "-1"),
  V(PathBiasExtremeUseRate,         DOUBLE,   "-1"),
  V(PathBiasScaleUseThreshold,      INT,      "-1"),

  V(PathsNeededToBuildCircuits,  DOUBLE,   "-1"),
  V(PerConnBWBurst,              MEMUNIT,  "0"),
  V(PerConnBWRate,               MEMUNIT,  "0"),
  V(PidFile,                     STRING,   NULL),
  V(TestingTorNetwork,           BOOL,     "0"),
  V(TestingMinExitFlagThreshold, MEMUNIT,  "0"),
  V(TestingMinFastFlagThreshold, MEMUNIT,  "0"),

  V(TestingLinkCertLifetime,          INTERVAL, "2 days"),
  V(TestingAuthKeyLifetime,          INTERVAL, "2 days"),
  V(TestingLinkKeySlop,              INTERVAL, "3 hours"),
  V(TestingAuthKeySlop,              INTERVAL, "3 hours"),
  V(TestingSigningKeySlop,           INTERVAL, "1 day"),

  V(OptimisticData,              AUTOBOOL, "auto"),
  V(PortForwarding,              BOOL,     "0"),
  V(PortForwardingHelper,        FILENAME, "tor-fw-helper"),
  OBSOLETE("PreferTunneledDirConns"),
  V(ProtocolWarnings,            BOOL,     "0"),
  V(PublishServerDescriptor,     CSV,      "1"),
  V(PublishHidServDescriptors,   BOOL,     "1"),
  V(ReachableAddresses,          LINELIST, NULL),
  V(ReachableDirAddresses,       LINELIST, NULL),
  V(ReachableORAddresses,        LINELIST, NULL),
  V(RecommendedVersions,         LINELIST, NULL),
  V(RecommendedClientVersions,   LINELIST, NULL),
  V(RecommendedServerVersions,   LINELIST, NULL),
  V(RecommendedPackages,         LINELIST, NULL),
  V(ReducedConnectionPadding,    BOOL,     "0"),
  V(ConnectionPadding,           AUTOBOOL, "auto"),
  V(RefuseUnknownExits,          AUTOBOOL, "auto"),
  V(RejectPlaintextPorts,        CSV,      ""),
  V(RelayBandwidthBurst,         MEMUNIT,  "0"),
  V(RelayBandwidthRate,          MEMUNIT,  "0"),
  V(RendPostPeriod,              INTERVAL, "1 hour"),
  V(RephistTrackTime,            INTERVAL, "24 hours"),
  V(RunAsDaemon,                 BOOL,     "0"),
  OBSOLETE("RunTesting"), // currently unused
  V(Sandbox,                     BOOL,     "0"),
  V(SafeLogging,                 STRING,   "1"),
  V(SafeSocks,                   BOOL,     "0"),
  V(ServerDNSAllowBrokenConfig,  BOOL,     "1"),
  V(ServerDNSAllowNonRFC953Hostnames, BOOL,"0"),
  V(ServerDNSDetectHijacking,    BOOL,     "1"),
  V(ServerDNSRandomizeCase,      BOOL,     "1"),
  V(ServerDNSResolvConfFile,     STRING,   NULL),
  V(ServerDNSSearchDomains,      BOOL,     "0"),
  V(ServerDNSTestAddresses,      CSV,
      "www.google.com,www.mit.edu,www.yahoo.com,www.slashdot.org"),
  OBSOLETE("SchedulerLowWaterMark__"),
  OBSOLETE("SchedulerHighWaterMark__"),
  OBSOLETE("SchedulerMaxFlushCells__"),
  V(KISTSchedRunInterval,        MSEC_INTERVAL, "0 msec"),
  V(KISTSockBufSizeFactor,       DOUBLE,   "1.0"),
  V(Schedulers,                  CSV,      "KIST,KISTLite,Vanilla"),
  V(ShutdownWaitLength,          INTERVAL, "30 seconds"),
  OBSOLETE("SocksListenAddress"),
  V(SocksPolicy,                 LINELIST, NULL),
  VPORT(SocksPort),
  V(SocksTimeout,                INTERVAL, "2 minutes"),
  V(SSLKeyLifetime,              INTERVAL, "0"),
  OBSOLETE("StrictEntryNodes"),
  OBSOLETE("StrictExitNodes"),
  V(StrictNodes,                 BOOL,     "0"),
  OBSOLETE("Support022HiddenServices"),
  V(TestSocks,                   BOOL,     "0"),
  V(TokenBucketRefillInterval,   MSEC_INTERVAL, "100 msec"),
  V(Tor2webMode,                 BOOL,     "0"),
  V(Tor2webRendezvousPoints,      ROUTERSET, NULL),
  OBSOLETE("TLSECGroup"),
  V(TrackHostExits,              CSV,      NULL),
  V(TrackHostExitsExpire,        INTERVAL, "30 minutes"),
  OBSOLETE("TransListenAddress"),
  VPORT(TransPort),
  V(TransProxyType,              STRING,   "default"),
  OBSOLETE("TunnelDirConns"),
  V(UpdateBridgesFromAuthority,  BOOL,     "0"),
  V(UseBridges,                  BOOL,     "0"),
  VAR("UseEntryGuards",          BOOL,     UseEntryGuards_option, "1"),
  OBSOLETE("UseEntryGuardsAsDirGuards"),
  V(UseGuardFraction,            AUTOBOOL, "auto"),
  V(UseMicrodescriptors,         AUTOBOOL, "auto"),
  OBSOLETE("UseNTorHandshake"),
  V(User,                        STRING,   NULL),
  OBSOLETE("UserspaceIOCPBuffers"),
  V(AuthDirSharedRandomness,     BOOL,     "1"),
  V(AuthDirTestEd25519LinkKeys,  BOOL,     "1"),
  OBSOLETE("V1AuthoritativeDirectory"),
  OBSOLETE("V2AuthoritativeDirectory"),
  VAR("V3AuthoritativeDirectory",BOOL, V3AuthoritativeDir,   "0"),
  V(TestingV3AuthInitialVotingInterval, INTERVAL, "30 minutes"),
  V(TestingV3AuthInitialVoteDelay, INTERVAL, "5 minutes"),
  V(TestingV3AuthInitialDistDelay, INTERVAL, "5 minutes"),
  V(TestingV3AuthVotingStartOffset, INTERVAL, "0"),
  V(V3AuthVotingInterval,        INTERVAL, "1 hour"),
  V(V3AuthVoteDelay,             INTERVAL, "5 minutes"),
  V(V3AuthDistDelay,             INTERVAL, "5 minutes"),
  V(V3AuthNIntervalsValid,       UINT,     "3"),
  V(V3AuthUseLegacyKey,          BOOL,     "0"),
  V(V3BandwidthsFile,            FILENAME, NULL),
  V(GuardfractionFile,           FILENAME, NULL),
  VAR("VersioningAuthoritativeDirectory",BOOL,VersioningAuthoritativeDir, "0"),
  OBSOLETE("VoteOnHidServDirectoriesV2"),
  V(VirtualAddrNetworkIPv4,      STRING,   "127.192.0.0/10"),
  V(VirtualAddrNetworkIPv6,      STRING,   "[FE80::]/10"),
  V(WarnPlaintextPorts,          CSV,      "23,109,110,143"),
  OBSOLETE("UseFilteringSSLBufferevents"),
  OBSOLETE("__UseFilteringSSLBufferevents"),
  VAR("__ReloadTorrcOnSIGHUP",   BOOL,  ReloadTorrcOnSIGHUP,      "1"),
  VAR("__AllDirActionsPrivate",  BOOL,  AllDirActionsPrivate,     "0"),
  VAR("__DisablePredictedCircuits",BOOL,DisablePredictedCircuits, "0"),
  VAR("__LeaveStreamsUnattached",BOOL,  LeaveStreamsUnattached,   "0"),
  VAR("__HashedControlSessionPassword", LINELIST, HashedControlSessionPassword,
      NULL),
  VAR("__OwningControllerProcess",STRING,OwningControllerProcess, NULL),
  V(MinUptimeHidServDirectoryV2, INTERVAL, "96 hours"),
  V(TestingServerDownloadSchedule, CSV_INTERVAL, "0, 0, 0, 60, 60, 120, "
                                 "300, 900, 2147483647"),
  V(TestingClientDownloadSchedule, CSV_INTERVAL, "0, 0, 60, 300, 600, "
                                 "2147483647"),
  V(TestingServerConsensusDownloadSchedule, CSV_INTERVAL, "0, 0, 60, "
                                 "300, 600, 1800, 1800, 1800, 1800, "
                                 "1800, 3600, 7200"),
  V(TestingClientConsensusDownloadSchedule, CSV_INTERVAL, "0, 0, 60, "
                                 "300, 600, 1800, 3600, 3600, 3600, "
                                 "10800, 21600, 43200"),
  /* With the ClientBootstrapConsensus*Download* below:
   * Clients with only authorities will try:
   *  - at least 3 authorities over 10 seconds, then exponentially backoff,
   *    with the next attempt 3-21 seconds later,
   * Clients with authorities and fallbacks will try:
   *  - at least 2 authorities and 4 fallbacks over 21 seconds, then
   *    exponentially backoff, with the next attempts 4-33 seconds later,
   * Clients will also retry when an application request arrives.
   * After a number of failed requests, clients retry every 3 days + 1 hour.
   *
   * Clients used to try 2 authorities over 10 seconds, then wait for
   * 60 minutes or an application request.
   *
   * When clients have authorities and fallbacks available, they use these
   * schedules: (we stagger the times to avoid thundering herds) */
  V(ClientBootstrapConsensusAuthorityDownloadSchedule, CSV_INTERVAL,
    "6, 11, 3600, 10800, 25200, 54000, 111600, 262800" /* 3 days + 1 hour */),
  V(ClientBootstrapConsensusFallbackDownloadSchedule, CSV_INTERVAL,
    "0, 1, 4, 11, 3600, 10800, 25200, 54000, 111600, 262800"),
  /* When clients only have authorities available, they use this schedule: */
  V(ClientBootstrapConsensusAuthorityOnlyDownloadSchedule, CSV_INTERVAL,
    "0, 3, 7, 3600, 10800, 25200, 54000, 111600, 262800"),
  /* We don't want to overwhelm slow networks (or mirrors whose replies are
   * blocked), but we also don't want to fail if only some mirrors are
   * blackholed. Clients will try 3 directories simultaneously.
   * (Relays never use simultaneous connections.) */
  V(ClientBootstrapConsensusMaxInProgressTries, UINT, "3"),
  /* When a client has any running bridges, check each bridge occasionally,
    * whether or not that bridge is actually up. */
  V(TestingBridgeDownloadSchedule, CSV_INTERVAL,
    "10800, 25200, 54000, 111600, 262800"),
  /* When a client is just starting, or has no running bridges, check each
   * bridge a few times quickly, and then try again later. These schedules
   * are much longer than the other schedules, because we try each and every
   * configured bridge with this schedule. */
  V(TestingBridgeBootstrapDownloadSchedule, CSV_INTERVAL,
    "0, 30, 90, 600, 3600, 10800, 25200, 54000, 111600, 262800"),
  V(TestingClientMaxIntervalWithoutRequest, INTERVAL, "10 minutes"),
  V(TestingDirConnectionMaxStall, INTERVAL, "5 minutes"),
  V(TestingConsensusMaxDownloadTries, UINT, "8"),
  /* Since we try connections rapidly and simultaneously, we can afford
   * to give up earlier. (This protects against overloading directories.) */
  V(ClientBootstrapConsensusMaxDownloadTries, UINT, "7"),
  /* We want to give up much earlier if we're only using authorities. */
  V(ClientBootstrapConsensusAuthorityOnlyMaxDownloadTries, UINT, "4"),
  V(TestingDescriptorMaxDownloadTries, UINT, "8"),
  V(TestingMicrodescMaxDownloadTries, UINT, "8"),
  V(TestingCertMaxDownloadTries, UINT, "8"),
  V(TestingDirAuthVoteExit, ROUTERSET, NULL),
  V(TestingDirAuthVoteExitIsStrict,  BOOL,     "0"),
  V(TestingDirAuthVoteGuard, ROUTERSET, NULL),
  V(TestingDirAuthVoteGuardIsStrict,  BOOL,     "0"),
  V(TestingDirAuthVoteHSDir, ROUTERSET, NULL),
  V(TestingDirAuthVoteHSDirIsStrict,  BOOL,     "0"),
  VAR("___UsingTestNetworkDefaults", BOOL, UsingTestNetworkDefaults_, "0"),

  END_OF_CONFIG_VARS
};

/** Override default values with these if the user sets the TestingTorNetwork
 * option. */
static const config_var_t testing_tor_network_defaults[] = {
  V(DirAllowPrivateAddresses,    BOOL,     "1"),
  V(EnforceDistinctSubnets,      BOOL,     "0"),
  V(AssumeReachable,             BOOL,     "1"),
  V(AuthDirMaxServersPerAddr,    UINT,     "0"),
  V(ClientBootstrapConsensusAuthorityDownloadSchedule, CSV_INTERVAL,
    "0, 2, 4, 4, 4, 4, 4, 4, 4, 4, 4, 4, 8, 16, 32, 60"),
  V(ClientBootstrapConsensusFallbackDownloadSchedule, CSV_INTERVAL,
    "0, 1, 4, 4, 4, 4, 4, 4, 4, 4, 4, 4, 8, 16, 32, 60"),
  V(ClientBootstrapConsensusAuthorityOnlyDownloadSchedule, CSV_INTERVAL,
    "0, 1, 4, 4, 4, 4, 4, 4, 4, 4, 4, 4, 8, 16, 32, 60"),
  V(ClientBootstrapConsensusMaxDownloadTries, UINT, "80"),
  V(ClientBootstrapConsensusAuthorityOnlyMaxDownloadTries, UINT, "80"),
  V(TestingClientDNSRejectInternalAddresses, BOOL,"0"),
  V(ClientRejectInternalAddresses, BOOL,   "0"),
  V(CountPrivateBandwidth,       BOOL,     "1"),
  V(ExitPolicyRejectPrivate,     BOOL,     "0"),
  V(ExtendAllowPrivateAddresses, BOOL,     "1"),
  V(V3AuthVotingInterval,        INTERVAL, "5 minutes"),
  V(V3AuthVoteDelay,             INTERVAL, "20 seconds"),
  V(V3AuthDistDelay,             INTERVAL, "20 seconds"),
  V(TestingV3AuthInitialVotingInterval, INTERVAL, "150 seconds"),
  V(TestingV3AuthInitialVoteDelay, INTERVAL, "20 seconds"),
  V(TestingV3AuthInitialDistDelay, INTERVAL, "20 seconds"),
  V(TestingAuthDirTimeToLearnReachability, INTERVAL, "0 minutes"),
  V(TestingEstimatedDescriptorPropagationTime, INTERVAL, "0 minutes"),
  V(MinUptimeHidServDirectoryV2, INTERVAL, "0 minutes"),
  V(TestingServerDownloadSchedule, CSV_INTERVAL, "0, 0, 0, 5, 10, 15, "
                                 "20, 30, 60"),
  V(TestingClientDownloadSchedule, CSV_INTERVAL, "0, 0, 5, 10, 15, 20, "
                                 "30, 60"),
  V(TestingServerConsensusDownloadSchedule, CSV_INTERVAL, "0, 0, 5, 10, "
                                 "15, 20, 30, 60"),
  V(TestingClientConsensusDownloadSchedule, CSV_INTERVAL, "0, 0, 5, 10, "
                                 "15, 20, 30, 60"),
  V(TestingBridgeDownloadSchedule, CSV_INTERVAL, "10, 30, 60"),
  V(TestingBridgeBootstrapDownloadSchedule, CSV_INTERVAL, "0, 0, 5, 10, "
                                 "15, 20, 30, 60"),
  V(TestingClientMaxIntervalWithoutRequest, INTERVAL, "5 seconds"),
  V(TestingDirConnectionMaxStall, INTERVAL, "30 seconds"),
  V(TestingConsensusMaxDownloadTries, UINT, "80"),
  V(TestingDescriptorMaxDownloadTries, UINT, "80"),
  V(TestingMicrodescMaxDownloadTries, UINT, "80"),
  V(TestingCertMaxDownloadTries, UINT, "80"),
  V(TestingEnableConnBwEvent,    BOOL,     "1"),
  V(TestingEnableCellStatsEvent, BOOL,     "1"),
  V(TestingEnableTbEmptyEvent,   BOOL,     "1"),
  VAR("___UsingTestNetworkDefaults", BOOL, UsingTestNetworkDefaults_, "1"),
  V(RendPostPeriod,              INTERVAL, "2 minutes"),

  END_OF_CONFIG_VARS
};

#undef VAR
#undef V
#undef OBSOLETE

static const config_deprecation_t option_deprecation_notes_[] = {
  /* Deprecated since 0.3.2.1-alpha. */
  { "HTTPProxy", "It only applies to direct unencrypted HTTP connections "
    "to your directory server, which your Tor probably wasn't using." },
  { "HTTPProxyAuthenticator", "HTTPProxy is deprecated in favor of HTTPSProxy "
    "which should be used with HTTPSProxyAuthenticator." },
  /* End of options deprecated since 0.3.2.1-alpha */

  /* Options deprecated since 0.3.2.2-alpha */
  { "ReachableDirAddresses", "It has no effect on relays, and has had no "
    "effect on clients since 0.2.8." },
  { "ClientPreferIPv6DirPort", "It has no effect on relays, and has had no "
    "effect on clients since 0.2.8." },
  /* End of options deprecated since 0.3.2.2-alpha. */

  { NULL, NULL }
};

#ifdef _WIN32
static char *get_windows_conf_root(void);
#endif
static int options_act_reversible(const or_options_t *old_options, char **msg);
static int options_transition_allowed(const or_options_t *old,
                                      const or_options_t *new,
                                      char **msg);
static int options_transition_affects_workers(
      const or_options_t *old_options, const or_options_t *new_options);
static int options_transition_affects_descriptor(
      const or_options_t *old_options, const or_options_t *new_options);
static int normalize_nickname_list(config_line_t **normalized_out,
                                   const config_line_t *lst, const char *name,
                                   char **msg);
static char *get_bindaddr_from_transport_listen_line(const char *line,
                                                     const char *transport);
static int parse_ports(or_options_t *options, int validate_only,
                              char **msg_out, int *n_ports_out,
                              int *world_writable_control_socket);
static int check_server_ports(const smartlist_t *ports,
                              const or_options_t *options,
                              int *num_low_ports_out);
static int validate_data_directory(or_options_t *options);
static int write_configuration_file(const char *fname,
                                    const or_options_t *options);
static int options_init_logs(const or_options_t *old_options,
                             or_options_t *options, int validate_only);

static void init_libevent(const or_options_t *options);
static int opt_streq(const char *s1, const char *s2);
static int parse_outbound_addresses(or_options_t *options, int validate_only,
                                    char **msg);
static void config_maybe_load_geoip_files_(const or_options_t *options,
                                           const or_options_t *old_options);
static int options_validate_cb(void *old_options, void *options,
                               void *default_options,
                               int from_setconf, char **msg);
static uint64_t compute_real_max_mem_in_queues(const uint64_t val,
                                               int log_guess);

/** Magic value for or_options_t. */
#define OR_OPTIONS_MAGIC 9090909

/** Configuration format for or_options_t. */
STATIC config_format_t options_format = {
  sizeof(or_options_t),
  OR_OPTIONS_MAGIC,
  offsetof(or_options_t, magic_),
  option_abbrevs_,
  option_deprecation_notes_,
  option_vars_,
  options_validate_cb,
  NULL
};

/*
 * Functions to read and write the global options pointer.
 */

/** Command-line and config-file options. */
static or_options_t *global_options = NULL;
/** The fallback options_t object; this is where we look for options not
 * in torrc before we fall back to Tor's defaults. */
static or_options_t *global_default_options = NULL;
/** Name of most recently read torrc file. */
static char *torrc_fname = NULL;
/** Name of the most recently read torrc-defaults file.*/
static char *torrc_defaults_fname;
/** Configuration options set by command line. */
static config_line_t *global_cmdline_options = NULL;
/** Non-configuration options set by the command line */
static config_line_t *global_cmdline_only_options = NULL;
/** Boolean: Have we parsed the command line? */
static int have_parsed_cmdline = 0;
/** Contents of most recently read DirPortFrontPage file. */
static char *global_dirfrontpagecontents = NULL;
/** List of port_cfg_t for all configured ports. */
static smartlist_t *configured_ports = NULL;
/** True iff we're currently validating options, and any calls to
 * get_options() are likely to be bugs. */
static int in_option_validation = 0;

/** Return the contents of our frontpage string, or NULL if not configured. */
MOCK_IMPL(const char*,
get_dirportfrontpage, (void))
{
  return global_dirfrontpagecontents;
}

/** Returns the currently configured options. */
MOCK_IMPL(or_options_t *,
get_options_mutable, (void))
{
  tor_assert(global_options);
  tor_assert_nonfatal(! in_option_validation);
  return global_options;
}

/** Returns the currently configured options */
MOCK_IMPL(const or_options_t *,
get_options,(void))
{
  return get_options_mutable();
}

/** Change the current global options to contain <b>new_val</b> instead of
 * their current value; take action based on the new value; free the old value
 * as necessary.  Returns 0 on success, -1 on failure.
 */
int
set_options(or_options_t *new_val, char **msg)
{
  int i;
  smartlist_t *elements;
  config_line_t *line;
  or_options_t *old_options = global_options;
  global_options = new_val;
  /* Note that we pass the *old* options below, for comparison. It
   * pulls the new options directly out of global_options. */
  if (options_act_reversible(old_options, msg)<0) {
    tor_assert(*msg);
    global_options = old_options;
    return -1;
  }
  if (options_act(old_options) < 0) { /* acting on the options failed. die. */
    log_err(LD_BUG,
            "Acting on config options left us in a broken state. Dying.");
    exit(1);
  }
  /* Issues a CONF_CHANGED event to notify controller of the change. If Tor is
   * just starting up then the old_options will be undefined. */
  if (old_options && old_options != global_options) {
    elements = smartlist_new();
    for (i=0; options_format.vars[i].name; ++i) {
      const config_var_t *var = &options_format.vars[i];
      const char *var_name = var->name;
      if (var->type == CONFIG_TYPE_LINELIST_S ||
          var->type == CONFIG_TYPE_OBSOLETE) {
        continue;
      }
      if (!config_is_same(&options_format, new_val, old_options, var_name)) {
        line = config_get_assigned_option(&options_format, new_val,
                                          var_name, 1);

        if (line) {
          config_line_t *next;
          for (; line; line = next) {
            next = line->next;
            smartlist_add(elements, line->key);
            smartlist_add(elements, line->value);
            tor_free(line);
          }
        } else {
          smartlist_add_strdup(elements, options_format.vars[i].name);
          smartlist_add(elements, NULL);
        }
      }
    }
    control_event_conf_changed(elements);
    SMARTLIST_FOREACH(elements, char *, cp, tor_free(cp));
    smartlist_free(elements);
  }

  if (old_options != global_options)
    or_options_free(old_options);

  return 0;
}

extern const char tor_git_revision[]; /* from tor_main.c */

/** The version of this Tor process, as parsed. */
static char *the_tor_version = NULL;
/** A shorter version of this Tor process's version, for export in our router
 *  descriptor.  (Does not include the git version, if any.) */
static char *the_short_tor_version = NULL;

/** Return the current Tor version. */
const char *
get_version(void)
{
  if (the_tor_version == NULL) {
    if (strlen(tor_git_revision)) {
      tor_asprintf(&the_tor_version, "%s (git-%s)", get_short_version(),
                   tor_git_revision);
    } else {
      the_tor_version = tor_strdup(get_short_version());
    }
  }
  return the_tor_version;
}

/** Return the current Tor version, without any git tag. */
const char *
get_short_version(void)
{

  if (the_short_tor_version == NULL) {
#ifdef TOR_BUILD_TAG
    tor_asprintf(&the_short_tor_version, "%s (%s)", VERSION, TOR_BUILD_TAG);
#else
    the_short_tor_version = tor_strdup(VERSION);
#endif
  }
  return the_short_tor_version;
}

/** Release additional memory allocated in options
 */
STATIC void
or_options_free(or_options_t *options)
{
  if (!options)
    return;

  routerset_free(options->ExcludeExitNodesUnion_);
  if (options->NodeFamilySets) {
    SMARTLIST_FOREACH(options->NodeFamilySets, routerset_t *,
                      rs, routerset_free(rs));
    smartlist_free(options->NodeFamilySets);
  }
  if (options->SchedulerTypes_) {
    SMARTLIST_FOREACH(options->SchedulerTypes_, int *, i, tor_free(i));
    smartlist_free(options->SchedulerTypes_);
  }
  tor_free(options->BridgePassword_AuthDigest_);
  tor_free(options->command_arg);
  tor_free(options->master_key_fname);
  config_free_lines(options->MyFamily);
  config_free(&options_format, options);
}

/** Release all memory and resources held by global configuration structures.
 */
void
config_free_all(void)
{
  or_options_free(global_options);
  global_options = NULL;
  or_options_free(global_default_options);
  global_default_options = NULL;

  config_free_lines(global_cmdline_options);
  global_cmdline_options = NULL;

  config_free_lines(global_cmdline_only_options);
  global_cmdline_only_options = NULL;

  if (configured_ports) {
    SMARTLIST_FOREACH(configured_ports,
                      port_cfg_t *, p, port_cfg_free(p));
    smartlist_free(configured_ports);
    configured_ports = NULL;
  }

  tor_free(torrc_fname);
  tor_free(torrc_defaults_fname);
  tor_free(global_dirfrontpagecontents);

  tor_free(the_short_tor_version);
  tor_free(the_tor_version);
}

/** Make <b>address</b> -- a piece of information related to our operation as
 * a client -- safe to log according to the settings in options->SafeLogging,
 * and return it.
 *
 * (We return "[scrubbed]" if SafeLogging is "1", and address otherwise.)
 */
const char *
safe_str_client(const char *address)
{
  tor_assert(address);
  if (get_options()->SafeLogging_ == SAFELOG_SCRUB_ALL)
    return "[scrubbed]";
  else
    return address;
}

/** Make <b>address</b> -- a piece of information of unspecified sensitivity
 * -- safe to log according to the settings in options->SafeLogging, and
 * return it.
 *
 * (We return "[scrubbed]" if SafeLogging is anything besides "0", and address
 * otherwise.)
 */
const char *
safe_str(const char *address)
{
  tor_assert(address);
  if (get_options()->SafeLogging_ != SAFELOG_SCRUB_NONE)
    return "[scrubbed]";
  else
    return address;
}

/** Equivalent to escaped(safe_str_client(address)).  See reentrancy note on
 * escaped(): don't use this outside the main thread, or twice in the same
 * log statement. */
const char *
escaped_safe_str_client(const char *address)
{
  if (get_options()->SafeLogging_ == SAFELOG_SCRUB_ALL)
    return "[scrubbed]";
  else
    return escaped(address);
}

/** Equivalent to escaped(safe_str(address)).  See reentrancy note on
 * escaped(): don't use this outside the main thread, or twice in the same
 * log statement. */
const char *
escaped_safe_str(const char *address)
{
  if (get_options()->SafeLogging_ != SAFELOG_SCRUB_NONE)
    return "[scrubbed]";
  else
    return escaped(address);
}

/**
 * The severity level that should be used for warnings of severity
 * LOG_PROTOCOL_WARN.
 *
 * We keep this outside the options, in case somebody needs to use
 * LOG_PROTOCOL_WARN while an option transition is happening.
 */
static int protocol_warning_severity_level = LOG_WARN;

/** Return the severity level that should be used for warnings of severity
 * LOG_PROTOCOL_WARN. */
int
get_protocol_warning_severity_level(void)
{
  return protocol_warning_severity_level;
}

/** List of default directory authorities */

static const char *default_authorities[] = {
  "moria1 orport=9101 "
    "v3ident=D586D18309DED4CD6D57C18FDB97EFA96D330566 "
    "128.31.0.39:9131 9695 DFC3 5FFE B861 329B 9F1A B04C 4639 7020 CE31",
  "tor26 orport=443 "
    "v3ident=14C131DFC5C6F93646BE72FA1401C02A8DF2E8B4 "
    "ipv6=[2001:858:2:2:aabb:0:563b:1526]:443 "
    "86.59.21.38:80 847B 1F85 0344 D787 6491 A548 92F9 0493 4E4E B85D",
  "dizum orport=443 "
    "v3ident=E8A9C45EDE6D711294FADF8E7951F4DE6CA56B58 "
    "194.109.206.212:80 7EA6 EAD6 FD83 083C 538F 4403 8BBF A077 587D D755",
  "Bifroest orport=443 bridge "
    "37.218.247.217:80 1D8F 3A91 C37C 5D1C 4C19 B1AD 1D0C FBE8 BF72 D8E1",
  "gabelmoo orport=443 "
    "v3ident=ED03BB616EB2F60BEC80151114BB25CEF515B226 "
    "ipv6=[2001:638:a000:4140::ffff:189]:443 "
    "131.188.40.189:80 F204 4413 DAC2 E02E 3D6B CF47 35A1 9BCA 1DE9 7281",
  "dannenberg orport=443 "
    "v3ident=0232AF901C31A04EE9848595AF9BB7620D4C5B2E "
    "193.23.244.244:80 7BE6 83E6 5D48 1413 21C5 ED92 F075 C553 64AC 7123",
  "maatuska orport=80 "
    "v3ident=49015F787433103580E3B66A1707A00E60F2D15B "
    "ipv6=[2001:67c:289c::9]:80 "
    "171.25.193.9:443 BD6A 8292 55CB 08E6 6FBE 7D37 4836 3586 E46B 3810",
  "Faravahar orport=443 "
    "v3ident=EFCBE720AB3A82B99F9E953CD5BF50F7EEFC7B97 "
    "154.35.175.225:80 CF6D 0AAF B385 BE71 B8E1 11FC 5CFF 4B47 9237 33BC",
  "longclaw orport=443 "
    "v3ident=23D15D965BC35114467363C165C4F724B64B4F66 "
    "199.58.81.140:80 74A9 1064 6BCE EFBC D2E8 74FC 1DC9 9743 0F96 8145",
  "bastet orport=443 "
    "v3ident=27102BC123E7AF1D4741AE047E160C91ADC76B21 "
    "204.13.164.118:80 24E2 F139 121D 4394 C54B 5BCC 368B 3B41 1857 C413",
  NULL
};

/** List of fallback directory authorities. The list is generated by opt-in of
 * relays that meet certain stability criteria.
 */
static const char *default_fallbacks[] = {
#include "fallback_dirs.inc"
  NULL
};

/** Add the default directory authorities directly into the trusted dir list,
 * but only add them insofar as they share bits with <b>type</b>.
 * Each authority's bits are restricted to the bits shared with <b>type</b>.
 * If <b>type</b> is ALL_DIRINFO or NO_DIRINFO (zero), add all authorities. */
STATIC void
add_default_trusted_dir_authorities(dirinfo_type_t type)
{
  int i;
  for (i=0; default_authorities[i]; i++) {
    if (parse_dir_authority_line(default_authorities[i], type, 0)<0) {
      log_err(LD_BUG, "Couldn't parse internal DirAuthority line %s",
              default_authorities[i]);
    }
  }
}

/** Add the default fallback directory servers into the fallback directory
 * server list. */
MOCK_IMPL(void,
add_default_fallback_dir_servers,(void))
{
  int i;
  for (i=0; default_fallbacks[i]; i++) {
    if (parse_dir_fallback_line(default_fallbacks[i], 0)<0) {
      log_err(LD_BUG, "Couldn't parse internal FallbackDir line %s",
              default_fallbacks[i]);
    }
  }
}

/** Look at all the config options for using alternate directory
 * authorities, and make sure none of them are broken. Also, warn the
 * user if we changed any dangerous ones.
 */
static int
validate_dir_servers(or_options_t *options, or_options_t *old_options)
{
  config_line_t *cl;

  if (options->DirAuthorities &&
      (options->AlternateDirAuthority || options->AlternateBridgeAuthority)) {
    log_warn(LD_CONFIG,
             "You cannot set both DirAuthority and Alternate*Authority.");
    return -1;
  }

  /* do we want to complain to the user about being partitionable? */
  if ((options->DirAuthorities &&
       (!old_options ||
        !config_lines_eq(options->DirAuthorities,
                         old_options->DirAuthorities))) ||
      (options->AlternateDirAuthority &&
       (!old_options ||
        !config_lines_eq(options->AlternateDirAuthority,
                         old_options->AlternateDirAuthority)))) {
    log_warn(LD_CONFIG,
             "You have used DirAuthority or AlternateDirAuthority to "
             "specify alternate directory authorities in "
             "your configuration. This is potentially dangerous: it can "
             "make you look different from all other Tor users, and hurt "
             "your anonymity. Even if you've specified the same "
             "authorities as Tor uses by default, the defaults could "
             "change in the future. Be sure you know what you're doing.");
  }

  /* Now go through the four ways you can configure an alternate
   * set of directory authorities, and make sure none are broken. */
  for (cl = options->DirAuthorities; cl; cl = cl->next)
    if (parse_dir_authority_line(cl->value, NO_DIRINFO, 1)<0)
      return -1;
  for (cl = options->AlternateBridgeAuthority; cl; cl = cl->next)
    if (parse_dir_authority_line(cl->value, NO_DIRINFO, 1)<0)
      return -1;
  for (cl = options->AlternateDirAuthority; cl; cl = cl->next)
    if (parse_dir_authority_line(cl->value, NO_DIRINFO, 1)<0)
      return -1;
  for (cl = options->FallbackDir; cl; cl = cl->next)
    if (parse_dir_fallback_line(cl->value, 1)<0)
      return -1;
  return 0;
}

/** Look at all the config options and assign new dir authorities
 * as appropriate.
 */
int
consider_adding_dir_servers(const or_options_t *options,
                            const or_options_t *old_options)
{
  config_line_t *cl;
  int need_to_update =
    !smartlist_len(router_get_trusted_dir_servers()) ||
    !smartlist_len(router_get_fallback_dir_servers()) || !old_options ||
    !config_lines_eq(options->DirAuthorities, old_options->DirAuthorities) ||
    !config_lines_eq(options->FallbackDir, old_options->FallbackDir) ||
    (options->UseDefaultFallbackDirs != old_options->UseDefaultFallbackDirs) ||
    !config_lines_eq(options->AlternateBridgeAuthority,
                     old_options->AlternateBridgeAuthority) ||
    !config_lines_eq(options->AlternateDirAuthority,
                     old_options->AlternateDirAuthority);

  if (!need_to_update)
    return 0; /* all done */

  /* "You cannot set both DirAuthority and Alternate*Authority."
   * Checking that this restriction holds allows us to simplify
   * the unit tests. */
  tor_assert(!(options->DirAuthorities &&
               (options->AlternateDirAuthority
                || options->AlternateBridgeAuthority)));

  /* Start from a clean slate. */
  clear_dir_servers();

  if (!options->DirAuthorities) {
    /* then we may want some of the defaults */
    dirinfo_type_t type = NO_DIRINFO;
    if (!options->AlternateBridgeAuthority) {
      type |= BRIDGE_DIRINFO;
    }
    if (!options->AlternateDirAuthority) {
      type |= V3_DIRINFO | EXTRAINFO_DIRINFO | MICRODESC_DIRINFO;
      /* Only add the default fallback directories when the DirAuthorities,
       * AlternateDirAuthority, and FallbackDir directory config options
       * are set to their defaults, and when UseDefaultFallbackDirs is 1. */
      if (!options->FallbackDir && options->UseDefaultFallbackDirs) {
        add_default_fallback_dir_servers();
      }
    }
    /* if type == NO_DIRINFO, we don't want to add any of the
     * default authorities, because we've replaced them all */
    if (type != NO_DIRINFO)
      add_default_trusted_dir_authorities(type);
  }

  for (cl = options->DirAuthorities; cl; cl = cl->next)
    if (parse_dir_authority_line(cl->value, NO_DIRINFO, 0)<0)
      return -1;
  for (cl = options->AlternateBridgeAuthority; cl; cl = cl->next)
    if (parse_dir_authority_line(cl->value, NO_DIRINFO, 0)<0)
      return -1;
  for (cl = options->AlternateDirAuthority; cl; cl = cl->next)
    if (parse_dir_authority_line(cl->value, NO_DIRINFO, 0)<0)
      return -1;
  for (cl = options->FallbackDir; cl; cl = cl->next)
    if (parse_dir_fallback_line(cl->value, 0)<0)
      return -1;
  return 0;
}

/* Helps determine flags to pass to switch_id. */
static int have_low_ports = -1;

/** Fetch the active option list, and take actions based on it. All of the
 * things we do should survive being done repeatedly.  If present,
 * <b>old_options</b> contains the previous value of the options.
 *
 * Return 0 if all goes well, return -1 if things went badly.
 */
static int
options_act_reversible(const or_options_t *old_options, char **msg)
{
  smartlist_t *new_listeners = smartlist_new();
  smartlist_t *replaced_listeners = smartlist_new();
  static int libevent_initialized = 0;
  or_options_t *options = get_options_mutable();
  int running_tor = options->command == CMD_RUN_TOR;
  int set_conn_limit = 0;
  int r = -1;
  int logs_marked = 0, logs_initialized = 0;
  int old_min_log_level = get_min_log_level();

  /* Daemonize _first_, since we only want to open most of this stuff in
   * the subprocess.  Libevent bases can't be reliably inherited across
   * processes. */
  if (running_tor && options->RunAsDaemon) {
    /* No need to roll back, since you can't change the value. */
    start_daemon();
  }

#ifdef HAVE_SYSTEMD
  /* Our PID may have changed, inform supervisor */
  sd_notifyf(0, "MAINPID=%ld\n", (long int)getpid());
#endif

#ifndef HAVE_SYS_UN_H
  if (options->ControlSocket || options->ControlSocketsGroupWritable) {
    *msg = tor_strdup("Unix domain sockets (ControlSocket) not supported "
                      "on this OS/with this build.");
    goto rollback;
  }
#else /* !(!defined(HAVE_SYS_UN_H)) */
  if (options->ControlSocketsGroupWritable && !options->ControlSocket) {
    *msg = tor_strdup("Setting ControlSocketGroupWritable without setting"
                      "a ControlSocket makes no sense.");
    goto rollback;
  }
#endif /* !defined(HAVE_SYS_UN_H) */

  if (running_tor) {
    int n_ports=0;
    /* We need to set the connection limit before we can open the listeners. */
    if (! sandbox_is_active()) {
      if (set_max_file_descriptors((unsigned)options->ConnLimit,
                                   &options->ConnLimit_) < 0) {
        *msg = tor_strdup("Problem with ConnLimit value. "
                          "See logs for details.");
        goto rollback;
      }
      set_conn_limit = 1;
    } else {
      tor_assert(old_options);
      options->ConnLimit_ = old_options->ConnLimit_;
    }

    /* Set up libevent.  (We need to do this before we can register the
     * listeners as listeners.) */
    if (running_tor && !libevent_initialized) {
      init_libevent(options);
      libevent_initialized = 1;

      /* This has to come up after libevent is initialized. */
      control_initialize_event_queue();

      /*
       * Initialize the scheduler - this has to come after
       * options_init_from_torrc() sets up libevent - why yes, that seems
       * completely sensible to hide the libevent setup in the option parsing
       * code!  It also needs to happen before init_keys(), so it needs to
       * happen here too.  How yucky. */
      scheduler_init();
    }

    /* Adjust the port configuration so we can launch listeners. */
    if (parse_ports(options, 0, msg, &n_ports, NULL)) {
      if (!*msg)
        *msg = tor_strdup("Unexpected problem parsing port config");
      goto rollback;
    }

    /* Set the hibernation state appropriately.*/
    consider_hibernation(time(NULL));

    /* Launch the listeners.  (We do this before we setuid, so we can bind to
     * ports under 1024.)  We don't want to rebind if we're hibernating. If
     * networking is disabled, this will close all but the control listeners,
     * but disable those. */
    if (!we_are_hibernating()) {
      if (retry_all_listeners(replaced_listeners, new_listeners,
                              options->DisableNetwork) < 0) {
        *msg = tor_strdup("Failed to bind one of the listener ports.");
        goto rollback;
      }
    }
    if (options->DisableNetwork) {
      /* Aggressively close non-controller stuff, NOW */
      log_notice(LD_NET, "DisableNetwork is set. Tor will not make or accept "
                 "non-control network connections. Shutting down all existing "
                 "connections.");
      connection_mark_all_noncontrol_connections();
      /* We can't complete circuits until the network is re-enabled. */
      note_that_we_maybe_cant_complete_circuits();
    }
  }

#if defined(HAVE_NET_IF_H) && defined(HAVE_NET_PFVAR_H)
  /* Open /dev/pf before dropping privileges. */
  if (options->TransPort_set &&
      options->TransProxyType_parsed == TPT_DEFAULT) {
    if (get_pf_socket() < 0) {
      *msg = tor_strdup("Unable to open /dev/pf for transparent proxy.");
      goto rollback;
    }
  }
#endif /* defined(HAVE_NET_IF_H) && defined(HAVE_NET_PFVAR_H) */

  /* Attempt to lock all current and future memory with mlockall() only once */
  if (options->DisableAllSwap) {
    if (tor_mlockall() == -1) {
      *msg = tor_strdup("DisableAllSwap failure. Do you have proper "
                        "permissions?");
      goto done;
    }
  }

  /* Setuid/setgid as appropriate */
  if (options->User) {
    tor_assert(have_low_ports != -1);
    unsigned switch_id_flags = 0;
    if (options->KeepBindCapabilities == 1) {
      switch_id_flags |= SWITCH_ID_KEEP_BINDLOW;
      switch_id_flags |= SWITCH_ID_WARN_IF_NO_CAPS;
    }
    if (options->KeepBindCapabilities == -1 && have_low_ports) {
      switch_id_flags |= SWITCH_ID_KEEP_BINDLOW;
    }
    if (switch_id(options->User, switch_id_flags) != 0) {
      /* No need to roll back, since you can't change the value. */
      *msg = tor_strdup("Problem with User value. See logs for details.");
      goto done;
    }
  }

  /* Ensure data directory is private; create if possible. */
  cpd_check_t cpd_opts = running_tor ? CPD_CREATE : CPD_CHECK;
  if (options->DataDirectoryGroupReadable)
      cpd_opts |= CPD_GROUP_READ;
  if (check_private_dir(options->DataDirectory,
                        cpd_opts,
                        options->User)<0) {
    tor_asprintf(msg,
              "Couldn't access/create private data directory \"%s\"",
              options->DataDirectory);

    goto done;
    /* No need to roll back, since you can't change the value. */
  }

#ifndef _WIN32
  if (options->DataDirectoryGroupReadable) {
    /* Only new dirs created get new opts, also enforce group read. */
    if (chmod(options->DataDirectory, 0750)) {
      log_warn(LD_FS,"Unable to make %s group-readable: %s",
               options->DataDirectory, strerror(errno));
    }
  }
#endif /* !defined(_WIN32) */

  /* Bail out at this point if we're not going to be a client or server:
   * we don't run Tor itself. */
  if (!running_tor)
    goto commit;

  mark_logs_temp(); /* Close current logs once new logs are open. */
  logs_marked = 1;
  /* Configure the tor_log(s) */
  if (options_init_logs(old_options, options, 0)<0) {
    *msg = tor_strdup("Failed to init Log options. See logs for details.");
    goto rollback;
  }
  logs_initialized = 1;

 commit:
  r = 0;
  if (logs_marked) {
    log_severity_list_t *severity =
      tor_malloc_zero(sizeof(log_severity_list_t));
    close_temp_logs();
    add_callback_log(severity, control_event_logmsg);
    control_adjust_event_log_severity();
    tor_free(severity);
    tor_log_update_sigsafe_err_fds();
  }
  if (logs_initialized) {
    flush_log_messages_from_startup();
  }

  {
    const char *badness = NULL;
    int bad_safelog = 0, bad_severity = 0, new_badness = 0;
    if (options->SafeLogging_ != SAFELOG_SCRUB_ALL) {
      bad_safelog = 1;
      if (!old_options || old_options->SafeLogging_ != options->SafeLogging_)
        new_badness = 1;
    }
    if (get_min_log_level() >= LOG_INFO) {
      bad_severity = 1;
      if (get_min_log_level() != old_min_log_level)
        new_badness = 1;
    }
    if (bad_safelog && bad_severity)
      badness = "you disabled SafeLogging, and "
        "you're logging more than \"notice\"";
    else if (bad_safelog)
      badness = "you disabled SafeLogging";
    else
      badness = "you're logging more than \"notice\"";
    if (new_badness)
      log_warn(LD_GENERAL, "Your log may contain sensitive information - %s. "
               "Don't log unless it serves an important reason. "
               "Overwrite the log afterwards.", badness);
  }

  SMARTLIST_FOREACH(replaced_listeners, connection_t *, conn,
  {
    int marked = conn->marked_for_close;
    log_notice(LD_NET, "Closing old %s on %s:%d",
               conn_type_to_string(conn->type), conn->address, conn->port);
    connection_close_immediate(conn);
    if (!marked) {
      connection_mark_for_close(conn);
    }
  });

  if (set_conn_limit) {
    /*
     * If we adjusted the conn limit, recompute the OOS threshold too
     *
     * How many possible sockets to keep in reserve?  If we have lots of
     * possible sockets, keep this below a limit and set ConnLimit_high_thresh
     * very close to ConnLimit_, but if ConnLimit_ is low, shrink it in
     * proportion.
     *
     * Somewhat arbitrarily, set socks_in_reserve to 5% of ConnLimit_, but
     * cap it at 64.
     */
    int socks_in_reserve = options->ConnLimit_ / 20;
    if (socks_in_reserve > 64) socks_in_reserve = 64;

    options->ConnLimit_high_thresh = options->ConnLimit_ - socks_in_reserve;
    options->ConnLimit_low_thresh = (options->ConnLimit_ / 4) * 3;
    log_info(LD_GENERAL,
             "Recomputed OOS thresholds: ConnLimit %d, ConnLimit_ %d, "
             "ConnLimit_high_thresh %d, ConnLimit_low_thresh %d",
             options->ConnLimit, options->ConnLimit_,
             options->ConnLimit_high_thresh,
             options->ConnLimit_low_thresh);

    /* Give the OOS handler a chance with the new thresholds */
    connection_check_oos(get_n_open_sockets(), 0);
  }

  goto done;

 rollback:
  r = -1;
  tor_assert(*msg);

  if (logs_marked) {
    rollback_log_changes();
    control_adjust_event_log_severity();
  }

  if (set_conn_limit && old_options)
    set_max_file_descriptors((unsigned)old_options->ConnLimit,
                             &options->ConnLimit_);

  SMARTLIST_FOREACH(new_listeners, connection_t *, conn,
  {
    log_notice(LD_NET, "Closing partially-constructed %s on %s:%d",
               conn_type_to_string(conn->type), conn->address, conn->port);
    connection_close_immediate(conn);
    connection_mark_for_close(conn);
  });

 done:
  smartlist_free(new_listeners);
  smartlist_free(replaced_listeners);
  return r;
}

/** If we need to have a GEOIP ip-to-country map to run with our configured
 * options, return 1 and set *<b>reason_out</b> to a description of why. */
int
options_need_geoip_info(const or_options_t *options, const char **reason_out)
{
  int bridge_usage =
    options->BridgeRelay && options->BridgeRecordUsageByCountry;
  int routerset_usage =
    routerset_needs_geoip(options->EntryNodes) ||
    routerset_needs_geoip(options->ExitNodes) ||
    routerset_needs_geoip(options->ExcludeExitNodes) ||
    routerset_needs_geoip(options->ExcludeNodes) ||
    routerset_needs_geoip(options->Tor2webRendezvousPoints);

  if (routerset_usage && reason_out) {
    *reason_out = "We've been configured to use (or avoid) nodes in certain "
      "countries, and we need GEOIP information to figure out which ones they "
      "are.";
  } else if (bridge_usage && reason_out) {
    *reason_out = "We've been configured to see which countries can access "
      "us as a bridge, and we need GEOIP information to tell which countries "
      "clients are in.";
  }
  return bridge_usage || routerset_usage;
}

/** Return the bandwidthrate that we are going to report to the authorities
 * based on the config options. */
uint32_t
get_effective_bwrate(const or_options_t *options)
{
  uint64_t bw = options->BandwidthRate;
  if (bw > options->MaxAdvertisedBandwidth)
    bw = options->MaxAdvertisedBandwidth;
  if (options->RelayBandwidthRate > 0 && bw > options->RelayBandwidthRate)
    bw = options->RelayBandwidthRate;
  /* ensure_bandwidth_cap() makes sure that this cast can't overflow. */
  return (uint32_t)bw;
}

/** Return the bandwidthburst that we are going to report to the authorities
 * based on the config options. */
uint32_t
get_effective_bwburst(const or_options_t *options)
{
  uint64_t bw = options->BandwidthBurst;
  if (options->RelayBandwidthBurst > 0 && bw > options->RelayBandwidthBurst)
    bw = options->RelayBandwidthBurst;
  /* ensure_bandwidth_cap() makes sure that this cast can't overflow. */
  return (uint32_t)bw;
}

/**
 * Return true if changing the configuration from <b>old</b> to <b>new</b>
 * affects the guard susbsystem.
 */
static int
options_transition_affects_guards(const or_options_t *old,
                                  const or_options_t *new)
{
  /* NOTE: Make sure this function stays in sync with
   * entry_guards_set_filtered_flags */

  tor_assert(old);
  tor_assert(new);

  return
    (old->UseEntryGuards != new->UseEntryGuards ||
     old->UseBridges != new->UseBridges ||
     old->ClientUseIPv4 != new->ClientUseIPv4 ||
     old->ClientUseIPv6 != new->ClientUseIPv6 ||
     old->FascistFirewall != new->FascistFirewall ||
     !routerset_equal(old->ExcludeNodes, new->ExcludeNodes) ||
     !routerset_equal(old->EntryNodes, new->EntryNodes) ||
     !smartlist_strings_eq(old->FirewallPorts, new->FirewallPorts) ||
     !config_lines_eq(old->Bridges, new->Bridges) ||
     !config_lines_eq(old->ReachableORAddresses, new->ReachableORAddresses) ||
     !config_lines_eq(old->ReachableDirAddresses, new->ReachableDirAddresses));
}

/** Fetch the active option list, and take actions based on it. All of the
 * things we do should survive being done repeatedly.  If present,
 * <b>old_options</b> contains the previous value of the options.
 *
 * Return 0 if all goes well, return -1 if it's time to die.
 *
 * Note: We haven't moved all the "act on new configuration" logic
 * here yet.  Some is still in do_hup() and other places.
 */
STATIC int
options_act(const or_options_t *old_options)
{
  config_line_t *cl;
  or_options_t *options = get_options_mutable();
  int running_tor = options->command == CMD_RUN_TOR;
  char *msg=NULL;
  const int transition_affects_workers =
    old_options && options_transition_affects_workers(old_options, options);
  int old_ewma_enabled;
  const int transition_affects_guards =
    old_options && options_transition_affects_guards(old_options, options);

  if (options->NoExec || options->Sandbox) {
    tor_disable_spawning_background_processes();
  }

  /* disable ptrace and later, other basic debugging techniques */
  {
    /* Remember if we already disabled debugger attachment */
    static int disabled_debugger_attach = 0;
    /* Remember if we already warned about being configured not to disable
     * debugger attachment */
    static int warned_debugger_attach = 0;
    /* Don't disable debugger attachment when we're running the unit tests. */
    if (options->DisableDebuggerAttachment && !disabled_debugger_attach &&
        running_tor) {
      int ok = tor_disable_debugger_attach();
      /* LCOV_EXCL_START the warned_debugger_attach is 0 can't reach inside. */
      if (warned_debugger_attach && ok == 1) {
        log_notice(LD_CONFIG, "Disabled attaching debuggers for unprivileged "
                   "users.");
      }
      /* LCOV_EXCL_STOP */
      disabled_debugger_attach = (ok == 1);
    } else if (!options->DisableDebuggerAttachment &&
               !warned_debugger_attach) {
      log_notice(LD_CONFIG, "Not disabling debugger attaching for "
                 "unprivileged users.");
      warned_debugger_attach = 1;
    }
  }

  /* Write control ports to disk as appropriate */
  control_ports_write_to_file();

  if (running_tor && !have_lockfile()) {
    if (try_locking(options, 1) < 0)
      return -1;
  }

  if (options->ProtocolWarnings)
    protocol_warning_severity_level = LOG_WARN;
  else
    protocol_warning_severity_level = LOG_INFO;

  if (consider_adding_dir_servers(options, old_options) < 0)
    return -1;

  if (rend_non_anonymous_mode_enabled(options)) {
    log_warn(LD_GENERAL, "This copy of Tor was compiled or configured to run "
             "in a non-anonymous mode. It will provide NO ANONYMITY.");
  }

#ifdef ENABLE_TOR2WEB_MODE
/* LCOV_EXCL_START */
  if (!options->Tor2webMode) {
    log_err(LD_CONFIG, "This copy of Tor was compiled to run in "
            "'tor2web mode'. It can only be run with the Tor2webMode torrc "
            "option enabled.");
    return -1;
  }
/* LCOV_EXCL_STOP */
#else /* !(defined(ENABLE_TOR2WEB_MODE)) */
  if (options->Tor2webMode) {
    log_err(LD_CONFIG, "This copy of Tor was not compiled to run in "
            "'tor2web mode'. It cannot be run with the Tor2webMode torrc "
            "option enabled. To enable Tor2webMode recompile with the "
            "--enable-tor2web-mode option.");
    return -1;
  }
#endif /* defined(ENABLE_TOR2WEB_MODE) */

  /* If we are a bridge with a pluggable transport proxy but no
     Extended ORPort, inform the user that they are missing out. */
  if (server_mode(options) && options->ServerTransportPlugin &&
      !options->ExtORPort_lines) {
    log_notice(LD_CONFIG, "We use pluggable transports but the Extended "
               "ORPort is disabled. Tor and your pluggable transports proxy "
               "communicate with each other via the Extended ORPort so it "
               "is suggested you enable it: it will also allow your Bridge "
               "to collect statistics about its clients that use pluggable "
               "transports. Please enable it using the ExtORPort torrc option "
               "(e.g. set 'ExtORPort auto').");
  }

  if (options->Bridges) {
    mark_bridge_list();
    for (cl = options->Bridges; cl; cl = cl->next) {
      bridge_line_t *bridge_line = parse_bridge_line(cl->value);
      if (!bridge_line) {
        log_warn(LD_BUG,
                 "Previously validated Bridge line could not be added!");
        return -1;
      }
      bridge_add_from_config(bridge_line);
    }
    sweep_bridge_list();
  }

  if (running_tor && hs_config_service_all(options, 0)<0) {
    log_warn(LD_BUG,
       "Previously validated hidden services line could not be added!");
    return -1;
  }

  if (running_tor && rend_parse_service_authorization(options, 0) < 0) {
    log_warn(LD_BUG, "Previously validated client authorization for "
                     "hidden services could not be added!");
    return -1;
  }

  /* Load state */
  if (! or_state_loaded() && running_tor) {
    if (or_state_load())
      return -1;
    rep_hist_load_mtbf_data(time(NULL));
  }

  /* If we have an ExtORPort, initialize its auth cookie. */
  if (running_tor &&
      init_ext_or_cookie_authentication(!!options->ExtORPort_lines) < 0) {
    log_warn(LD_CONFIG,"Error creating Extended ORPort cookie file.");
    return -1;
  }

  mark_transport_list();
  pt_prepare_proxy_list_for_config_read();
  if (!options->DisableNetwork) {
    if (options->ClientTransportPlugin) {
      for (cl = options->ClientTransportPlugin; cl; cl = cl->next) {
        if (parse_transport_line(options, cl->value, 0, 0) < 0) {
          log_warn(LD_BUG,
                   "Previously validated ClientTransportPlugin line "
                   "could not be added!");
          return -1;
        }
      }
    }

    if (options->ServerTransportPlugin && server_mode(options)) {
      for (cl = options->ServerTransportPlugin; cl; cl = cl->next) {
        if (parse_transport_line(options, cl->value, 0, 1) < 0) {
          log_warn(LD_BUG,
                   "Previously validated ServerTransportPlugin line "
                   "could not be added!");
          return -1;
        }
      }
    }
  }
  sweep_transport_list();
  sweep_proxy_list();

  /* Start the PT proxy configuration. By doing this configuration
     here, we also figure out which proxies need to be restarted and
     which not. */
  if (pt_proxies_configuration_pending() && !net_is_disabled())
    pt_configure_remaining_proxies();

  /* Bail out at this point if we're not going to be a client or server:
   * we want to not fork, and to log stuff to stderr. */
  if (!running_tor)
    return 0;

  /* Finish backgrounding the process */
  if (options->RunAsDaemon) {
    /* We may be calling this for the n'th time (on SIGHUP), but it's safe. */
    finish_daemon(options->DataDirectory);
  }

  /* We want to reinit keys as needed before we do much of anything else:
     keys are important, and other things can depend on them. */
  if (transition_affects_workers ||
      (options->V3AuthoritativeDir && (!old_options ||
                                       !old_options->V3AuthoritativeDir))) {
    if (init_keys() < 0) {
      log_warn(LD_BUG,"Error initializing keys; exiting");
      return -1;
    }
  }

  /* Write our PID to the PID file. If we do not have write permissions we
   * will log a warning and exit. */
  if (options->PidFile && !sandbox_is_active()) {
    if (write_pidfile(options->PidFile) < 0) {
      log_err(LD_CONFIG, "Unable to write PIDFile %s",
              escaped(options->PidFile));
      return -1;
    }
  }

  /* Register addressmap directives */
  config_register_addressmaps(options);
  parse_virtual_addr_network(options->VirtualAddrNetworkIPv4, AF_INET,0,NULL);
  parse_virtual_addr_network(options->VirtualAddrNetworkIPv6, AF_INET6,0,NULL);

  /* Update address policies. */
  if (policies_parse_from_options(options) < 0) {
    /* This should be impossible, but let's be sure. */
    log_warn(LD_BUG,"Error parsing already-validated policy options.");
    return -1;
  }

  if (server_mode(options)) {
    static int cdm_initialized = 0;
    if (cdm_initialized == 0) {
      cdm_initialized = 1;
      consdiffmgr_configure(NULL);
      consdiffmgr_validate();
    }
  }

  if (init_control_cookie_authentication(options->CookieAuthentication) < 0) {
    log_warn(LD_CONFIG,"Error creating control cookie authentication file.");
    return -1;
  }

  monitor_owning_controller_process(options->OwningControllerProcess);

  /* reload keys as needed for rendezvous services. */
  if (hs_service_load_all_keys() < 0) {
    log_warn(LD_GENERAL,"Error loading rendezvous service keys");
    return -1;
  }

  /* Inform the scheduler subsystem that a configuration changed happened. It
   * might be a change of scheduler or parameter. */
  scheduler_conf_changed();

  /* Set up accounting */
  if (accounting_parse_options(options, 0)<0) {
    log_warn(LD_CONFIG,"Error in accounting options");
    return -1;
  }
  if (accounting_is_enabled(options))
    configure_accounting(time(NULL));

  old_ewma_enabled = cell_ewma_enabled();
  /* Change the cell EWMA settings */
  cell_ewma_set_scale_factor(options, networkstatus_get_latest_consensus());
  /* If we just enabled ewma, set the cmux policy on all active channels */
  if (cell_ewma_enabled() && !old_ewma_enabled) {
    channel_set_cmux_policy_everywhere(&ewma_policy);
  } else if (!cell_ewma_enabled() && old_ewma_enabled) {
    /* Turn it off everywhere */
    channel_set_cmux_policy_everywhere(NULL);
  }

  /* Update the BridgePassword's hashed version as needed.  We store this as a
   * digest so that we can do side-channel-proof comparisons on it.
   */
  if (options->BridgePassword) {
    char *http_authenticator;
    http_authenticator = alloc_http_authenticator(options->BridgePassword);
    if (!http_authenticator) {
      log_warn(LD_BUG, "Unable to allocate HTTP authenticator. Not setting "
               "BridgePassword.");
      return -1;
    }
    options->BridgePassword_AuthDigest_ = tor_malloc(DIGEST256_LEN);
    crypto_digest256(options->BridgePassword_AuthDigest_,
                     http_authenticator, strlen(http_authenticator),
                     DIGEST_SHA256);
    tor_free(http_authenticator);
  }

  if (parse_outbound_addresses(options, 0, &msg) < 0) {
    log_warn(LD_BUG, "Failed parsing outbound bind addresses: %s", msg);
    tor_free(msg);
    return -1;
  }

  config_maybe_load_geoip_files_(options, old_options);

  if (geoip_is_loaded(AF_INET) && options->GeoIPExcludeUnknown) {
    /* ExcludeUnknown is true or "auto" */
    const int is_auto = options->GeoIPExcludeUnknown == -1;
    int changed;

    changed  = routerset_add_unknown_ccs(&options->ExcludeNodes, is_auto);
    changed += routerset_add_unknown_ccs(&options->ExcludeExitNodes, is_auto);

    if (changed)
      routerset_add_unknown_ccs(&options->ExcludeExitNodesUnion_, is_auto);
  }

  /* Check for transitions that need action. */
  if (old_options) {
    int revise_trackexithosts = 0;
    int revise_automap_entries = 0;
    int abandon_circuits = 0;
    if ((options->UseEntryGuards && !old_options->UseEntryGuards) ||
        options->UseBridges != old_options->UseBridges ||
        (options->UseBridges &&
         !config_lines_eq(options->Bridges, old_options->Bridges)) ||
        !routerset_equal(old_options->ExcludeNodes,options->ExcludeNodes) ||
        !routerset_equal(old_options->ExcludeExitNodes,
                         options->ExcludeExitNodes) ||
        !routerset_equal(old_options->EntryNodes, options->EntryNodes) ||
        !routerset_equal(old_options->ExitNodes, options->ExitNodes) ||
        !routerset_equal(old_options->Tor2webRendezvousPoints,
                         options->Tor2webRendezvousPoints) ||
        options->StrictNodes != old_options->StrictNodes) {
      log_info(LD_CIRC,
               "Changed to using entry guards or bridges, or changed "
               "preferred or excluded node lists. "
               "Abandoning previous circuits.");
      abandon_circuits = 1;
    }

    if (transition_affects_guards) {
      if (guards_update_all()) {
        abandon_circuits = 1;
      }
    }

    if (abandon_circuits) {
      circuit_mark_all_unused_circs();
      circuit_mark_all_dirty_circs_as_unusable();
      revise_trackexithosts = 1;
    }

    if (!smartlist_strings_eq(old_options->TrackHostExits,
                              options->TrackHostExits))
      revise_trackexithosts = 1;

    if (revise_trackexithosts)
      addressmap_clear_excluded_trackexithosts(options);

    if (!options->AutomapHostsOnResolve &&
        old_options->AutomapHostsOnResolve) {
        revise_automap_entries = 1;
    } else {
      if (!smartlist_strings_eq(old_options->AutomapHostsSuffixes,
                                options->AutomapHostsSuffixes))
        revise_automap_entries = 1;
      else if (!opt_streq(old_options->VirtualAddrNetworkIPv4,
                          options->VirtualAddrNetworkIPv4) ||
               !opt_streq(old_options->VirtualAddrNetworkIPv6,
                          options->VirtualAddrNetworkIPv6))
        revise_automap_entries = 1;
    }

    if (revise_automap_entries)
      addressmap_clear_invalid_automaps(options);

/* How long should we delay counting bridge stats after becoming a bridge?
 * We use this so we don't count clients who used our bridge thinking it is
 * a relay. If you change this, don't forget to change the log message
 * below. It's 4 hours (the time it takes to stop being used by clients)
 * plus some extra time for clock skew. */
#define RELAY_BRIDGE_STATS_DELAY (6 * 60 * 60)

    if (! bool_eq(options->BridgeRelay, old_options->BridgeRelay)) {
      int was_relay = 0;
      if (options->BridgeRelay) {
        time_t int_start = time(NULL);
        if (config_lines_eq(old_options->ORPort_lines,options->ORPort_lines)) {
          int_start += RELAY_BRIDGE_STATS_DELAY;
          was_relay = 1;
        }
        geoip_bridge_stats_init(int_start);
        log_info(LD_CONFIG, "We are acting as a bridge now.  Starting new "
                 "GeoIP stats interval%s.", was_relay ? " in 6 "
                 "hours from now" : "");
      } else {
        geoip_bridge_stats_term();
        log_info(LD_GENERAL, "We are no longer acting as a bridge.  "
                 "Forgetting GeoIP stats.");
      }
    }

    if (transition_affects_workers) {
      log_info(LD_GENERAL,
               "Worker-related options changed. Rotating workers.");

      if (server_mode(options) && !server_mode(old_options)) {
        cpu_init();
        ip_address_changed(0);
        if (have_completed_a_circuit() || !any_predicted_circuits(time(NULL)))
          inform_testing_reachability();
      }
      cpuworkers_rotate_keyinfo();
      if (dns_reset())
        return -1;
    } else {
      if (dns_reset())
        return -1;
    }

    if (options->PerConnBWRate != old_options->PerConnBWRate ||
        options->PerConnBWBurst != old_options->PerConnBWBurst)
      connection_or_update_token_buckets(get_connection_array(), options);
  }

  /* Only collect directory-request statistics on relays and bridges. */
  options->DirReqStatistics = options->DirReqStatistics_option &&
    server_mode(options);
  options->HiddenServiceStatistics =
    options->HiddenServiceStatistics_option && server_mode(options);

  if (options->CellStatistics || options->DirReqStatistics ||
      options->EntryStatistics || options->ExitPortStatistics ||
      options->ConnDirectionStatistics ||
      options->HiddenServiceStatistics ||
      options->BridgeAuthoritativeDir) {
    time_t now = time(NULL);
    int print_notice = 0;

    /* Only collect other relay-only statistics on relays. */
    if (!public_server_mode(options)) {
      options->CellStatistics = 0;
      options->EntryStatistics = 0;
      options->ConnDirectionStatistics = 0;
      options->ExitPortStatistics = 0;
    }

    if ((!old_options || !old_options->CellStatistics) &&
        options->CellStatistics) {
      rep_hist_buffer_stats_init(now);
      print_notice = 1;
    }
    if ((!old_options || !old_options->DirReqStatistics) &&
        options->DirReqStatistics) {
      if (geoip_is_loaded(AF_INET)) {
        geoip_dirreq_stats_init(now);
        print_notice = 1;
      } else {
        /* disable statistics collection since we have no geoip file */
        options->DirReqStatistics = 0;
        if (options->ORPort_set)
          log_notice(LD_CONFIG, "Configured to measure directory request "
                                "statistics, but no GeoIP database found. "
                                "Please specify a GeoIP database using the "
                                "GeoIPFile option.");
      }
    }
    if ((!old_options || !old_options->EntryStatistics) &&
        options->EntryStatistics && !should_record_bridge_info(options)) {
      if (geoip_is_loaded(AF_INET) || geoip_is_loaded(AF_INET6)) {
        geoip_entry_stats_init(now);
        print_notice = 1;
      } else {
        options->EntryStatistics = 0;
        log_notice(LD_CONFIG, "Configured to measure entry node "
                              "statistics, but no GeoIP database found. "
                              "Please specify a GeoIP database using the "
                              "GeoIPFile option.");
      }
    }
    if ((!old_options || !old_options->ExitPortStatistics) &&
        options->ExitPortStatistics) {
      rep_hist_exit_stats_init(now);
      print_notice = 1;
    }
    if ((!old_options || !old_options->ConnDirectionStatistics) &&
        options->ConnDirectionStatistics) {
      rep_hist_conn_stats_init(now);
    }
    if ((!old_options || !old_options->HiddenServiceStatistics) &&
        options->HiddenServiceStatistics) {
      log_info(LD_CONFIG, "Configured to measure hidden service statistics.");
      rep_hist_hs_stats_init(now);
    }
    if ((!old_options || !old_options->BridgeAuthoritativeDir) &&
        options->BridgeAuthoritativeDir) {
      rep_hist_desc_stats_init(now);
      print_notice = 1;
    }
    if (print_notice)
        log_notice(LD_CONFIG, "Configured to measure statistics. Look for "
                "the *-stats files that will first be written to the "
                 "data directory in 24 hours from now.");
  }

  /* If we used to have statistics enabled but we just disabled them,
     stop gathering them.  */
  if (old_options && old_options->CellStatistics &&
      !options->CellStatistics)
    rep_hist_buffer_stats_term();
  if (old_options && old_options->DirReqStatistics &&
      !options->DirReqStatistics)
    geoip_dirreq_stats_term();
  if (old_options && old_options->EntryStatistics &&
      !options->EntryStatistics)
    geoip_entry_stats_term();
  if (old_options && old_options->HiddenServiceStatistics &&
      !options->HiddenServiceStatistics)
    rep_hist_hs_stats_term();
  if (old_options && old_options->ExitPortStatistics &&
      !options->ExitPortStatistics)
    rep_hist_exit_stats_term();
  if (old_options && old_options->ConnDirectionStatistics &&
      !options->ConnDirectionStatistics)
    rep_hist_conn_stats_term();
  if (old_options && old_options->BridgeAuthoritativeDir &&
      !options->BridgeAuthoritativeDir)
    rep_hist_desc_stats_term();

  /* Since our options changed, we might need to regenerate and upload our
   * server descriptor.
   */
  if (!old_options ||
      options_transition_affects_descriptor(old_options, options))
    mark_my_descriptor_dirty("config change");

  /* We may need to reschedule some directory stuff if our status changed. */
  if (old_options) {
    if (authdir_mode_v3(options) && !authdir_mode_v3(old_options))
      dirvote_recalculate_timing(options, time(NULL));
    if (!bool_eq(directory_fetches_dir_info_early(options),
                 directory_fetches_dir_info_early(old_options)) ||
        !bool_eq(directory_fetches_dir_info_later(options),
                 directory_fetches_dir_info_later(old_options))) {
      /* Make sure update_router_have_minimum_dir_info() gets called. */
      router_dir_info_changed();
      /* We might need to download a new consensus status later or sooner than
       * we had expected. */
      update_consensus_networkstatus_fetch_time(time(NULL));
    }
  }

  /* Load the webpage we're going to serve every time someone asks for '/' on
     our DirPort. */
  tor_free(global_dirfrontpagecontents);
  if (options->DirPortFrontPage) {
    global_dirfrontpagecontents =
      read_file_to_str(options->DirPortFrontPage, 0, NULL);
    if (!global_dirfrontpagecontents) {
      log_warn(LD_CONFIG,
               "DirPortFrontPage file '%s' not found. Continuing anyway.",
               options->DirPortFrontPage);
    }
  }

  return 0;
}

typedef enum {
  TAKES_NO_ARGUMENT = 0,
  ARGUMENT_NECESSARY = 1,
  ARGUMENT_OPTIONAL = 2
} takes_argument_t;

static const struct {
  const char *name;
  takes_argument_t takes_argument;
} CMDLINE_ONLY_OPTIONS[] = {
  { "-f",                     ARGUMENT_NECESSARY },
  { "--allow-missing-torrc",  TAKES_NO_ARGUMENT },
  { "--defaults-torrc",       ARGUMENT_NECESSARY },
  { "--hash-password",        ARGUMENT_NECESSARY },
  { "--dump-config",          ARGUMENT_OPTIONAL },
  { "--list-fingerprint",     TAKES_NO_ARGUMENT },
  { "--keygen",               TAKES_NO_ARGUMENT },
  { "--key-expiration",       ARGUMENT_OPTIONAL },
  { "--newpass",              TAKES_NO_ARGUMENT },
  { "--no-passphrase",        TAKES_NO_ARGUMENT },
  { "--passphrase-fd",        ARGUMENT_NECESSARY },
  { "--verify-config",        TAKES_NO_ARGUMENT },
  { "--ignore-missing-torrc", TAKES_NO_ARGUMENT },
  { "--quiet",                TAKES_NO_ARGUMENT },
  { "--hush",                 TAKES_NO_ARGUMENT },
  { "--version",              TAKES_NO_ARGUMENT },
  { "--library-versions",     TAKES_NO_ARGUMENT },
  { "-h",                     TAKES_NO_ARGUMENT },
  { "--help",                 TAKES_NO_ARGUMENT },
  { "--list-torrc-options",   TAKES_NO_ARGUMENT },
  { "--list-deprecated-options",TAKES_NO_ARGUMENT },
  { "--nt-service",           TAKES_NO_ARGUMENT },
  { "-nt-service",            TAKES_NO_ARGUMENT },
  { NULL, 0 },
};

/** Helper: Read a list of configuration options from the command line.  If
 * successful, or if ignore_errors is set, put them in *<b>result</b>, put the
 * commandline-only options in *<b>cmdline_result</b>, and return 0;
 * otherwise, return -1 and leave *<b>result</b> and <b>cmdline_result</b>
 * alone. */
int
config_parse_commandline(int argc, char **argv, int ignore_errors,
                         config_line_t **result,
                         config_line_t **cmdline_result)
{
  config_line_t *param = NULL;

  config_line_t *front = NULL;
  config_line_t **new = &front;

  config_line_t *front_cmdline = NULL;
  config_line_t **new_cmdline = &front_cmdline;

  char *s, *arg;
  int i = 1;

  while (i < argc) {
    unsigned command = CONFIG_LINE_NORMAL;
    takes_argument_t want_arg = ARGUMENT_NECESSARY;
    int is_cmdline = 0;
    int j;

    for (j = 0; CMDLINE_ONLY_OPTIONS[j].name != NULL; ++j) {
      if (!strcmp(argv[i], CMDLINE_ONLY_OPTIONS[j].name)) {
        is_cmdline = 1;
        want_arg = CMDLINE_ONLY_OPTIONS[j].takes_argument;
        break;
      }
    }

    s = argv[i];

    /* Each keyword may be prefixed with one or two dashes. */
    if (*s == '-')
      s++;
    if (*s == '-')
      s++;
    /* Figure out the command, if any. */
    if (*s == '+') {
      s++;
      command = CONFIG_LINE_APPEND;
    } else if (*s == '/') {
      s++;
      command = CONFIG_LINE_CLEAR;
      /* A 'clear' command has no argument. */
      want_arg = 0;
    }

    const int is_last = (i == argc-1);

    if (want_arg == ARGUMENT_NECESSARY && is_last) {
      if (ignore_errors) {
        arg = tor_strdup("");
      } else {
        log_warn(LD_CONFIG,"Command-line option '%s' with no value. Failing.",
            argv[i]);
        config_free_lines(front);
        config_free_lines(front_cmdline);
        return -1;
      }
    } else if (want_arg == ARGUMENT_OPTIONAL && is_last) {
      arg = tor_strdup("");
    } else {
      arg = (want_arg != TAKES_NO_ARGUMENT) ? tor_strdup(argv[i+1]) :
                                              tor_strdup("");
    }

    param = tor_malloc_zero(sizeof(config_line_t));
    param->key = is_cmdline ? tor_strdup(argv[i]) :
                   tor_strdup(config_expand_abbrev(&options_format, s, 1, 1));
    param->value = arg;
    param->command = command;
    param->next = NULL;
    log_debug(LD_CONFIG, "command line: parsed keyword '%s', value '%s'",
        param->key, param->value);

    if (is_cmdline) {
      *new_cmdline = param;
      new_cmdline = &((*new_cmdline)->next);
    } else {
      *new = param;
      new = &((*new)->next);
    }

    i += want_arg ? 2 : 1;
  }
  *cmdline_result = front_cmdline;
  *result = front;
  return 0;
}

/** Return true iff key is a valid configuration option. */
int
option_is_recognized(const char *key)
{
  const config_var_t *var = config_find_option(&options_format, key);
  return (var != NULL);
}

/** Return the canonical name of a configuration option, or NULL
 * if no such option exists. */
const char *
option_get_canonical_name(const char *key)
{
  const config_var_t *var = config_find_option(&options_format, key);
  return var ? var->name : NULL;
}

/** Return a canonical list of the options assigned for key.
 */
config_line_t *
option_get_assignment(const or_options_t *options, const char *key)
{
  return config_get_assigned_option(&options_format, options, key, 1);
}

/** Try assigning <b>list</b> to the global options. You do this by duping
 * options, assigning list to the new one, then validating it. If it's
 * ok, then throw out the old one and stick with the new one. Else,
 * revert to old and return failure.  Return SETOPT_OK on success, or
 * a setopt_err_t on failure.
 *
 * If not success, point *<b>msg</b> to a newly allocated string describing
 * what went wrong.
 */
setopt_err_t
options_trial_assign(config_line_t *list, unsigned flags, char **msg)
{
  int r;
  or_options_t *trial_options = config_dup(&options_format, get_options());

  if ((r=config_assign(&options_format, trial_options,
                       list, flags, msg)) < 0) {
    or_options_free(trial_options);
    return r;
  }

  setopt_err_t rv;
  or_options_t *cur_options = get_options_mutable();

  in_option_validation = 1;

  if (options_validate(cur_options, trial_options,
                       global_default_options, 1, msg) < 0) {
    or_options_free(trial_options);
    rv = SETOPT_ERR_PARSE; /*XXX make this a separate return value. */
    goto done;
  }

  if (options_transition_allowed(cur_options, trial_options, msg) < 0) {
    or_options_free(trial_options);
    rv = SETOPT_ERR_TRANSITION;
    goto done;
  }
  in_option_validation = 0;

  if (set_options(trial_options, msg)<0) {
    or_options_free(trial_options);
    rv = SETOPT_ERR_SETTING;
    goto done;
  }

  /* we liked it. put it in place. */
  rv = SETOPT_OK;
 done:
  in_option_validation = 0;
  return rv;
}

/** Print a usage message for tor. */
static void
print_usage(void)
{
  printf(
"Copyright (c) 2001-2004, Roger Dingledine\n"
"Copyright (c) 2004-2006, Roger Dingledine, Nick Mathewson\n"
"Copyright (c) 2007-2017, The Tor Project, Inc.\n\n"
"tor -f <torrc> [args]\n"
"See man page for options, or https://www.torproject.org/ for "
"documentation.\n");
}

/** Print all non-obsolete torrc options. */
static void
list_torrc_options(void)
{
  int i;
  for (i = 0; option_vars_[i].name; ++i) {
    const config_var_t *var = &option_vars_[i];
    if (var->type == CONFIG_TYPE_OBSOLETE ||
        var->type == CONFIG_TYPE_LINELIST_V)
      continue;
    printf("%s\n", var->name);
  }
}

/** Print all deprecated but non-obsolete torrc options. */
static void
list_deprecated_options(void)
{
  const config_deprecation_t *d;
  for (d = option_deprecation_notes_; d->name; ++d) {
    printf("%s\n", d->name);
  }
}

/** Last value actually set by resolve_my_address. */
static uint32_t last_resolved_addr = 0;

/** Accessor for last_resolved_addr from outside this file. */
uint32_t
get_last_resolved_addr(void)
{
  return last_resolved_addr;
}

/** Reset last_resolved_addr from outside this file. */
void
reset_last_resolved_addr(void)
{
  last_resolved_addr = 0;
}

/* Return true if <b>options</b> is using the default authorities, and false
 * if any authority-related option has been overridden. */
int
using_default_dir_authorities(const or_options_t *options)
{
  return (!options->DirAuthorities && !options->AlternateDirAuthority);
}

/**
 * Attempt getting our non-local (as judged by tor_addr_is_internal()
 * function) IP address using following techniques, listed in
 * order from best (most desirable, try first) to worst (least
 * desirable, try if everything else fails).
 *
 * First, attempt using <b>options-\>Address</b> to get our
 * non-local IP address.
 *
 * If <b>options-\>Address</b> represents a non-local IP address,
 * consider it ours.
 *
 * If <b>options-\>Address</b> is a DNS name that resolves to
 * a non-local IP address, consider this IP address ours.
 *
 * If <b>options-\>Address</b> is NULL, fall back to getting local
 * hostname and using it in above-described ways to try and
 * get our IP address.
 *
 * In case local hostname cannot be resolved to a non-local IP
 * address, try getting an IP address of network interface
 * in hopes it will be non-local one.
 *
 * Fail if one or more of the following is true:
 *   - DNS name in <b>options-\>Address</b> cannot be resolved.
 *   - <b>options-\>Address</b> is a local host address.
 *   - Attempt at getting local hostname fails.
 *   - Attempt at getting network interface address fails.
 *
 * Return 0 if all is well, or -1 if we can't find a suitable
 * public IP address.
 *
 * If we are returning 0:
 *   - Put our public IP address (in host order) into *<b>addr_out</b>.
 *   - If <b>method_out</b> is non-NULL, set *<b>method_out</b> to a static
 *     string describing how we arrived at our answer.
 *      - "CONFIGURED" - parsed from IP address string in
 *        <b>options-\>Address</b>
 *      - "RESOLVED" - resolved from DNS name in <b>options-\>Address</b>
 *      - "GETHOSTNAME" - resolved from a local hostname.
 *      - "INTERFACE" - retrieved from a network interface.
 *   - If <b>hostname_out</b> is non-NULL, and we resolved a hostname to
 *     get our address, set *<b>hostname_out</b> to a newly allocated string
 *     holding that hostname. (If we didn't get our address by resolving a
 *     hostname, set *<b>hostname_out</b> to NULL.)
 *
 * XXXX ipv6
 */
int
resolve_my_address(int warn_severity, const or_options_t *options,
                   uint32_t *addr_out,
                   const char **method_out, char **hostname_out)
{
  struct in_addr in;
  uint32_t addr; /* host order */
  char hostname[256];
  const char *method_used;
  const char *hostname_used;
  int explicit_ip=1;
  int explicit_hostname=1;
  int from_interface=0;
  char *addr_string = NULL;
  const char *address = options->Address;
  int notice_severity = warn_severity <= LOG_NOTICE ?
                          LOG_NOTICE : warn_severity;

  tor_addr_t myaddr;
  tor_assert(addr_out);

  /*
   * Step one: Fill in 'hostname' to be our best guess.
   */

  if (address && *address) {
    strlcpy(hostname, address, sizeof(hostname));
  } else { /* then we need to guess our address */
    explicit_ip = 0; /* it's implicit */
    explicit_hostname = 0; /* it's implicit */

    if (tor_gethostname(hostname, sizeof(hostname)) < 0) {
      log_fn(warn_severity, LD_NET,"Error obtaining local hostname");
      return -1;
    }
    log_debug(LD_CONFIG, "Guessed local host name as '%s'", hostname);
  }

  /*
   * Step two: Now that we know 'hostname', parse it or resolve it. If
   * it doesn't parse or resolve, look at the interface address. Set 'addr'
   * to be our (host-order) 32-bit answer.
   */

  if (tor_inet_aton(hostname, &in) == 0) {
    /* then we have to resolve it */
    explicit_ip = 0;
    if (tor_lookup_hostname(hostname, &addr)) { /* failed to resolve */
      uint32_t interface_ip; /* host order */

      if (explicit_hostname) {
        log_fn(warn_severity, LD_CONFIG,
               "Could not resolve local Address '%s'. Failing.", hostname);
        return -1;
      }
      log_fn(notice_severity, LD_CONFIG,
             "Could not resolve guessed local hostname '%s'. "
             "Trying something else.", hostname);
      if (get_interface_address(warn_severity, &interface_ip)) {
        log_fn(warn_severity, LD_CONFIG,
               "Could not get local interface IP address. Failing.");
        return -1;
      }
      from_interface = 1;
      addr = interface_ip;
      log_fn(notice_severity, LD_CONFIG, "Learned IP address '%s' for "
             "local interface. Using that.", fmt_addr32(addr));
      strlcpy(hostname, "<guessed from interfaces>", sizeof(hostname));
    } else { /* resolved hostname into addr */
      tor_addr_from_ipv4h(&myaddr, addr);

      if (!explicit_hostname &&
          tor_addr_is_internal(&myaddr, 0)) {
        tor_addr_t interface_ip;

        log_fn(notice_severity, LD_CONFIG, "Guessed local hostname '%s' "
               "resolves to a private IP address (%s). Trying something "
               "else.", hostname, fmt_addr32(addr));

        if (get_interface_address6(warn_severity, AF_INET, &interface_ip)<0) {
          log_fn(warn_severity, LD_CONFIG,
                 "Could not get local interface IP address. Too bad.");
        } else if (tor_addr_is_internal(&interface_ip, 0)) {
          log_fn(notice_severity, LD_CONFIG,
                 "Interface IP address '%s' is a private address too. "
                 "Ignoring.", fmt_addr(&interface_ip));
        } else {
          from_interface = 1;
          addr = tor_addr_to_ipv4h(&interface_ip);
          log_fn(notice_severity, LD_CONFIG,
                 "Learned IP address '%s' for local interface."
                 " Using that.", fmt_addr32(addr));
          strlcpy(hostname, "<guessed from interfaces>", sizeof(hostname));
        }
      }
    }
  } else {
    addr = ntohl(in.s_addr); /* set addr so that addr_string is not
                              * illformed */
  }

  /*
   * Step three: Check whether 'addr' is an internal IP address, and error
   * out if it is and we don't want that.
   */

  tor_addr_from_ipv4h(&myaddr,addr);

  addr_string = tor_dup_ip(addr);
  if (tor_addr_is_internal(&myaddr, 0)) {
    /* make sure we're ok with publishing an internal IP */
    if (using_default_dir_authorities(options)) {
      /* if they are using the default authorities, disallow internal IPs
       * always. */
      log_fn(warn_severity, LD_CONFIG,
             "Address '%s' resolves to private IP address '%s'. "
             "Tor servers that use the default DirAuthorities must have "
             "public IP addresses.", hostname, addr_string);
      tor_free(addr_string);
      return -1;
    }
    if (!explicit_ip) {
      /* even if they've set their own authorities, require an explicit IP if
       * they're using an internal address. */
      log_fn(warn_severity, LD_CONFIG, "Address '%s' resolves to private "
             "IP address '%s'. Please set the Address config option to be "
             "the IP address you want to use.", hostname, addr_string);
      tor_free(addr_string);
      return -1;
    }
  }

  /*
   * Step four: We have a winner! 'addr' is our answer for sure, and
   * 'addr_string' is its string form. Fill out the various fields to
   * say how we decided it.
   */

  log_debug(LD_CONFIG, "Resolved Address to '%s'.", addr_string);

  if (explicit_ip) {
    method_used = "CONFIGURED";
    hostname_used = NULL;
  } else if (explicit_hostname) {
    method_used = "RESOLVED";
    hostname_used = hostname;
  } else if (from_interface) {
    method_used = "INTERFACE";
    hostname_used = NULL;
  } else {
    method_used = "GETHOSTNAME";
    hostname_used = hostname;
  }

  *addr_out = addr;
  if (method_out)
    *method_out = method_used;
  if (hostname_out)
    *hostname_out = hostname_used ? tor_strdup(hostname_used) : NULL;

  /*
   * Step five: Check if the answer has changed since last time (or if
   * there was no last time), and if so call various functions to keep
   * us up-to-date.
   */

  if (last_resolved_addr && last_resolved_addr != *addr_out) {
    /* Leave this as a notice, regardless of the requested severity,
     * at least until dynamic IP address support becomes bulletproof. */
    log_notice(LD_NET,
               "Your IP address seems to have changed to %s "
               "(METHOD=%s%s%s). Updating.",
               addr_string, method_used,
               hostname_used ? " HOSTNAME=" : "",
               hostname_used ? hostname_used : "");
    ip_address_changed(0);
  }

  if (last_resolved_addr != *addr_out) {
    control_event_server_status(LOG_NOTICE,
                                "EXTERNAL_ADDRESS ADDRESS=%s METHOD=%s%s%s",
                                addr_string, method_used,
                                hostname_used ? " HOSTNAME=" : "",
                                hostname_used ? hostname_used : "");
  }
  last_resolved_addr = *addr_out;

  /*
   * And finally, clean up and return success.
   */

  tor_free(addr_string);
  return 0;
}

/** Return true iff <b>addr</b> is judged to be on the same network as us, or
 * on a private network.
 */
MOCK_IMPL(int,
is_local_addr, (const tor_addr_t *addr))
{
  if (tor_addr_is_internal(addr, 0))
    return 1;
  /* Check whether ip is on the same /24 as we are. */
  if (get_options()->EnforceDistinctSubnets == 0)
    return 0;
  if (tor_addr_family(addr) == AF_INET) {
    uint32_t ip = tor_addr_to_ipv4h(addr);

    /* It's possible that this next check will hit before the first time
     * resolve_my_address actually succeeds.  (For clients, it is likely that
     * resolve_my_address will never be called at all).  In those cases,
     * last_resolved_addr will be 0, and so checking to see whether ip is on
     * the same /24 as last_resolved_addr will be the same as checking whether
     * it was on net 0, which is already done by tor_addr_is_internal.
     */
    if ((last_resolved_addr & (uint32_t)0xffffff00ul)
        == (ip & (uint32_t)0xffffff00ul))
      return 1;
  }
  return 0;
}

/** Return a new empty or_options_t.  Used for testing. */
or_options_t *
options_new(void)
{
  return config_new(&options_format);
}

/** Set <b>options</b> to hold reasonable defaults for most options.
 * Each option defaults to zero. */
void
options_init(or_options_t *options)
{
  config_init(&options_format, options);
}

/** Return a string containing a possible configuration file that would give
 * the configuration in <b>options</b>.  If <b>minimal</b> is true, do not
 * include options that are the same as Tor's defaults.
 */
char *
options_dump(const or_options_t *options, int how_to_dump)
{
  const or_options_t *use_defaults;
  int minimal;
  switch (how_to_dump) {
    case OPTIONS_DUMP_MINIMAL:
      use_defaults = global_default_options;
      minimal = 1;
      break;
    case OPTIONS_DUMP_DEFAULTS:
      use_defaults = NULL;
      minimal = 1;
      break;
    case OPTIONS_DUMP_ALL:
      use_defaults = NULL;
      minimal = 0;
      break;
    default:
      log_warn(LD_BUG, "Bogus value for how_to_dump==%d", how_to_dump);
      return NULL;
  }

  return config_dump(&options_format, use_defaults, options, minimal, 0);
}

/** Return 0 if every element of sl is a string holding a decimal
 * representation of a port number, or if sl is NULL.
 * Otherwise set *msg and return -1. */
static int
validate_ports_csv(smartlist_t *sl, const char *name, char **msg)
{
  int i;
  tor_assert(name);

  if (!sl)
    return 0;

  SMARTLIST_FOREACH(sl, const char *, cp,
  {
    i = atoi(cp);
    if (i < 1 || i > 65535) {
      tor_asprintf(msg, "Port '%s' out of range in %s", cp, name);
      return -1;
    }
  });
  return 0;
}

/** If <b>value</b> exceeds ROUTER_MAX_DECLARED_BANDWIDTH, write
 * a complaint into *<b>msg</b> using string <b>desc</b>, and return -1.
 * Else return 0.
 */
static int
ensure_bandwidth_cap(uint64_t *value, const char *desc, char **msg)
{
  if (*value > ROUTER_MAX_DECLARED_BANDWIDTH) {
    /* This handles an understandable special case where somebody says "2gb"
     * whereas our actual maximum is 2gb-1 (INT_MAX) */
    --*value;
  }
  if (*value > ROUTER_MAX_DECLARED_BANDWIDTH) {
    tor_asprintf(msg, "%s ("U64_FORMAT") must be at most %d",
                 desc, U64_PRINTF_ARG(*value),
                 ROUTER_MAX_DECLARED_BANDWIDTH);
    return -1;
  }
  return 0;
}

/** Parse an authority type from <b>options</b>-\>PublishServerDescriptor
 * and write it to <b>options</b>-\>PublishServerDescriptor_. Treat "1"
 * as "v3" unless BridgeRelay is 1, in which case treat it as "bridge".
 * Treat "0" as "".
 * Return 0 on success or -1 if not a recognized authority type (in which
 * case the value of PublishServerDescriptor_ is undefined). */
static int
compute_publishserverdescriptor(or_options_t *options)
{
  smartlist_t *list = options->PublishServerDescriptor;
  dirinfo_type_t *auth = &options->PublishServerDescriptor_;
  *auth = NO_DIRINFO;
  if (!list) /* empty list, answer is none */
    return 0;
  SMARTLIST_FOREACH_BEGIN(list, const char *, string) {
    if (!strcasecmp(string, "v1"))
      log_warn(LD_CONFIG, "PublishServerDescriptor v1 has no effect, because "
                          "there are no v1 directory authorities anymore.");
    else if (!strcmp(string, "1"))
      if (options->BridgeRelay)
        *auth |= BRIDGE_DIRINFO;
      else
        *auth |= V3_DIRINFO;
    else if (!strcasecmp(string, "v2"))
      log_warn(LD_CONFIG, "PublishServerDescriptor v2 has no effect, because "
                          "there are no v2 directory authorities anymore.");
    else if (!strcasecmp(string, "v3"))
      *auth |= V3_DIRINFO;
    else if (!strcasecmp(string, "bridge"))
      *auth |= BRIDGE_DIRINFO;
    else if (!strcasecmp(string, "hidserv"))
      log_warn(LD_CONFIG,
               "PublishServerDescriptor hidserv is invalid. See "
               "PublishHidServDescriptors.");
    else if (!strcasecmp(string, "") || !strcmp(string, "0"))
      /* no authority */;
    else
      return -1;
  } SMARTLIST_FOREACH_END(string);
  return 0;
}

/** Lowest allowable value for RendPostPeriod; if this is too low, hidden
 * services can overload the directory system. */
#define MIN_REND_POST_PERIOD (10*60)
#define MIN_REND_POST_PERIOD_TESTING (5)

/** Highest allowable value for CircuitsAvailableTimeout.
 * If this is too large, client connections will stay open for too long,
 * incurring extra padding overhead. */
#define MAX_CIRCS_AVAILABLE_TIME (24*60*60)

/** Highest allowable value for RendPostPeriod. */
#define MAX_DIR_PERIOD ((7*24*60*60)/2)

/** Lowest allowable value for MaxCircuitDirtiness; if this is too low, Tor
 * will generate too many circuits and potentially overload the network. */
#define MIN_MAX_CIRCUIT_DIRTINESS 10

/** Highest allowable value for MaxCircuitDirtiness: prevents time_t
 * overflows. */
#define MAX_MAX_CIRCUIT_DIRTINESS (30*24*60*60)

/** Lowest allowable value for CircuitStreamTimeout; if this is too low, Tor
 * will generate too many circuits and potentially overload the network. */
#define MIN_CIRCUIT_STREAM_TIMEOUT 10

/** Lowest recommended value for CircuitBuildTimeout; if it is set too low
 * and LearnCircuitBuildTimeout is off, the failure rate for circuit
 * construction may be very high.  In that case, if it is set below this
 * threshold emit a warning.
 * */
#define RECOMMENDED_MIN_CIRCUIT_BUILD_TIMEOUT (10)

static int
options_validate_cb(void *old_options, void *options, void *default_options,
                    int from_setconf, char **msg)
{
  in_option_validation = 1;
  int rv = options_validate(old_options, options, default_options,
                          from_setconf, msg);
  in_option_validation = 0;
  return rv;
}

#define REJECT(arg) \
  STMT_BEGIN *msg = tor_strdup(arg); return -1; STMT_END
#if defined(__GNUC__) && __GNUC__ <= 3
#define COMPLAIN(args...) \
  STMT_BEGIN log_warn(LD_CONFIG, args); STMT_END
#else
#define COMPLAIN(args, ...)                                     \
  STMT_BEGIN log_warn(LD_CONFIG, args, ##__VA_ARGS__); STMT_END
#endif /* defined(__GNUC__) && __GNUC__ <= 3 */

/** Log a warning message iff <b>filepath</b> is not absolute.
 * Warning message must contain option name <b>option</b> and
 * an absolute path that <b>filepath</b> will resolve to.
 *
 * In case <b>filepath</b> is absolute, do nothing.
 *
 * Return 1 if there were relative paths; 0 otherwise.
 */
static int
warn_if_option_path_is_relative(const char *option,
                                char *filepath)
{
  if (filepath && path_is_relative(filepath)) {
    char *abs_path = make_path_absolute(filepath);
    COMPLAIN("Path for %s (%s) is relative and will resolve to %s."
             " Is this what you wanted?", option, filepath, abs_path);
    tor_free(abs_path);
    return 1;
  }
  return 0;
}

/** Scan <b>options</b> for occurances of relative file/directory
 * path and log a warning whenever it is found.
 *
 * Return 1 if there were relative paths; 0 otherwise.
 */
static int
warn_about_relative_paths(or_options_t *options)
{
  tor_assert(options);
  int n = 0;

  n += warn_if_option_path_is_relative("CookieAuthFile",
                                       options->CookieAuthFile);
  n += warn_if_option_path_is_relative("ExtORPortCookieAuthFile",
                                       options->ExtORPortCookieAuthFile);
  n += warn_if_option_path_is_relative("DirPortFrontPage",
                                       options->DirPortFrontPage);
  n += warn_if_option_path_is_relative("V3BandwidthsFile",
                                       options->V3BandwidthsFile);
  n += warn_if_option_path_is_relative("ControlPortWriteToFile",
                                       options->ControlPortWriteToFile);
  n += warn_if_option_path_is_relative("GeoIPFile",options->GeoIPFile);
  n += warn_if_option_path_is_relative("GeoIPv6File",options->GeoIPv6File);
  n += warn_if_option_path_is_relative("Log",options->DebugLogFile);
  n += warn_if_option_path_is_relative("AccelDir",options->AccelDir);
  n += warn_if_option_path_is_relative("DataDirectory",options->DataDirectory);
  n += warn_if_option_path_is_relative("PidFile",options->PidFile);

  for (config_line_t *hs_line = options->RendConfigLines; hs_line;
       hs_line = hs_line->next) {
    if (!strcasecmp(hs_line->key, "HiddenServiceDir"))
      n += warn_if_option_path_is_relative("HiddenServiceDir",hs_line->value);
  }
  return n != 0;
}

/* Validate options related to the scheduler. From the Schedulers list, the
 * SchedulerTypes_ list is created with int values so once we select the
 * scheduler, which can happen anytime at runtime, we don't have to parse
 * strings and thus be quick.
 *
 * Return 0 on success else -1 and msg is set with an error message. */
static int
options_validate_scheduler(or_options_t *options, char **msg)
{
  tor_assert(options);
  tor_assert(msg);

  if (!options->Schedulers || smartlist_len(options->Schedulers) == 0) {
    REJECT("Empty Schedulers list. Either remove the option so the defaults "
           "can be used or set at least one value.");
  }
  /* Ok, we do have scheduler types, validate them. */
  options->SchedulerTypes_ = smartlist_new();
  SMARTLIST_FOREACH_BEGIN(options->Schedulers, const char *, type) {
    int *sched_type;
    if (!strcasecmp("KISTLite", type)) {
      sched_type = tor_malloc_zero(sizeof(int));
      *sched_type = SCHEDULER_KIST_LITE;
      smartlist_add(options->SchedulerTypes_, sched_type);
    } else if (!strcasecmp("KIST", type)) {
      sched_type = tor_malloc_zero(sizeof(int));
      *sched_type = SCHEDULER_KIST;
      smartlist_add(options->SchedulerTypes_, sched_type);
    } else if (!strcasecmp("Vanilla", type)) {
      sched_type = tor_malloc_zero(sizeof(int));
      *sched_type = SCHEDULER_VANILLA;
      smartlist_add(options->SchedulerTypes_, sched_type);
    } else {
      tor_asprintf(msg, "Unknown type %s in option Schedulers. "
                        "Possible values are KIST, KISTLite and Vanilla.",
                   escaped(type));
      return -1;
    }
  } SMARTLIST_FOREACH_END(type);

  if (options->KISTSockBufSizeFactor < 0) {
    REJECT("KISTSockBufSizeFactor must be at least 0");
  }

  /* Don't need to validate that the Interval is less than anything because
   * zero is valid and all negative values are valid. */
  if (options->KISTSchedRunInterval > KIST_SCHED_RUN_INTERVAL_MAX) {
    tor_asprintf(msg, "KISTSchedRunInterval must not be more than %d (ms)",
                 KIST_SCHED_RUN_INTERVAL_MAX);
    return -1;
  }

  return 0;
}

/* Validate options related to single onion services.
 * Modifies some options that are incompatible with single onion services.
 * On failure returns -1, and sets *msg to an error string.
 * Returns 0 on success. */
STATIC int
options_validate_single_onion(or_options_t *options, char **msg)
{
  /* The two single onion service options must have matching values. */
  if (options->HiddenServiceSingleHopMode &&
      !options->HiddenServiceNonAnonymousMode) {
    REJECT("HiddenServiceSingleHopMode does not provide any server anonymity. "
           "It must be used with HiddenServiceNonAnonymousMode set to 1.");
  }
  if (options->HiddenServiceNonAnonymousMode &&
      !options->HiddenServiceSingleHopMode) {
    REJECT("HiddenServiceNonAnonymousMode does not provide any server "
           "anonymity. It must be used with HiddenServiceSingleHopMode set to "
           "1.");
  }

  /* Now that we've checked that the two options are consistent, we can safely
   * call the rend_service_* functions that abstract these options. */

  /* If you run an anonymous client with an active Single Onion service, the
   * client loses anonymity. */
  const int client_port_set = (options->SocksPort_set ||
                               options->TransPort_set ||
                               options->NATDPort_set ||
                               options->DNSPort_set ||
                               options->HTTPTunnelPort_set);
  if (rend_service_non_anonymous_mode_enabled(options) && client_port_set &&
      !options->Tor2webMode) {
    REJECT("HiddenServiceNonAnonymousMode is incompatible with using Tor as "
           "an anonymous client. Please set Socks/Trans/NATD/DNSPort to 0, or "
           "revert HiddenServiceNonAnonymousMode to 0.");
  }

  /* If you run a hidden service in non-anonymous mode, the hidden service
   * loses anonymity, even if SOCKSPort / Tor2web mode isn't used. */
  if (!rend_service_non_anonymous_mode_enabled(options) &&
      options->RendConfigLines && options->Tor2webMode) {
    REJECT("Non-anonymous (Tor2web) mode is incompatible with using Tor as a "
           "hidden service. Please remove all HiddenServiceDir lines, or use "
           "a version of tor compiled without --enable-tor2web-mode, or use "
           "HiddenServiceNonAnonymousMode.");
  }

  if (rend_service_allow_non_anonymous_connection(options)
      && options->UseEntryGuards) {
    /* Single Onion services only use entry guards when uploading descriptors;
     * all other connections are one-hop. Further, Single Onions causes the
     * hidden service code to do things which break the path bias
     * detector, and it's far easier to turn off entry guards (and
     * thus the path bias detector with it) than to figure out how to
     * make path bias compatible with single onions.
     */
    log_notice(LD_CONFIG,
               "HiddenServiceSingleHopMode is enabled; disabling "
               "UseEntryGuards.");
    options->UseEntryGuards = 0;
  }

  return 0;
}

/** Return 0 if every setting in <b>options</b> is reasonable, is a
 * permissible transition from <b>old_options</b>, and none of the
 * testing-only settings differ from <b>default_options</b> unless in
 * testing mode.  Else return -1.  Should have no side effects, except for
 * normalizing the contents of <b>options</b>.
 *
 * On error, tor_strdup an error explanation into *<b>msg</b>.
 *
 * XXX
 * If <b>from_setconf</b>, we were called by the controller, and our
 * Log line should stay empty. If it's 0, then give us a default log
 * if there are no logs defined.
 */
STATIC int
options_validate(or_options_t *old_options, or_options_t *options,
                 or_options_t *default_options, int from_setconf, char **msg)
{
  int i;
  config_line_t *cl;
  const char *uname = get_uname();
  int n_ports=0;
  int world_writable_control_socket=0;

  tor_assert(msg);
  *msg = NULL;

  if (parse_ports(options, 1, msg, &n_ports,
                  &world_writable_control_socket) < 0)
    return -1;

  /* Set UseEntryGuards from the configured value, before we check it below.
   * We change UseEntryGuards when it's incompatible with other options,
   * but leave UseEntryGuards_option with the original value.
   * Always use the value of UseEntryGuards, not UseEntryGuards_option. */
  options->UseEntryGuards = options->UseEntryGuards_option;

  if (warn_about_relative_paths(options) && options->RunAsDaemon) {
    REJECT("You have specified at least one relative path (see above) "
           "with the RunAsDaemon option. RunAsDaemon is not compatible "
           "with relative paths.");
  }

  if (server_mode(options) &&
      (!strcmpstart(uname, "Windows 95") ||
       !strcmpstart(uname, "Windows 98") ||
       !strcmpstart(uname, "Windows Me"))) {
    log_warn(LD_CONFIG, "Tor is running as a server, but you are "
        "running %s; this probably won't work. See "
        "https://www.torproject.org/docs/faq.html#BestOSForRelay "
        "for details.", uname);
  }

  if (parse_outbound_addresses(options, 1, msg) < 0)
    return -1;

  if (validate_data_directory(options)<0)
    REJECT("Invalid DataDirectory");

  if (options->Nickname == NULL) {
    if (server_mode(options)) {
        options->Nickname = tor_strdup(UNNAMED_ROUTER_NICKNAME);
    }
  } else {
    if (!is_legal_nickname(options->Nickname)) {
      tor_asprintf(msg,
          "Nickname '%s', nicknames must be between 1 and 19 characters "
          "inclusive, and must contain only the characters [a-zA-Z0-9].",
          options->Nickname);
      return -1;
    }
  }

  if (server_mode(options) && !options->ContactInfo)
    log_notice(LD_CONFIG, "Your ContactInfo config option is not set. "
        "Please consider setting it, so we can contact you if your server is "
        "misconfigured or something else goes wrong.");

  /* Special case on first boot if no Log options are given. */
  if (!options->Logs && !options->RunAsDaemon && !from_setconf) {
    if (quiet_level == 0)
        config_line_append(&options->Logs, "Log", "notice stdout");
    else if (quiet_level == 1)
        config_line_append(&options->Logs, "Log", "warn stdout");
  }

  /* Validate the tor_log(s) */
  if (options_init_logs(old_options, options, 1)<0)
    REJECT("Failed to validate Log options. See logs for details.");

  if (authdir_mode(options)) {
    /* confirm that our address isn't broken, so we can complain now */
    uint32_t tmp;
    if (resolve_my_address(LOG_WARN, options, &tmp, NULL, NULL) < 0)
      REJECT("Failed to resolve/guess local address. See logs for details.");
  }

  if (server_mode(options) && options->RendConfigLines)
    log_warn(LD_CONFIG,
        "Tor is currently configured as a relay and a hidden service. "
        "That's not very secure: you should probably run your hidden service "
        "in a separate Tor process, at least -- see "
        "https://trac.torproject.org/8742");

  /* XXXX require that the only port not be DirPort? */
  /* XXXX require that at least one port be listened-upon. */
  if (n_ports == 0 && !options->RendConfigLines)
    log_warn(LD_CONFIG,
        "SocksPort, TransPort, NATDPort, DNSPort, and ORPort are all "
        "undefined, and there aren't any hidden services configured.  "
        "Tor will still run, but probably won't do anything.");

  options->TransProxyType_parsed = TPT_DEFAULT;
#ifdef USE_TRANSPARENT
  if (options->TransProxyType) {
    if (!strcasecmp(options->TransProxyType, "default")) {
      options->TransProxyType_parsed = TPT_DEFAULT;
    } else if (!strcasecmp(options->TransProxyType, "pf-divert")) {
#if !defined(OpenBSD) && !defined( DARWIN )
      /* Later versions of OS X have pf */
      REJECT("pf-divert is a OpenBSD-specific "
             "and OS X/Darwin-specific feature.");
#else
      options->TransProxyType_parsed = TPT_PF_DIVERT;
#endif /* !defined(OpenBSD) && !defined( DARWIN ) */
    } else if (!strcasecmp(options->TransProxyType, "tproxy")) {
#if !defined(__linux__)
      REJECT("TPROXY is a Linux-specific feature.");
#else
      options->TransProxyType_parsed = TPT_TPROXY;
#endif
    } else if (!strcasecmp(options->TransProxyType, "ipfw")) {
#ifndef KERNEL_MAY_SUPPORT_IPFW
      /* Earlier versions of OS X have ipfw */
      REJECT("ipfw is a FreeBSD-specific "
             "and OS X/Darwin-specific feature.");
#else
      options->TransProxyType_parsed = TPT_IPFW;
#endif /* !defined(KERNEL_MAY_SUPPORT_IPFW) */
    } else {
      REJECT("Unrecognized value for TransProxyType");
    }

    if (strcasecmp(options->TransProxyType, "default") &&
        !options->TransPort_set) {
      REJECT("Cannot use TransProxyType without any valid TransPort.");
    }
  }
#else /* !(defined(USE_TRANSPARENT)) */
  if (options->TransPort_set)
    REJECT("TransPort is disabled in this build.");
#endif /* defined(USE_TRANSPARENT) */

  if (options->TokenBucketRefillInterval <= 0
      || options->TokenBucketRefillInterval > 1000) {
    REJECT("TokenBucketRefillInterval must be between 1 and 1000 inclusive.");
  }

  if (options->ExcludeExitNodes || options->ExcludeNodes) {
    options->ExcludeExitNodesUnion_ = routerset_new();
    routerset_union(options->ExcludeExitNodesUnion_,options->ExcludeExitNodes);
    routerset_union(options->ExcludeExitNodesUnion_,options->ExcludeNodes);
  }

  if (options->NodeFamilies) {
    options->NodeFamilySets = smartlist_new();
    for (cl = options->NodeFamilies; cl; cl = cl->next) {
      routerset_t *rs = routerset_new();
      if (routerset_parse(rs, cl->value, cl->key) == 0) {
        smartlist_add(options->NodeFamilySets, rs);
      } else {
        routerset_free(rs);
      }
    }
  }

  if (options->ExcludeNodes && options->StrictNodes) {
    COMPLAIN("You have asked to exclude certain relays from all positions "
             "in your circuits. Expect hidden services and other Tor "
             "features to be broken in unpredictable ways.");
  }

  for (cl = options->RecommendedPackages; cl; cl = cl->next) {
    if (! validate_recommended_package_line(cl->value)) {
      log_warn(LD_CONFIG, "Invalid RecommendedPackage line %s will be ignored",
               escaped(cl->value));
    }
  }

  if (options->AuthoritativeDir) {
    if (!options->ContactInfo && !options->TestingTorNetwork)
      REJECT("Authoritative directory servers must set ContactInfo");
    if (!options->RecommendedClientVersions)
      options->RecommendedClientVersions =
        config_lines_dup(options->RecommendedVersions);
    if (!options->RecommendedServerVersions)
      options->RecommendedServerVersions =
        config_lines_dup(options->RecommendedVersions);
    if (options->VersioningAuthoritativeDir &&
        (!options->RecommendedClientVersions ||
         !options->RecommendedServerVersions))
      REJECT("Versioning authoritative dir servers must set "
             "Recommended*Versions.");
    if (options->UseEntryGuards) {
      log_info(LD_CONFIG, "Authoritative directory servers can't set "
               "UseEntryGuards. Disabling.");
      options->UseEntryGuards = 0;
    }
    if (!options->DownloadExtraInfo && authdir_mode_v3(options)) {
      log_info(LD_CONFIG, "Authoritative directories always try to download "
               "extra-info documents. Setting DownloadExtraInfo.");
      options->DownloadExtraInfo = 1;
    }
    if (!(options->BridgeAuthoritativeDir ||
          options->V3AuthoritativeDir))
      REJECT("AuthoritativeDir is set, but none of "
             "(Bridge/V3)AuthoritativeDir is set.");
    /* If we have a v3bandwidthsfile and it's broken, complain on startup */
    if (options->V3BandwidthsFile && !old_options) {
      dirserv_read_measured_bandwidths(options->V3BandwidthsFile, NULL);
    }
    /* same for guardfraction file */
    if (options->GuardfractionFile && !old_options) {
      dirserv_read_guardfraction_file(options->GuardfractionFile, NULL);
    }
  }

  if (options->AuthoritativeDir && !options->DirPort_set)
    REJECT("Running as authoritative directory, but no DirPort set.");

  if (options->AuthoritativeDir && !options->ORPort_set)
    REJECT("Running as authoritative directory, but no ORPort set.");

  if (options->AuthoritativeDir && options->ClientOnly)
    REJECT("Running as authoritative directory, but ClientOnly also set.");

  if (options->FetchDirInfoExtraEarly && !options->FetchDirInfoEarly)
    REJECT("FetchDirInfoExtraEarly requires that you also set "
           "FetchDirInfoEarly");

  if (options->ConnLimit <= 0) {
    tor_asprintf(msg,
        "ConnLimit must be greater than 0, but was set to %d",
        options->ConnLimit);
    return -1;
  }

  if (options->PathsNeededToBuildCircuits >= 0.0) {
    if (options->PathsNeededToBuildCircuits < 0.25) {
      log_warn(LD_CONFIG, "PathsNeededToBuildCircuits is too low. Increasing "
               "to 0.25");
      options->PathsNeededToBuildCircuits = 0.25;
    } else if (options->PathsNeededToBuildCircuits > 0.95) {
      log_warn(LD_CONFIG, "PathsNeededToBuildCircuits is too high. Decreasing "
               "to 0.95");
      options->PathsNeededToBuildCircuits = 0.95;
    }
  }

  if (options->MaxClientCircuitsPending <= 0 ||
      options->MaxClientCircuitsPending > MAX_MAX_CLIENT_CIRCUITS_PENDING) {
    tor_asprintf(msg,
                 "MaxClientCircuitsPending must be between 1 and %d, but "
                 "was set to %d", MAX_MAX_CLIENT_CIRCUITS_PENDING,
                 options->MaxClientCircuitsPending);
    return -1;
  }

  if (validate_ports_csv(options->FirewallPorts, "FirewallPorts", msg) < 0)
    return -1;

  if (validate_ports_csv(options->LongLivedPorts, "LongLivedPorts", msg) < 0)
    return -1;

  if (validate_ports_csv(options->RejectPlaintextPorts,
                         "RejectPlaintextPorts", msg) < 0)
    return -1;

  if (validate_ports_csv(options->WarnPlaintextPorts,
                         "WarnPlaintextPorts", msg) < 0)
    return -1;

  if (options->FascistFirewall && !options->ReachableAddresses) {
    if (options->FirewallPorts && smartlist_len(options->FirewallPorts)) {
      /* We already have firewall ports set, so migrate them to
       * ReachableAddresses, which will set ReachableORAddresses and
       * ReachableDirAddresses if they aren't set explicitly. */
      smartlist_t *instead = smartlist_new();
      config_line_t *new_line = tor_malloc_zero(sizeof(config_line_t));
      new_line->key = tor_strdup("ReachableAddresses");
      /* If we're configured with the old format, we need to prepend some
       * open ports. */
      SMARTLIST_FOREACH(options->FirewallPorts, const char *, portno,
      {
        int p = atoi(portno);
        if (p<0) continue;
        smartlist_add_asprintf(instead, "*:%d", p);
      });
      new_line->value = smartlist_join_strings(instead,",",0,NULL);
      /* These have been deprecated since 0.1.1.5-alpha-cvs */
      log_notice(LD_CONFIG,
          "Converting FascistFirewall and FirewallPorts "
          "config options to new format: \"ReachableAddresses %s\"",
          new_line->value);
      options->ReachableAddresses = new_line;
      SMARTLIST_FOREACH(instead, char *, cp, tor_free(cp));
      smartlist_free(instead);
    } else {
      /* We do not have FirewallPorts set, so add 80 to
       * ReachableDirAddresses, and 443 to ReachableORAddresses. */
      if (!options->ReachableDirAddresses) {
        config_line_t *new_line = tor_malloc_zero(sizeof(config_line_t));
        new_line->key = tor_strdup("ReachableDirAddresses");
        new_line->value = tor_strdup("*:80");
        options->ReachableDirAddresses = new_line;
        log_notice(LD_CONFIG, "Converting FascistFirewall config option "
            "to new format: \"ReachableDirAddresses *:80\"");
      }
      if (!options->ReachableORAddresses) {
        config_line_t *new_line = tor_malloc_zero(sizeof(config_line_t));
        new_line->key = tor_strdup("ReachableORAddresses");
        new_line->value = tor_strdup("*:443");
        options->ReachableORAddresses = new_line;
        log_notice(LD_CONFIG, "Converting FascistFirewall config option "
            "to new format: \"ReachableORAddresses *:443\"");
      }
    }
  }

  /* Terminate Reachable*Addresses with reject *
   */
  for (i=0; i<3; i++) {
    config_line_t **linep =
      (i==0) ? &options->ReachableAddresses :
        (i==1) ? &options->ReachableORAddresses :
                 &options->ReachableDirAddresses;
    if (!*linep)
      continue;
    /* We need to end with a reject *:*, not an implicit accept *:* */
    for (;;) {
      linep = &((*linep)->next);
      if (!*linep) {
        *linep = tor_malloc_zero(sizeof(config_line_t));
        (*linep)->key = tor_strdup(
          (i==0) ?  "ReachableAddresses" :
            (i==1) ? "ReachableORAddresses" :
                     "ReachableDirAddresses");
        (*linep)->value = tor_strdup("reject *:*");
        break;
      }
    }
  }

  if ((options->ReachableAddresses ||
       options->ReachableORAddresses ||
       options->ReachableDirAddresses ||
       options->ClientUseIPv4 == 0) &&
      server_mode(options))
    REJECT("Servers must be able to freely connect to the rest "
           "of the Internet, so they must not set Reachable*Addresses "
           "or FascistFirewall or FirewallPorts or ClientUseIPv4 0.");

  if (options->UseBridges &&
      server_mode(options))
    REJECT("Servers must be able to freely connect to the rest "
           "of the Internet, so they must not set UseBridges.");

  /* If both of these are set, we'll end up with funny behavior where we
   * demand enough entrynodes be up and running else we won't build
   * circuits, yet we never actually use them. */
  if (options->UseBridges && options->EntryNodes)
    REJECT("You cannot set both UseBridges and EntryNodes.");

  /* If we have UseBridges as 1 and UseEntryGuards as 0, we end up bypassing
   * the use of bridges */
  if (options->UseBridges && !options->UseEntryGuards)
    REJECT("Setting UseBridges requires also setting UseEntryGuards.");

  options->MaxMemInQueues =
    compute_real_max_mem_in_queues(options->MaxMemInQueues_raw,
                                   server_mode(options));
  options->MaxMemInQueues_low_threshold = (options->MaxMemInQueues / 4) * 3;

  if (!options->SafeLogging ||
      !strcasecmp(options->SafeLogging, "0")) {
    options->SafeLogging_ = SAFELOG_SCRUB_NONE;
  } else if (!strcasecmp(options->SafeLogging, "relay")) {
    options->SafeLogging_ = SAFELOG_SCRUB_RELAY;
  } else if (!strcasecmp(options->SafeLogging, "1")) {
    options->SafeLogging_ = SAFELOG_SCRUB_ALL;
  } else {
    tor_asprintf(msg,
                     "Unrecognized value '%s' in SafeLogging",
                     escaped(options->SafeLogging));
    return -1;
  }

  if (compute_publishserverdescriptor(options) < 0) {
    tor_asprintf(msg, "Unrecognized value in PublishServerDescriptor");
    return -1;
  }

  if ((options->BridgeRelay
        || options->PublishServerDescriptor_ & BRIDGE_DIRINFO)
      && (options->PublishServerDescriptor_ & V3_DIRINFO)) {
    REJECT("Bridges are not supposed to publish router descriptors to the "
           "directory authorities. Please correct your "
           "PublishServerDescriptor line.");
  }

  if (options->BridgeRelay && options->DirPort_set) {
    log_warn(LD_CONFIG, "Can't set a DirPort on a bridge relay; disabling "
             "DirPort");
    config_free_lines(options->DirPort_lines);
    options->DirPort_lines = NULL;
    options->DirPort_set = 0;
  }

<<<<<<< HEAD
  if (server_mode(options) && options->ConnectionPadding != -1) {
    REJECT("Relays must use 'auto' for the ConnectionPadding setting.");
  }

  if (server_mode(options) && options->ReducedConnectionPadding != 0) {
    REJECT("Relays cannot set ReducedConnectionPadding. ");
  }
=======
  if (options->BridgeDistribution) {
    if (!options->BridgeRelay) {
      REJECT("You set BridgeDistribution, but you didn't set BridgeRelay!");
    }
    if (check_bridge_distribution_setting(options->BridgeDistribution) < 0) {
      REJECT("Invalid BridgeDistribution value.");
    }
  }

>>>>>>> 02cde0d9

  if (options->MinUptimeHidServDirectoryV2 < 0) {
    log_warn(LD_CONFIG, "MinUptimeHidServDirectoryV2 option must be at "
                        "least 0 seconds. Changing to 0.");
    options->MinUptimeHidServDirectoryV2 = 0;
  }

  const int min_rendpostperiod =
    options->TestingTorNetwork ?
    MIN_REND_POST_PERIOD_TESTING : MIN_REND_POST_PERIOD;
  if (options->RendPostPeriod < min_rendpostperiod) {
    log_warn(LD_CONFIG, "RendPostPeriod option is too short; "
             "raising to %d seconds.", min_rendpostperiod);
    options->RendPostPeriod = min_rendpostperiod;
  }

  if (options->RendPostPeriod > MAX_DIR_PERIOD) {
    log_warn(LD_CONFIG, "RendPostPeriod is too large; clipping to %ds.",
             MAX_DIR_PERIOD);
    options->RendPostPeriod = MAX_DIR_PERIOD;
  }

  /* Check the Single Onion Service options */
  if (options_validate_single_onion(options, msg) < 0)
    return -1;

  if (options->CircuitsAvailableTimeout > MAX_CIRCS_AVAILABLE_TIME) {
    // options_t is immutable for new code (the above code is older),
    // so just make the user fix the value themselves rather than
    // silently keep a shadow value lower than what they asked for.
    REJECT("CircuitsAvailableTimeout is too large. Max is 24 hours.");
  }

#ifdef ENABLE_TOR2WEB_MODE
  if (options->Tor2webMode && options->UseEntryGuards) {
    /* tor2web mode clients do not (and should not) use entry guards
     * in any meaningful way.  Further, tor2web mode causes the hidden
     * service client code to do things which break the path bias
     * detector, and it's far easier to turn off entry guards (and
     * thus the path bias detector with it) than to figure out how to
     * make a piece of code which cannot possibly help tor2web mode
     * users compatible with tor2web mode.
     */
    log_notice(LD_CONFIG,
               "Tor2WebMode is enabled; disabling UseEntryGuards.");
    options->UseEntryGuards = 0;
  }
#endif /* defined(ENABLE_TOR2WEB_MODE) */

  if (options->Tor2webRendezvousPoints && !options->Tor2webMode) {
    REJECT("Tor2webRendezvousPoints cannot be set without Tor2webMode.");
  }

  if (options->EntryNodes && !options->UseEntryGuards) {
    REJECT("If EntryNodes is set, UseEntryGuards must be enabled.");
  }

  if (!(options->UseEntryGuards) &&
      (options->RendConfigLines != NULL) &&
      !rend_service_allow_non_anonymous_connection(options)) {
    log_warn(LD_CONFIG,
             "UseEntryGuards is disabled, but you have configured one or more "
             "hidden services on this Tor instance.  Your hidden services "
             "will be very easy to locate using a well-known attack -- see "
             "http://freehaven.net/anonbib/#hs-attack06 for details.");
  }

  if (options->EntryNodes &&
      routerset_is_list(options->EntryNodes) &&
      (routerset_len(options->EntryNodes) == 1) &&
      (options->RendConfigLines != NULL)) {
    tor_asprintf(msg,
             "You have one single EntryNodes and at least one hidden service "
             "configured. This is bad because it's very easy to locate your "
             "entry guard which can then lead to the deanonymization of your "
             "hidden service -- for more details, see "
             "https://trac.torproject.org/projects/tor/ticket/14917. "
             "For this reason, the use of one EntryNodes with an hidden "
             "service is prohibited until a better solution is found.");
    return -1;
  }

  /* Inform the hidden service operator that pinning EntryNodes can possibly
   * be harmful for the service anonymity. */
  if (options->EntryNodes &&
      routerset_is_list(options->EntryNodes) &&
      (options->RendConfigLines != NULL)) {
    log_warn(LD_CONFIG,
             "EntryNodes is set with multiple entries and at least one "
             "hidden service is configured. Pinning entry nodes can possibly "
             "be harmful to the service anonymity. Because of this, we "
             "recommend you either don't do that or make sure you know what "
             "you are doing. For more details, please look at "
             "https://trac.torproject.org/projects/tor/ticket/21155.");
  }

  /* Single Onion Services: non-anonymous hidden services */
  if (rend_service_non_anonymous_mode_enabled(options)) {
    log_warn(LD_CONFIG,
             "HiddenServiceNonAnonymousMode is set. Every hidden service on "
             "this tor instance is NON-ANONYMOUS. If "
             "the HiddenServiceNonAnonymousMode option is changed, Tor will "
             "refuse to launch hidden services from the same directories, to "
             "protect your anonymity against config errors. This setting is "
             "for experimental use only.");
  }

  if (!options->LearnCircuitBuildTimeout && options->CircuitBuildTimeout &&
      options->CircuitBuildTimeout < RECOMMENDED_MIN_CIRCUIT_BUILD_TIMEOUT) {
    log_warn(LD_CONFIG,
        "CircuitBuildTimeout is shorter (%d seconds) than the recommended "
        "minimum (%d seconds), and LearnCircuitBuildTimeout is disabled.  "
        "If tor isn't working, raise this value or enable "
        "LearnCircuitBuildTimeout.",
        options->CircuitBuildTimeout,
        RECOMMENDED_MIN_CIRCUIT_BUILD_TIMEOUT );
  } else if (!options->LearnCircuitBuildTimeout &&
             !options->CircuitBuildTimeout) {
    int severity = LOG_NOTICE;
    /* Be a little quieter if we've deliberately disabled
     * LearnCircuitBuildTimeout. */
    if (circuit_build_times_disabled_(options, 1)) {
      severity = LOG_INFO;
    }
    log_fn(severity, LD_CONFIG, "You disabled LearnCircuitBuildTimeout, but "
           "didn't specify a CircuitBuildTimeout. I'll pick a plausible "
           "default.");
  }

  if (options->PathBiasNoticeRate > 1.0) {
    tor_asprintf(msg,
              "PathBiasNoticeRate is too high. "
              "It must be between 0 and 1.0");
    return -1;
  }
  if (options->PathBiasWarnRate > 1.0) {
    tor_asprintf(msg,
              "PathBiasWarnRate is too high. "
              "It must be between 0 and 1.0");
    return -1;
  }
  if (options->PathBiasExtremeRate > 1.0) {
    tor_asprintf(msg,
              "PathBiasExtremeRate is too high. "
              "It must be between 0 and 1.0");
    return -1;
  }
  if (options->PathBiasNoticeUseRate > 1.0) {
    tor_asprintf(msg,
              "PathBiasNoticeUseRate is too high. "
              "It must be between 0 and 1.0");
    return -1;
  }
  if (options->PathBiasExtremeUseRate > 1.0) {
    tor_asprintf(msg,
              "PathBiasExtremeUseRate is too high. "
              "It must be between 0 and 1.0");
    return -1;
  }

  if (options->MaxCircuitDirtiness < MIN_MAX_CIRCUIT_DIRTINESS) {
    log_warn(LD_CONFIG, "MaxCircuitDirtiness option is too short; "
             "raising to %d seconds.", MIN_MAX_CIRCUIT_DIRTINESS);
    options->MaxCircuitDirtiness = MIN_MAX_CIRCUIT_DIRTINESS;
  }

  if (options->MaxCircuitDirtiness > MAX_MAX_CIRCUIT_DIRTINESS) {
    log_warn(LD_CONFIG, "MaxCircuitDirtiness option is too high; "
             "setting to %d days.", MAX_MAX_CIRCUIT_DIRTINESS/86400);
    options->MaxCircuitDirtiness = MAX_MAX_CIRCUIT_DIRTINESS;
  }

  if (options->CircuitStreamTimeout &&
      options->CircuitStreamTimeout < MIN_CIRCUIT_STREAM_TIMEOUT) {
    log_warn(LD_CONFIG, "CircuitStreamTimeout option is too short; "
             "raising to %d seconds.", MIN_CIRCUIT_STREAM_TIMEOUT);
    options->CircuitStreamTimeout = MIN_CIRCUIT_STREAM_TIMEOUT;
  }

  if (options->HeartbeatPeriod &&
      options->HeartbeatPeriod < MIN_HEARTBEAT_PERIOD) {
    log_warn(LD_CONFIG, "HeartbeatPeriod option is too short; "
             "raising to %d seconds.", MIN_HEARTBEAT_PERIOD);
    options->HeartbeatPeriod = MIN_HEARTBEAT_PERIOD;
  }

  if (options->KeepalivePeriod < 1)
    REJECT("KeepalivePeriod option must be positive.");

  if (options->PortForwarding && options->Sandbox) {
    REJECT("PortForwarding is not compatible with Sandbox; at most one can "
           "be set");
  }
  if (options->PortForwarding && options->NoExec) {
    COMPLAIN("Both PortForwarding and NoExec are set; PortForwarding will "
             "be ignored.");
  }

  if (ensure_bandwidth_cap(&options->BandwidthRate,
                           "BandwidthRate", msg) < 0)
    return -1;
  if (ensure_bandwidth_cap(&options->BandwidthBurst,
                           "BandwidthBurst", msg) < 0)
    return -1;
  if (ensure_bandwidth_cap(&options->MaxAdvertisedBandwidth,
                           "MaxAdvertisedBandwidth", msg) < 0)
    return -1;
  if (ensure_bandwidth_cap(&options->RelayBandwidthRate,
                           "RelayBandwidthRate", msg) < 0)
    return -1;
  if (ensure_bandwidth_cap(&options->RelayBandwidthBurst,
                           "RelayBandwidthBurst", msg) < 0)
    return -1;
  if (ensure_bandwidth_cap(&options->PerConnBWRate,
                           "PerConnBWRate", msg) < 0)
    return -1;
  if (ensure_bandwidth_cap(&options->PerConnBWBurst,
                           "PerConnBWBurst", msg) < 0)
    return -1;
  if (ensure_bandwidth_cap(&options->AuthDirFastGuarantee,
                           "AuthDirFastGuarantee", msg) < 0)
    return -1;
  if (ensure_bandwidth_cap(&options->AuthDirGuardBWGuarantee,
                           "AuthDirGuardBWGuarantee", msg) < 0)
    return -1;

  if (options->RelayBandwidthRate && !options->RelayBandwidthBurst)
    options->RelayBandwidthBurst = options->RelayBandwidthRate;
  if (options->RelayBandwidthBurst && !options->RelayBandwidthRate)
    options->RelayBandwidthRate = options->RelayBandwidthBurst;

  if (server_mode(options)) {
    const unsigned required_min_bw =
      public_server_mode(options) ?
       RELAY_REQUIRED_MIN_BANDWIDTH : BRIDGE_REQUIRED_MIN_BANDWIDTH;
    const char * const optbridge =
      public_server_mode(options) ? "" : "bridge ";
    if (options->BandwidthRate < required_min_bw) {
      tor_asprintf(msg,
                       "BandwidthRate is set to %d bytes/second. "
                       "For %sservers, it must be at least %u.",
                       (int)options->BandwidthRate, optbridge,
                       required_min_bw);
      return -1;
    } else if (options->MaxAdvertisedBandwidth <
               required_min_bw/2) {
      tor_asprintf(msg,
                       "MaxAdvertisedBandwidth is set to %d bytes/second. "
                       "For %sservers, it must be at least %u.",
                       (int)options->MaxAdvertisedBandwidth, optbridge,
                       required_min_bw/2);
      return -1;
    }
    if (options->RelayBandwidthRate &&
      options->RelayBandwidthRate < required_min_bw) {
      tor_asprintf(msg,
                       "RelayBandwidthRate is set to %d bytes/second. "
                       "For %sservers, it must be at least %u.",
                       (int)options->RelayBandwidthRate, optbridge,
                       required_min_bw);
      return -1;
    }
  }

  if (options->RelayBandwidthRate > options->RelayBandwidthBurst)
    REJECT("RelayBandwidthBurst must be at least equal "
           "to RelayBandwidthRate.");

  if (options->BandwidthRate > options->BandwidthBurst)
    REJECT("BandwidthBurst must be at least equal to BandwidthRate.");

  /* if they set relaybandwidth* really high but left bandwidth*
   * at the default, raise the defaults. */
  if (options->RelayBandwidthRate > options->BandwidthRate)
    options->BandwidthRate = options->RelayBandwidthRate;
  if (options->RelayBandwidthBurst > options->BandwidthBurst)
    options->BandwidthBurst = options->RelayBandwidthBurst;

  if (accounting_parse_options(options, 1)<0)
    REJECT("Failed to parse accounting options. See logs for details.");

  if (options->AccountingMax) {
    if (options->RendConfigLines && server_mode(options)) {
      log_warn(LD_CONFIG, "Using accounting with a hidden service and an "
               "ORPort is risky: your hidden service(s) and your public "
               "address will all turn off at the same time, which may alert "
               "observers that they are being run by the same party.");
    } else if (config_count_key(options->RendConfigLines,
                                "HiddenServiceDir") > 1) {
      log_warn(LD_CONFIG, "Using accounting with multiple hidden services is "
               "risky: they will all turn off at the same time, which may "
               "alert observers that they are being run by the same party.");
    }
  }

  options->AccountingRule = ACCT_MAX;
  if (options->AccountingRule_option) {
    if (!strcmp(options->AccountingRule_option, "sum"))
      options->AccountingRule = ACCT_SUM;
    else if (!strcmp(options->AccountingRule_option, "max"))
      options->AccountingRule = ACCT_MAX;
    else if (!strcmp(options->AccountingRule_option, "in"))
      options->AccountingRule = ACCT_IN;
    else if (!strcmp(options->AccountingRule_option, "out"))
      options->AccountingRule = ACCT_OUT;
    else
      REJECT("AccountingRule must be 'sum', 'max', 'in', or 'out'");
  }

  if (options->DirPort_set && !options->DirCache) {
    REJECT("DirPort configured but DirCache disabled. DirPort requires "
           "DirCache.");
  }

  if (options->BridgeRelay && !options->DirCache) {
    REJECT("We're a bridge but DirCache is disabled. BridgeRelay requires "
           "DirCache.");
  }

  if (server_mode(options)) {
    char *dircache_msg = NULL;
    if (have_enough_mem_for_dircache(options, 0, &dircache_msg)) {
      log_warn(LD_CONFIG, "%s", dircache_msg);
      tor_free(dircache_msg);
    }
  }

  if (options->HTTPProxy) { /* parse it now */
    if (tor_addr_port_lookup(options->HTTPProxy,
                        &options->HTTPProxyAddr, &options->HTTPProxyPort) < 0)
      REJECT("HTTPProxy failed to parse or resolve. Please fix.");
    if (options->HTTPProxyPort == 0) { /* give it a default */
      options->HTTPProxyPort = 80;
    }
  }

  if (options->HTTPProxyAuthenticator) {
    if (strlen(options->HTTPProxyAuthenticator) >= 512)
      REJECT("HTTPProxyAuthenticator is too long (>= 512 chars).");
  }

  if (options->HTTPSProxy) { /* parse it now */
    if (tor_addr_port_lookup(options->HTTPSProxy,
                        &options->HTTPSProxyAddr, &options->HTTPSProxyPort) <0)
      REJECT("HTTPSProxy failed to parse or resolve. Please fix.");
    if (options->HTTPSProxyPort == 0) { /* give it a default */
      options->HTTPSProxyPort = 443;
    }
  }

  if (options->HTTPSProxyAuthenticator) {
    if (strlen(options->HTTPSProxyAuthenticator) >= 512)
      REJECT("HTTPSProxyAuthenticator is too long (>= 512 chars).");
  }

  if (options->Socks4Proxy) { /* parse it now */
    if (tor_addr_port_lookup(options->Socks4Proxy,
                        &options->Socks4ProxyAddr,
                        &options->Socks4ProxyPort) <0)
      REJECT("Socks4Proxy failed to parse or resolve. Please fix.");
    if (options->Socks4ProxyPort == 0) { /* give it a default */
      options->Socks4ProxyPort = 1080;
    }
  }

  if (options->Socks5Proxy) { /* parse it now */
    if (tor_addr_port_lookup(options->Socks5Proxy,
                            &options->Socks5ProxyAddr,
                            &options->Socks5ProxyPort) <0)
      REJECT("Socks5Proxy failed to parse or resolve. Please fix.");
    if (options->Socks5ProxyPort == 0) { /* give it a default */
      options->Socks5ProxyPort = 1080;
    }
  }

  /* Check if more than one exclusive proxy type has been enabled. */
  if (!!options->Socks4Proxy + !!options->Socks5Proxy +
      !!options->HTTPSProxy > 1)
    REJECT("You have configured more than one proxy type. "
           "(Socks4Proxy|Socks5Proxy|HTTPSProxy)");

  /* Check if the proxies will give surprising behavior. */
  if (options->HTTPProxy && !(options->Socks4Proxy ||
                              options->Socks5Proxy ||
                              options->HTTPSProxy)) {
    log_warn(LD_CONFIG, "HTTPProxy configured, but no SOCKS proxy or "
             "HTTPS proxy configured. Watch out: this configuration will "
             "proxy unencrypted directory connections only.");
  }

  if (options->Socks5ProxyUsername) {
    size_t len;

    len = strlen(options->Socks5ProxyUsername);
    if (len < 1 || len > MAX_SOCKS5_AUTH_FIELD_SIZE)
      REJECT("Socks5ProxyUsername must be between 1 and 255 characters.");

    if (!options->Socks5ProxyPassword)
      REJECT("Socks5ProxyPassword must be included with Socks5ProxyUsername.");

    len = strlen(options->Socks5ProxyPassword);
    if (len < 1 || len > MAX_SOCKS5_AUTH_FIELD_SIZE)
      REJECT("Socks5ProxyPassword must be between 1 and 255 characters.");
  } else if (options->Socks5ProxyPassword)
    REJECT("Socks5ProxyPassword must be included with Socks5ProxyUsername.");

  if (options->HashedControlPassword) {
    smartlist_t *sl = decode_hashed_passwords(options->HashedControlPassword);
    if (!sl) {
      REJECT("Bad HashedControlPassword: wrong length or bad encoding");
    } else {
      SMARTLIST_FOREACH(sl, char*, cp, tor_free(cp));
      smartlist_free(sl);
    }
  }

  if (options->HashedControlSessionPassword) {
    smartlist_t *sl = decode_hashed_passwords(
                                  options->HashedControlSessionPassword);
    if (!sl) {
      REJECT("Bad HashedControlSessionPassword: wrong length or bad encoding");
    } else {
      SMARTLIST_FOREACH(sl, char*, cp, tor_free(cp));
      smartlist_free(sl);
    }
  }

  if (options->OwningControllerProcess) {
    const char *validate_pspec_msg = NULL;
    if (tor_validate_process_specifier(options->OwningControllerProcess,
                                       &validate_pspec_msg)) {
      tor_asprintf(msg, "Bad OwningControllerProcess: %s",
                   validate_pspec_msg);
      return -1;
    }
  }

  if ((options->ControlPort_set || world_writable_control_socket) &&
      !options->HashedControlPassword &&
      !options->HashedControlSessionPassword &&
      !options->CookieAuthentication) {
    log_warn(LD_CONFIG, "Control%s is %s, but no authentication method "
             "has been configured.  This means that any program on your "
             "computer can reconfigure your Tor.  That's bad!  You should "
             "upgrade your Tor controller as soon as possible.",
             options->ControlPort_set ? "Port" : "Socket",
             options->ControlPort_set ? "open" : "world writable");
  }

  if (options->CookieAuthFileGroupReadable && !options->CookieAuthFile) {
    log_warn(LD_CONFIG, "CookieAuthFileGroupReadable is set, but will have "
             "no effect: you must specify an explicit CookieAuthFile to "
             "have it group-readable.");
  }

  if (options->MyFamily_lines && options->BridgeRelay) {
    log_warn(LD_CONFIG, "Listing a family for a bridge relay is not "
             "supported: it can reveal bridge fingerprints to censors. "
             "You should also make sure you aren't listing this bridge's "
             "fingerprint in any other MyFamily.");
  }
  if (normalize_nickname_list(&options->MyFamily,
                              options->MyFamily_lines, "MyFamily", msg))
    return -1;
  for (cl = options->NodeFamilies; cl; cl = cl->next) {
    routerset_t *rs = routerset_new();
    if (routerset_parse(rs, cl->value, cl->key)) {
      routerset_free(rs);
      return -1;
    }
    routerset_free(rs);
  }

  if (validate_addr_policies(options, msg) < 0)
    return -1;

  /* If FallbackDir is set, we don't UseDefaultFallbackDirs */
  if (options->UseDefaultFallbackDirs && options->FallbackDir) {
    log_info(LD_CONFIG, "You have set UseDefaultFallbackDirs 1 and "
             "FallbackDir(s). Ignoring UseDefaultFallbackDirs, and "
             "using the FallbackDir(s) you have set.");
  }

  if (validate_dir_servers(options, old_options) < 0)
    REJECT("Directory authority/fallback line did not parse. See logs "
           "for details.");

  if (options->UseBridges && !options->Bridges)
    REJECT("If you set UseBridges, you must specify at least one bridge.");

  for (cl = options->Bridges; cl; cl = cl->next) {
      bridge_line_t *bridge_line = parse_bridge_line(cl->value);
      if (!bridge_line)
        REJECT("Bridge line did not parse. See logs for details.");
      bridge_line_free(bridge_line);
  }

  for (cl = options->ClientTransportPlugin; cl; cl = cl->next) {
    if (parse_transport_line(options, cl->value, 1, 0) < 0)
      REJECT("Invalid client transport line. See logs for details.");
  }

  for (cl = options->ServerTransportPlugin; cl; cl = cl->next) {
    if (parse_transport_line(options, cl->value, 1, 1) < 0)
      REJECT("Invalid server transport line. See logs for details.");
  }

  if (options->ServerTransportPlugin && !server_mode(options)) {
    log_notice(LD_GENERAL, "Tor is not configured as a relay but you specified"
               " a ServerTransportPlugin line (%s). The ServerTransportPlugin "
               "line will be ignored.",
               escaped(options->ServerTransportPlugin->value));
  }

  for (cl = options->ServerTransportListenAddr; cl; cl = cl->next) {
    /** If get_bindaddr_from_transport_listen_line() fails with
        'transport' being NULL, it means that something went wrong
        while parsing the ServerTransportListenAddr line. */
    char *bindaddr = get_bindaddr_from_transport_listen_line(cl->value, NULL);
    if (!bindaddr)
      REJECT("ServerTransportListenAddr did not parse. See logs for details.");
    tor_free(bindaddr);
  }

  if (options->ServerTransportListenAddr && !options->ServerTransportPlugin) {
    log_notice(LD_GENERAL, "You need at least a single managed-proxy to "
               "specify a transport listen address. The "
               "ServerTransportListenAddr line will be ignored.");
  }

  for (cl = options->ServerTransportOptions; cl; cl = cl->next) {
    /** If get_options_from_transport_options_line() fails with
        'transport' being NULL, it means that something went wrong
        while parsing the ServerTransportOptions line. */
    smartlist_t *options_sl =
      get_options_from_transport_options_line(cl->value, NULL);
    if (!options_sl)
      REJECT("ServerTransportOptions did not parse. See logs for details.");

    SMARTLIST_FOREACH(options_sl, char *, cp, tor_free(cp));
    smartlist_free(options_sl);
  }

  if (options->ConstrainedSockets) {
    /* If the user wants to constrain socket buffer use, make sure the desired
     * limit is between MIN|MAX_TCPSOCK_BUFFER in k increments. */
    if (options->ConstrainedSockSize < MIN_CONSTRAINED_TCP_BUFFER ||
        options->ConstrainedSockSize > MAX_CONSTRAINED_TCP_BUFFER ||
        options->ConstrainedSockSize % 1024) {
      tor_asprintf(msg,
          "ConstrainedSockSize is invalid.  Must be a value between %d and %d "
          "in 1024 byte increments.",
          MIN_CONSTRAINED_TCP_BUFFER, MAX_CONSTRAINED_TCP_BUFFER);
      return -1;
    }
    if (options->DirPort_set) {
      /* Providing cached directory entries while system TCP buffers are scarce
       * will exacerbate the socket errors.  Suggest that this be disabled. */
      COMPLAIN("You have requested constrained socket buffers while also "
               "serving directory entries via DirPort.  It is strongly "
               "suggested that you disable serving directory requests when "
               "system TCP buffer resources are scarce.");
    }
  }

  if (options->V3AuthVoteDelay + options->V3AuthDistDelay >=
      options->V3AuthVotingInterval/2) {
    /*
    This doesn't work, but it seems like it should:
     what code is preventing the interval being less than twice the lead-up?
    if (options->TestingTorNetwork) {
      if (options->V3AuthVoteDelay + options->V3AuthDistDelay >=
          options->V3AuthVotingInterval) {
        REJECT("V3AuthVoteDelay plus V3AuthDistDelay must be less than "
               "V3AuthVotingInterval");
      } else {
        COMPLAIN("V3AuthVoteDelay plus V3AuthDistDelay is more than half "
                 "V3AuthVotingInterval. This may lead to "
                 "consensus instability, particularly if clocks drift.");
      }
    } else {
     */
      REJECT("V3AuthVoteDelay plus V3AuthDistDelay must be less than half "
             "V3AuthVotingInterval");
    /*
    }
     */
  }

  if (options->V3AuthVoteDelay < MIN_VOTE_SECONDS) {
    if (options->TestingTorNetwork) {
      if (options->V3AuthVoteDelay < MIN_VOTE_SECONDS_TESTING) {
        REJECT("V3AuthVoteDelay is way too low.");
      } else {
        COMPLAIN("V3AuthVoteDelay is very low. "
                 "This may lead to failure to vote for a consensus.");
      }
    } else {
      REJECT("V3AuthVoteDelay is way too low.");
    }
  }

  if (options->V3AuthDistDelay < MIN_DIST_SECONDS) {
    if (options->TestingTorNetwork) {
      if (options->V3AuthDistDelay < MIN_DIST_SECONDS_TESTING) {
        REJECT("V3AuthDistDelay is way too low.");
      } else {
        COMPLAIN("V3AuthDistDelay is very low. "
                 "This may lead to missing votes in a consensus.");
      }
    } else {
      REJECT("V3AuthDistDelay is way too low.");
    }
  }

  if (options->V3AuthNIntervalsValid < 2)
    REJECT("V3AuthNIntervalsValid must be at least 2.");

  if (options->V3AuthVotingInterval < MIN_VOTE_INTERVAL) {
    if (options->TestingTorNetwork) {
      if (options->V3AuthVotingInterval < MIN_VOTE_INTERVAL_TESTING) {
        REJECT("V3AuthVotingInterval is insanely low.");
      } else {
        COMPLAIN("V3AuthVotingInterval is very low. "
                 "This may lead to failure to synchronise for a consensus.");
      }
    } else {
      REJECT("V3AuthVotingInterval is insanely low.");
    }
  } else if (options->V3AuthVotingInterval > 24*60*60) {
    REJECT("V3AuthVotingInterval is insanely high.");
  } else if (((24*60*60) % options->V3AuthVotingInterval) != 0) {
    COMPLAIN("V3AuthVotingInterval does not divide evenly into 24 hours.");
  }

  if (hs_config_service_all(options, 1) < 0)
    REJECT("Failed to configure rendezvous options. See logs for details.");

  /* Parse client-side authorization for hidden services. */
  if (rend_parse_service_authorization(options, 1) < 0)
    REJECT("Failed to configure client authorization for hidden services. "
           "See logs for details.");

  if (parse_virtual_addr_network(options->VirtualAddrNetworkIPv4,
                                 AF_INET, 1, msg)<0)
    return -1;
  if (parse_virtual_addr_network(options->VirtualAddrNetworkIPv6,
                                 AF_INET6, 1, msg)<0)
    return -1;

  if (options->TestingTorNetwork &&
      !(options->DirAuthorities ||
        (options->AlternateDirAuthority &&
         options->AlternateBridgeAuthority))) {
    REJECT("TestingTorNetwork may only be configured in combination with "
           "a non-default set of DirAuthority or both of "
           "AlternateDirAuthority and AlternateBridgeAuthority configured.");
  }

#define CHECK_DEFAULT(arg)                                              \
  STMT_BEGIN                                                            \
    if (!options->TestingTorNetwork &&                                  \
        !options->UsingTestNetworkDefaults_ &&                          \
        !config_is_same(&options_format,options,                        \
                        default_options,#arg)) {                        \
      REJECT(#arg " may only be changed in testing Tor "                \
             "networks!");                                              \
    } STMT_END
  CHECK_DEFAULT(TestingV3AuthInitialVotingInterval);
  CHECK_DEFAULT(TestingV3AuthInitialVoteDelay);
  CHECK_DEFAULT(TestingV3AuthInitialDistDelay);
  CHECK_DEFAULT(TestingV3AuthVotingStartOffset);
  CHECK_DEFAULT(TestingAuthDirTimeToLearnReachability);
  CHECK_DEFAULT(TestingEstimatedDescriptorPropagationTime);
  CHECK_DEFAULT(TestingServerDownloadSchedule);
  CHECK_DEFAULT(TestingClientDownloadSchedule);
  CHECK_DEFAULT(TestingServerConsensusDownloadSchedule);
  CHECK_DEFAULT(TestingClientConsensusDownloadSchedule);
  CHECK_DEFAULT(TestingBridgeDownloadSchedule);
  CHECK_DEFAULT(TestingBridgeBootstrapDownloadSchedule);
  CHECK_DEFAULT(TestingClientMaxIntervalWithoutRequest);
  CHECK_DEFAULT(TestingDirConnectionMaxStall);
  CHECK_DEFAULT(TestingConsensusMaxDownloadTries);
  CHECK_DEFAULT(TestingDescriptorMaxDownloadTries);
  CHECK_DEFAULT(TestingMicrodescMaxDownloadTries);
  CHECK_DEFAULT(TestingCertMaxDownloadTries);
  CHECK_DEFAULT(TestingAuthKeyLifetime);
  CHECK_DEFAULT(TestingLinkCertLifetime);
  CHECK_DEFAULT(TestingSigningKeySlop);
  CHECK_DEFAULT(TestingAuthKeySlop);
  CHECK_DEFAULT(TestingLinkKeySlop);
  CHECK_DEFAULT(TestingClientDNSRejectInternalAddresses);
#undef CHECK_DEFAULT

  if (options->SigningKeyLifetime < options->TestingSigningKeySlop*2)
    REJECT("SigningKeyLifetime is too short.");
  if (options->TestingLinkCertLifetime < options->TestingAuthKeySlop*2)
    REJECT("LinkCertLifetime is too short.");
  if (options->TestingAuthKeyLifetime < options->TestingLinkKeySlop*2)
    REJECT("TestingAuthKeyLifetime is too short.");

  if (options->TestingV3AuthInitialVotingInterval
      < MIN_VOTE_INTERVAL_TESTING_INITIAL) {
    REJECT("TestingV3AuthInitialVotingInterval is insanely low.");
  } else if (((30*60) % options->TestingV3AuthInitialVotingInterval) != 0) {
    REJECT("TestingV3AuthInitialVotingInterval does not divide evenly into "
           "30 minutes.");
  }

  if (options->TestingV3AuthInitialVoteDelay < MIN_VOTE_SECONDS_TESTING) {
    REJECT("TestingV3AuthInitialVoteDelay is way too low.");
  }

  if (options->TestingV3AuthInitialDistDelay < MIN_DIST_SECONDS_TESTING) {
    REJECT("TestingV3AuthInitialDistDelay is way too low.");
  }

  if (options->TestingV3AuthInitialVoteDelay +
      options->TestingV3AuthInitialDistDelay >=
      options->TestingV3AuthInitialVotingInterval) {
    REJECT("TestingV3AuthInitialVoteDelay plus TestingV3AuthInitialDistDelay "
           "must be less than TestingV3AuthInitialVotingInterval");
  }

  if (options->TestingV3AuthVotingStartOffset >
      MIN(options->TestingV3AuthInitialVotingInterval,
          options->V3AuthVotingInterval)) {
    REJECT("TestingV3AuthVotingStartOffset is higher than the voting "
           "interval.");
  } else if (options->TestingV3AuthVotingStartOffset < 0) {
    REJECT("TestingV3AuthVotingStartOffset must be non-negative.");
  }

  if (options->TestingAuthDirTimeToLearnReachability < 0) {
    REJECT("TestingAuthDirTimeToLearnReachability must be non-negative.");
  } else if (options->TestingAuthDirTimeToLearnReachability > 2*60*60) {
    COMPLAIN("TestingAuthDirTimeToLearnReachability is insanely high.");
  }

  if (options->TestingEstimatedDescriptorPropagationTime < 0) {
    REJECT("TestingEstimatedDescriptorPropagationTime must be non-negative.");
  } else if (options->TestingEstimatedDescriptorPropagationTime > 60*60) {
    COMPLAIN("TestingEstimatedDescriptorPropagationTime is insanely high.");
  }

  if (options->TestingClientMaxIntervalWithoutRequest < 1) {
    REJECT("TestingClientMaxIntervalWithoutRequest is way too low.");
  } else if (options->TestingClientMaxIntervalWithoutRequest > 3600) {
    COMPLAIN("TestingClientMaxIntervalWithoutRequest is insanely high.");
  }

  if (options->TestingDirConnectionMaxStall < 5) {
    REJECT("TestingDirConnectionMaxStall is way too low.");
  } else if (options->TestingDirConnectionMaxStall > 3600) {
    COMPLAIN("TestingDirConnectionMaxStall is insanely high.");
  }

  if (options->TestingConsensusMaxDownloadTries < 2) {
    REJECT("TestingConsensusMaxDownloadTries must be greater than 2.");
  } else if (options->TestingConsensusMaxDownloadTries > 800) {
    COMPLAIN("TestingConsensusMaxDownloadTries is insanely high.");
  }

  if (options->ClientBootstrapConsensusMaxDownloadTries < 2) {
    REJECT("ClientBootstrapConsensusMaxDownloadTries must be greater "
           "than 2."
           );
  } else if (options->ClientBootstrapConsensusMaxDownloadTries > 800) {
    COMPLAIN("ClientBootstrapConsensusMaxDownloadTries is insanely "
             "high.");
  }

  if (options->ClientBootstrapConsensusAuthorityOnlyMaxDownloadTries
      < 2) {
    REJECT("ClientBootstrapConsensusAuthorityOnlyMaxDownloadTries must "
           "be greater than 2."
           );
  } else if (
        options->ClientBootstrapConsensusAuthorityOnlyMaxDownloadTries
        > 800) {
    COMPLAIN("ClientBootstrapConsensusAuthorityOnlyMaxDownloadTries is "
             "insanely high.");
  }

  if (options->ClientBootstrapConsensusMaxInProgressTries < 1) {
    REJECT("ClientBootstrapConsensusMaxInProgressTries must be greater "
           "than 0.");
  } else if (options->ClientBootstrapConsensusMaxInProgressTries
             > 100) {
    COMPLAIN("ClientBootstrapConsensusMaxInProgressTries is insanely "
             "high.");
  }

  if (options->TestingDescriptorMaxDownloadTries < 2) {
    REJECT("TestingDescriptorMaxDownloadTries must be greater than 1.");
  } else if (options->TestingDescriptorMaxDownloadTries > 800) {
    COMPLAIN("TestingDescriptorMaxDownloadTries is insanely high.");
  }

  if (options->TestingMicrodescMaxDownloadTries < 2) {
    REJECT("TestingMicrodescMaxDownloadTries must be greater than 1.");
  } else if (options->TestingMicrodescMaxDownloadTries > 800) {
    COMPLAIN("TestingMicrodescMaxDownloadTries is insanely high.");
  }

  if (options->TestingCertMaxDownloadTries < 2) {
    REJECT("TestingCertMaxDownloadTries must be greater than 1.");
  } else if (options->TestingCertMaxDownloadTries > 800) {
    COMPLAIN("TestingCertMaxDownloadTries is insanely high.");
  }

  if (options->TestingEnableConnBwEvent &&
      !options->TestingTorNetwork && !options->UsingTestNetworkDefaults_) {
    REJECT("TestingEnableConnBwEvent may only be changed in testing "
           "Tor networks!");
  }

  if (options->TestingEnableCellStatsEvent &&
      !options->TestingTorNetwork && !options->UsingTestNetworkDefaults_) {
    REJECT("TestingEnableCellStatsEvent may only be changed in testing "
           "Tor networks!");
  }

  if (options->TestingEnableTbEmptyEvent &&
      !options->TestingTorNetwork && !options->UsingTestNetworkDefaults_) {
    REJECT("TestingEnableTbEmptyEvent may only be changed in testing "
           "Tor networks!");
  }

  if (options->TestingTorNetwork) {
    log_warn(LD_CONFIG, "TestingTorNetwork is set. This will make your node "
                        "almost unusable in the public Tor network, and is "
                        "therefore only advised if you are building a "
                        "testing Tor network!");
  }

  if (options->AccelName && !options->HardwareAccel)
    options->HardwareAccel = 1;
  if (options->AccelDir && !options->AccelName)
    REJECT("Can't use hardware crypto accelerator dir without engine name.");

  if (options->PublishServerDescriptor)
    SMARTLIST_FOREACH(options->PublishServerDescriptor, const char *, pubdes, {
      if (!strcmp(pubdes, "1") || !strcmp(pubdes, "0"))
        if (smartlist_len(options->PublishServerDescriptor) > 1) {
          COMPLAIN("You have passed a list of multiple arguments to the "
                   "PublishServerDescriptor option that includes 0 or 1. "
                   "0 or 1 should only be used as the sole argument. "
                   "This configuration will be rejected in a future release.");
          break;
        }
    });

  if (options->BridgeRelay == 1 && ! options->ORPort_set)
      REJECT("BridgeRelay is 1, ORPort is not set. This is an invalid "
             "combination.");

  if (options_validate_scheduler(options, msg) < 0) {
    return -1;
  }

  return 0;
}

#undef REJECT
#undef COMPLAIN

/* Given the value that the user has set for MaxMemInQueues, compute the
 * actual maximum value.  We clip this value if it's too low, and autodetect
 * it if it's set to 0. */
static uint64_t
compute_real_max_mem_in_queues(const uint64_t val, int log_guess)
{
  uint64_t result;

  if (val == 0) {
#define ONE_GIGABYTE (U64_LITERAL(1) << 30)
#define ONE_MEGABYTE (U64_LITERAL(1) << 20)
#if SIZEOF_VOID_P >= 8
#define MAX_DEFAULT_MAXMEM (8*ONE_GIGABYTE)
#else
#define MAX_DEFAULT_MAXMEM (2*ONE_GIGABYTE)
#endif
    /* The user didn't pick a memory limit.  Choose a very large one
     * that is still smaller than the system memory */
    static int notice_sent = 0;
    size_t ram = 0;
    if (get_total_system_memory(&ram) < 0) {
      /* We couldn't determine our total system memory!  */
#if SIZEOF_VOID_P >= 8
      /* 64-bit system.  Let's hope for 8 GB. */
      result = 8 * ONE_GIGABYTE;
#else
      /* (presumably) 32-bit system. Let's hope for 1 GB. */
      result = ONE_GIGABYTE;
#endif /* SIZEOF_VOID_P >= 8 */
    } else {
      /* We detected it, so let's pick 3/4 of the total RAM as our limit. */
      const uint64_t avail = (ram / 4) * 3;

      /* Make sure it's in range from 0.25 GB to 8 GB. */
      if (avail > MAX_DEFAULT_MAXMEM) {
        /* If you want to use more than this much RAM, you need to configure
           it yourself */
        result = MAX_DEFAULT_MAXMEM;
      } else if (avail < ONE_GIGABYTE / 4) {
        result = ONE_GIGABYTE / 4;
      } else {
        result = avail;
      }
    }
    if (log_guess && ! notice_sent) {
      log_notice(LD_CONFIG, "%sMaxMemInQueues is set to "U64_FORMAT" MB. "
                 "You can override this by setting MaxMemInQueues by hand.",
                 ram ? "Based on detected system memory, " : "",
                 U64_PRINTF_ARG(result / ONE_MEGABYTE));
      notice_sent = 1;
    }
    return result;
  } else if (val < ONE_GIGABYTE / 4) {
    log_warn(LD_CONFIG, "MaxMemInQueues must be at least 256 MB for now. "
             "Ideally, have it as large as you can afford.");
    return ONE_GIGABYTE / 4;
  } else {
    /* The value was fine all along */
    return val;
  }
}

/* If we have less than 300 MB suggest disabling dircache */
#define DIRCACHE_MIN_MEM_MB 300
#define DIRCACHE_MIN_MEM_BYTES (DIRCACHE_MIN_MEM_MB*ONE_MEGABYTE)
#define STRINGIFY(val) #val

/** Create a warning message for emitting if we are a dircache but may not have
 * enough system memory, or if we are not a dircache but probably should be.
 * Return -1 when a message is returned in *msg*, else return 0. */
STATIC int
have_enough_mem_for_dircache(const or_options_t *options, size_t total_mem,
                             char **msg)
{
  *msg = NULL;
  /* XXX We should possibly be looking at MaxMemInQueues here
   * unconditionally.  Or we should believe total_mem unconditionally. */
  if (total_mem == 0) {
    if (get_total_system_memory(&total_mem) < 0) {
      total_mem = options->MaxMemInQueues >= SIZE_MAX ?
        SIZE_MAX : (size_t)options->MaxMemInQueues;
    }
  }
  if (options->DirCache) {
    if (total_mem < DIRCACHE_MIN_MEM_BYTES) {
      if (options->BridgeRelay) {
        *msg = tor_strdup("Running a Bridge with less than "
                      STRINGIFY(DIRCACHE_MIN_MEM_MB) " MB of memory is not "
                      "recommended.");
      } else {
        *msg = tor_strdup("Being a directory cache (default) with less than "
                      STRINGIFY(DIRCACHE_MIN_MEM_MB) " MB of memory is not "
                      "recommended and may consume most of the available "
                      "resources, consider disabling this functionality by "
                      "setting the DirCache option to 0.");
      }
    }
  } else {
    if (total_mem >= DIRCACHE_MIN_MEM_BYTES) {
      *msg = tor_strdup("DirCache is disabled and we are configured as a "
               "relay. This may disqualify us from becoming a guard in the "
               "future.");
    }
  }
  return *msg == NULL ? 0 : -1;
}
#undef STRINGIFY

/** Helper: return true iff s1 and s2 are both NULL, or both non-NULL
 * equal strings. */
static int
opt_streq(const char *s1, const char *s2)
{
  return 0 == strcmp_opt(s1, s2);
}

/** Check if any of the previous options have changed but aren't allowed to. */
static int
options_transition_allowed(const or_options_t *old,
                           const or_options_t *new_val,
                           char **msg)
{
  if (!old)
    return 0;

  if (!opt_streq(old->PidFile, new_val->PidFile)) {
    *msg = tor_strdup("PidFile is not allowed to change.");
    return -1;
  }

  if (old->RunAsDaemon != new_val->RunAsDaemon) {
    *msg = tor_strdup("While Tor is running, changing RunAsDaemon "
                      "is not allowed.");
    return -1;
  }

  if (old->Sandbox != new_val->Sandbox) {
    *msg = tor_strdup("While Tor is running, changing Sandbox "
                      "is not allowed.");
    return -1;
  }

  if (strcmp(old->DataDirectory,new_val->DataDirectory)!=0) {
    tor_asprintf(msg,
               "While Tor is running, changing DataDirectory "
               "(\"%s\"->\"%s\") is not allowed.",
               old->DataDirectory, new_val->DataDirectory);
    return -1;
  }

  if (!opt_streq(old->User, new_val->User)) {
    *msg = tor_strdup("While Tor is running, changing User is not allowed.");
    return -1;
  }

  if (old->KeepBindCapabilities != new_val->KeepBindCapabilities) {
    *msg = tor_strdup("While Tor is running, changing KeepBindCapabilities is "
                      "not allowed.");
    return -1;
  }

  if (!opt_streq(old->SyslogIdentityTag, new_val->SyslogIdentityTag)) {
    *msg = tor_strdup("While Tor is running, changing "
                      "SyslogIdentityTag is not allowed.");
    return -1;
  }

  if ((old->HardwareAccel != new_val->HardwareAccel)
      || !opt_streq(old->AccelName, new_val->AccelName)
      || !opt_streq(old->AccelDir, new_val->AccelDir)) {
    *msg = tor_strdup("While Tor is running, changing OpenSSL hardware "
                      "acceleration engine is not allowed.");
    return -1;
  }

  if (old->TestingTorNetwork != new_val->TestingTorNetwork) {
    *msg = tor_strdup("While Tor is running, changing TestingTorNetwork "
                      "is not allowed.");
    return -1;
  }

  if (old->DisableAllSwap != new_val->DisableAllSwap) {
    *msg = tor_strdup("While Tor is running, changing DisableAllSwap "
                      "is not allowed.");
    return -1;
  }

  if (old->TokenBucketRefillInterval != new_val->TokenBucketRefillInterval) {
    *msg = tor_strdup("While Tor is running, changing TokenBucketRefill"
                      "Interval is not allowed");
    return -1;
  }

  if (old->HiddenServiceSingleHopMode != new_val->HiddenServiceSingleHopMode) {
    *msg = tor_strdup("While Tor is running, changing "
                      "HiddenServiceSingleHopMode is not allowed.");
    return -1;
  }

  if (old->HiddenServiceNonAnonymousMode !=
      new_val->HiddenServiceNonAnonymousMode) {
    *msg = tor_strdup("While Tor is running, changing "
                      "HiddenServiceNonAnonymousMode is not allowed.");
    return -1;
  }

  if (old->DisableDebuggerAttachment &&
      !new_val->DisableDebuggerAttachment) {
    *msg = tor_strdup("While Tor is running, disabling "
                      "DisableDebuggerAttachment is not allowed.");
    return -1;
  }

  if (old->NoExec && !new_val->NoExec) {
    *msg = tor_strdup("While Tor is running, disabling "
                      "NoExec is not allowed.");
    return -1;
  }

  if (sandbox_is_active()) {
#define SB_NOCHANGE_STR(opt)                                            \
    do {                                                                \
      if (! opt_streq(old->opt, new_val->opt)) {                        \
        *msg = tor_strdup("Can't change " #opt " while Sandbox is active"); \
        return -1;                                                      \
      }                                                                 \
    } while (0)

    SB_NOCHANGE_STR(Address);
    SB_NOCHANGE_STR(ServerDNSResolvConfFile);
    SB_NOCHANGE_STR(DirPortFrontPage);
    SB_NOCHANGE_STR(CookieAuthFile);
    SB_NOCHANGE_STR(ExtORPortCookieAuthFile);

#undef SB_NOCHANGE_STR

    if (! config_lines_eq(old->Logs, new_val->Logs)) {
      *msg = tor_strdup("Can't change Logs while Sandbox is active");
      return -1;
    }
    if (old->ConnLimit != new_val->ConnLimit) {
      *msg = tor_strdup("Can't change ConnLimit while Sandbox is active");
      return -1;
    }
    if (server_mode(old) != server_mode(new_val)) {
      *msg = tor_strdup("Can't start/stop being a server while "
                        "Sandbox is active");
      return -1;
    }
  }

  return 0;
}

/** Return 1 if any change from <b>old_options</b> to <b>new_options</b>
 * will require us to rotate the CPU and DNS workers; else return 0. */
static int
options_transition_affects_workers(const or_options_t *old_options,
                                   const or_options_t *new_options)
{
  if (!opt_streq(old_options->DataDirectory, new_options->DataDirectory) ||
      old_options->NumCPUs != new_options->NumCPUs ||
      !config_lines_eq(old_options->ORPort_lines, new_options->ORPort_lines) ||
      old_options->ServerDNSSearchDomains !=
                                       new_options->ServerDNSSearchDomains ||
      old_options->SafeLogging_ != new_options->SafeLogging_ ||
      old_options->ClientOnly != new_options->ClientOnly ||
      public_server_mode(old_options) != public_server_mode(new_options) ||
      !config_lines_eq(old_options->Logs, new_options->Logs) ||
      old_options->LogMessageDomains != new_options->LogMessageDomains)
    return 1;

  /* Check whether log options match. */

  /* Nothing that changed matters. */
  return 0;
}

/** Return 1 if any change from <b>old_options</b> to <b>new_options</b>
 * will require us to generate a new descriptor; else return 0. */
static int
options_transition_affects_descriptor(const or_options_t *old_options,
                                      const or_options_t *new_options)
{
  /* XXX We can be smarter here. If your DirPort isn't being
   * published and you just turned it off, no need to republish. Etc. */
  if (!opt_streq(old_options->DataDirectory, new_options->DataDirectory) ||
      !opt_streq(old_options->Nickname,new_options->Nickname) ||
      !opt_streq(old_options->Address,new_options->Address) ||
      !config_lines_eq(old_options->ExitPolicy,new_options->ExitPolicy) ||
      old_options->ExitRelay != new_options->ExitRelay ||
      old_options->ExitPolicyRejectPrivate !=
        new_options->ExitPolicyRejectPrivate ||
      old_options->ExitPolicyRejectLocalInterfaces !=
        new_options->ExitPolicyRejectLocalInterfaces ||
      old_options->IPv6Exit != new_options->IPv6Exit ||
      !config_lines_eq(old_options->ORPort_lines,
                       new_options->ORPort_lines) ||
      !config_lines_eq(old_options->DirPort_lines,
                       new_options->DirPort_lines) ||
      old_options->ClientOnly != new_options->ClientOnly ||
      old_options->DisableNetwork != new_options->DisableNetwork ||
      old_options->PublishServerDescriptor_ !=
        new_options->PublishServerDescriptor_ ||
      get_effective_bwrate(old_options) != get_effective_bwrate(new_options) ||
      get_effective_bwburst(old_options) !=
        get_effective_bwburst(new_options) ||
      !opt_streq(old_options->ContactInfo, new_options->ContactInfo) ||
<<<<<<< HEAD
      !config_lines_eq(old_options->MyFamily, new_options->MyFamily) ||
=======
      !opt_streq(old_options->BridgeDistribution,
                 new_options->BridgeDistribution) ||
      !opt_streq(old_options->MyFamily, new_options->MyFamily) ||
>>>>>>> 02cde0d9
      !opt_streq(old_options->AccountingStart, new_options->AccountingStart) ||
      old_options->AccountingMax != new_options->AccountingMax ||
      old_options->AccountingRule != new_options->AccountingRule ||
      public_server_mode(old_options) != public_server_mode(new_options) ||
      old_options->DirCache != new_options->DirCache ||
      old_options->AssumeReachable != new_options->AssumeReachable)
    return 1;

  return 0;
}

#ifdef _WIN32
/** Return the directory on windows where we expect to find our application
 * data. */
static char *
get_windows_conf_root(void)
{
  static int is_set = 0;
  static char path[MAX_PATH*2+1];
  TCHAR tpath[MAX_PATH] = {0};

  LPITEMIDLIST idl;
  IMalloc *m;
  HRESULT result;

  if (is_set)
    return path;

  /* Find X:\documents and settings\username\application data\ .
   * We would use SHGetSpecialFolder path, but that wasn't added until IE4.
   */
#ifdef ENABLE_LOCAL_APPDATA
#define APPDATA_PATH CSIDL_LOCAL_APPDATA
#else
#define APPDATA_PATH CSIDL_APPDATA
#endif
  if (!SUCCEEDED(SHGetSpecialFolderLocation(NULL, APPDATA_PATH, &idl))) {
    getcwd(path,MAX_PATH);
    is_set = 1;
    log_warn(LD_CONFIG,
             "I couldn't find your application data folder: are you "
             "running an ancient version of Windows 95? Defaulting to \"%s\"",
             path);
    return path;
  }
  /* Convert the path from an "ID List" (whatever that is!) to a path. */
  result = SHGetPathFromIDList(idl, tpath);
#ifdef UNICODE
  wcstombs(path,tpath,sizeof(path));
  path[sizeof(path)-1] = '\0';
#else
  strlcpy(path,tpath,sizeof(path));
#endif /* defined(UNICODE) */

  /* Now we need to free the memory that the path-idl was stored in.  In
   * typical Windows fashion, we can't just call 'free()' on it. */
  SHGetMalloc(&m);
  if (m) {
    m->lpVtbl->Free(m, idl);
    m->lpVtbl->Release(m);
  }
  if (!SUCCEEDED(result)) {
    return NULL;
  }
  strlcat(path,"\\tor",MAX_PATH);
  is_set = 1;
  return path;
}
#endif /* defined(_WIN32) */

/** Return the default location for our torrc file (if <b>defaults_file</b> is
 * false), or for the torrc-defaults file (if <b>defaults_file</b> is true). */
static const char *
get_default_conf_file(int defaults_file)
{
#ifdef DISABLE_SYSTEM_TORRC
  (void) defaults_file;
  return NULL;
#elif defined(_WIN32)
  if (defaults_file) {
    static char defaults_path[MAX_PATH+1];
    tor_snprintf(defaults_path, MAX_PATH, "%s\\torrc-defaults",
                 get_windows_conf_root());
    return defaults_path;
  } else {
    static char path[MAX_PATH+1];
    tor_snprintf(path, MAX_PATH, "%s\\torrc",
                 get_windows_conf_root());
    return path;
  }
#else
  return defaults_file ? CONFDIR "/torrc-defaults" : CONFDIR "/torrc";
#endif /* defined(DISABLE_SYSTEM_TORRC) || ... */
}

/** Verify whether lst is a list of strings containing valid-looking
 * comma-separated nicknames, or NULL. Will normalise <b>lst</b> to prefix '$'
 * to any nickname or fingerprint that needs it. Also splits comma-separated
 * list elements into multiple elements. Return 0 on success.
 * Warn and return -1 on failure.
 */
static int
normalize_nickname_list(config_line_t **normalized_out,
                        const config_line_t *lst, const char *name,
                        char **msg)
{
  if (!lst)
    return 0;

  config_line_t *new_nicknames = NULL;
  config_line_t **new_nicknames_next = &new_nicknames;

  const config_line_t *cl;
  for (cl = lst; cl; cl = cl->next) {
    const char *line = cl->value;
    if (!line)
      continue;

    int valid_line = 1;
    smartlist_t *sl = smartlist_new();
    smartlist_split_string(sl, line, ",",
      SPLIT_SKIP_SPACE|SPLIT_IGNORE_BLANK|SPLIT_STRIP_SPACE, 0);
    SMARTLIST_FOREACH_BEGIN(sl, char *, s)
    {
      char *normalized = NULL;
      if (!is_legal_nickname_or_hexdigest(s)) {
        // check if first char is dollar
        if (s[0] != '$') {
          // Try again but with a dollar symbol prepended
          char *prepended;
          tor_asprintf(&prepended, "$%s", s);

          if (is_legal_nickname_or_hexdigest(prepended)) {
            // The nickname is valid when it's prepended, set it as the
            // normalized version
            normalized = prepended;
          } else {
            // Still not valid, free and fallback to error message
            tor_free(prepended);
          }
        }

        if (!normalized) {
          tor_asprintf(msg, "Invalid nickname '%s' in %s line", s, name);
          valid_line = 0;
          break;
        }
      } else {
        normalized = tor_strdup(s);
      }

      config_line_t *next = tor_malloc_zero(sizeof(*next));
      next->key = tor_strdup(cl->key);
      next->value = normalized;
      next->next = NULL;

      *new_nicknames_next = next;
      new_nicknames_next = &next->next;
    } SMARTLIST_FOREACH_END(s);

    SMARTLIST_FOREACH(sl, char *, s, tor_free(s));
    smartlist_free(sl);

    if (!valid_line) {
      config_free_lines(new_nicknames);
      return -1;
    }
  }

  *normalized_out = new_nicknames;

  return 0;
}

/** Learn config file name from command line arguments, or use the default.
 *
 * If <b>defaults_file</b> is true, we're looking for torrc-defaults;
 * otherwise, we're looking for the regular torrc_file.
 *
 * Set *<b>using_default_fname</b> to true if we're using the default
 * configuration file name; or false if we've set it from the command line.
 *
 * Set *<b>ignore_missing_torrc</b> to true if we should ignore the resulting
 * filename if it doesn't exist.
 */
static char *
find_torrc_filename(config_line_t *cmd_arg,
                    int defaults_file,
                    int *using_default_fname, int *ignore_missing_torrc)
{
  char *fname=NULL;
  config_line_t *p_index;
  const char *fname_opt = defaults_file ? "--defaults-torrc" : "-f";
  const char *ignore_opt = defaults_file ? NULL : "--ignore-missing-torrc";

  if (defaults_file)
    *ignore_missing_torrc = 1;

  for (p_index = cmd_arg; p_index; p_index = p_index->next) {
    if (!strcmp(p_index->key, fname_opt)) {
      if (fname) {
        log_warn(LD_CONFIG, "Duplicate %s options on command line.",
            fname_opt);
        tor_free(fname);
      }
      fname = expand_filename(p_index->value);

      {
        char *absfname;
        absfname = make_path_absolute(fname);
        tor_free(fname);
        fname = absfname;
      }

      *using_default_fname = 0;
    } else if (ignore_opt && !strcmp(p_index->key,ignore_opt)) {
      *ignore_missing_torrc = 1;
    }
  }

  if (*using_default_fname) {
    /* didn't find one, try CONFDIR */
    const char *dflt = get_default_conf_file(defaults_file);
    file_status_t st = file_status(dflt);
    if (dflt && (st == FN_FILE || st == FN_EMPTY)) {
      fname = tor_strdup(dflt);
    } else {
#ifndef _WIN32
      char *fn = NULL;
      if (!defaults_file) {
        fn = expand_filename("~/.torrc");
      }
      if (fn) {
        file_status_t hmst = file_status(fn);
        if (hmst == FN_FILE || hmst == FN_EMPTY || dflt == NULL) {
          fname = fn;
        } else {
          tor_free(fn);
          fname = tor_strdup(dflt);
        }
      } else {
        fname = dflt ? tor_strdup(dflt) : NULL;
      }
#else /* !(!defined(_WIN32)) */
      fname = dflt ? tor_strdup(dflt) : NULL;
#endif /* !defined(_WIN32) */
    }
  }
  return fname;
}

/** Read the torrc from standard input and return it as a string.
 * Upon failure, return NULL.
 */
static char *
load_torrc_from_stdin(void)
{
   size_t sz_out;

   return read_file_to_str_until_eof(STDIN_FILENO,SIZE_MAX,&sz_out);
}

/** Load a configuration file from disk, setting torrc_fname or
 * torrc_defaults_fname if successful.
 *
 * If <b>defaults_file</b> is true, load torrc-defaults; otherwise load torrc.
 *
 * Return the contents of the file on success, and NULL on failure.
 */
static char *
load_torrc_from_disk(config_line_t *cmd_arg, int defaults_file)
{
  char *fname=NULL;
  char *cf = NULL;
  int using_default_torrc = 1;
  int ignore_missing_torrc = 0;
  char **fname_var = defaults_file ? &torrc_defaults_fname : &torrc_fname;

  if (*fname_var == NULL) {
    fname = find_torrc_filename(cmd_arg, defaults_file,
                                &using_default_torrc, &ignore_missing_torrc);
    tor_free(*fname_var);
    *fname_var = fname;
  } else {
    fname = *fname_var;
  }
  log_debug(LD_CONFIG, "Opening config file \"%s\"", fname?fname:"<NULL>");

  /* Open config file */
  file_status_t st = fname ? file_status(fname) : FN_EMPTY;
  if (fname == NULL ||
      !(st == FN_FILE || st == FN_EMPTY) ||
      !(cf = read_file_to_str(fname,0,NULL))) {
    if (using_default_torrc == 1 || ignore_missing_torrc) {
      if (!defaults_file)
        log_notice(LD_CONFIG, "Configuration file \"%s\" not present, "
            "using reasonable defaults.", fname);
      tor_free(fname); /* sets fname to NULL */
      *fname_var = NULL;
      cf = tor_strdup("");
    } else {
      log_warn(LD_CONFIG,
          "Unable to open configuration file \"%s\".", fname);
      goto err;
    }
  } else {
    log_notice(LD_CONFIG, "Read configuration file \"%s\".", fname);
  }

  return cf;
 err:
  tor_free(fname);
  *fname_var = NULL;
  return NULL;
}

/** Read a configuration file into <b>options</b>, finding the configuration
 * file location based on the command line.  After loading the file
 * call options_init_from_string() to load the config.
 * Return 0 if success, -1 if failure. */
int
options_init_from_torrc(int argc, char **argv)
{
  char *cf=NULL, *cf_defaults=NULL;
  int command;
  int retval = -1;
  char *command_arg = NULL;
  char *errmsg=NULL;
  config_line_t *p_index = NULL;
  config_line_t *cmdline_only_options = NULL;

  /* Go through command-line variables */
  if (! have_parsed_cmdline) {
    /* Or we could redo the list every time we pass this place.
     * It does not really matter */
    if (config_parse_commandline(argc, argv, 0, &global_cmdline_options,
                                 &global_cmdline_only_options) < 0) {
      goto err;
    }
    have_parsed_cmdline = 1;
  }
  cmdline_only_options = global_cmdline_only_options;

  if (config_line_find(cmdline_only_options, "-h") ||
      config_line_find(cmdline_only_options, "--help")) {
    print_usage();
    exit(0);
  }
  if (config_line_find(cmdline_only_options, "--list-torrc-options")) {
    /* For validating whether we've documented everything. */
    list_torrc_options();
    exit(0);
  }
  if (config_line_find(cmdline_only_options, "--list-deprecated-options")) {
    /* For validating whether what we have deprecated really exists. */
    list_deprecated_options();
    exit(0);
  }

  if (config_line_find(cmdline_only_options, "--version")) {
    printf("Tor version %s.\n",get_version());
    exit(0);
  }

  if (config_line_find(cmdline_only_options, "--library-versions")) {
    printf("Tor version %s. \n", get_version());
    printf("Library versions\tCompiled\t\tRuntime\n");
    printf("Libevent\t\t%-15s\t\t%s\n",
                      tor_libevent_get_header_version_str(),
                      tor_libevent_get_version_str());
    printf("OpenSSL \t\t%-15s\t\t%s\n",
                      crypto_openssl_get_header_version_str(),
                      crypto_openssl_get_version_str());
    if (tor_compress_supports_method(ZLIB_METHOD)) {
      printf("Zlib    \t\t%-15s\t\t%s\n",
                        tor_compress_version_str(ZLIB_METHOD),
                        tor_compress_header_version_str(ZLIB_METHOD));
    }
    if (tor_compress_supports_method(LZMA_METHOD)) {
      printf("Liblzma \t\t%-15s\t\t%s\n",
                        tor_compress_version_str(LZMA_METHOD),
                        tor_compress_header_version_str(LZMA_METHOD));
    }
    if (tor_compress_supports_method(ZSTD_METHOD)) {
      printf("Libzstd \t\t%-15s\t\t%s\n",
                        tor_compress_version_str(ZSTD_METHOD),
                        tor_compress_header_version_str(ZSTD_METHOD));
    }
    //TODO: Hex versions?
    exit(0);
  }

  command = CMD_RUN_TOR;
  for (p_index = cmdline_only_options; p_index; p_index = p_index->next) {
    if (!strcmp(p_index->key,"--keygen")) {
      command = CMD_KEYGEN;
    } else if (!strcmp(p_index->key, "--key-expiration")) {
      command = CMD_KEY_EXPIRATION;
      command_arg = p_index->value;
    } else if (!strcmp(p_index->key,"--list-fingerprint")) {
      command = CMD_LIST_FINGERPRINT;
    } else if (!strcmp(p_index->key, "--hash-password")) {
      command = CMD_HASH_PASSWORD;
      command_arg = p_index->value;
    } else if (!strcmp(p_index->key, "--dump-config")) {
      command = CMD_DUMP_CONFIG;
      command_arg = p_index->value;
    } else if (!strcmp(p_index->key, "--verify-config")) {
      command = CMD_VERIFY_CONFIG;
    }
  }

  if (command == CMD_HASH_PASSWORD) {
    cf_defaults = tor_strdup("");
    cf = tor_strdup("");
  } else {
    cf_defaults = load_torrc_from_disk(cmdline_only_options, 1);

    const config_line_t *f_line = config_line_find(cmdline_only_options,
                                                   "-f");

    const int read_torrc_from_stdin =
    (f_line != NULL && strcmp(f_line->value, "-") == 0);

    if (read_torrc_from_stdin) {
      cf = load_torrc_from_stdin();
    } else {
      cf = load_torrc_from_disk(cmdline_only_options, 0);
    }

    if (!cf) {
      if (config_line_find(cmdline_only_options, "--allow-missing-torrc")) {
        cf = tor_strdup("");
      } else {
        goto err;
      }
    }
  }

  retval = options_init_from_string(cf_defaults, cf, command, command_arg,
                                    &errmsg);

  if (retval < 0)
    goto err;

  if (config_line_find(cmdline_only_options, "--no-passphrase")) {
    if (command == CMD_KEYGEN) {
      get_options_mutable()->keygen_force_passphrase = FORCE_PASSPHRASE_OFF;
    } else {
      log_err(LD_CONFIG, "--no-passphrase specified without --keygen!");
      exit(1);
    }
  }

  if (config_line_find(cmdline_only_options, "--newpass")) {
    if (command == CMD_KEYGEN) {
      get_options_mutable()->change_key_passphrase = 1;
    } else {
      log_err(LD_CONFIG, "--newpass specified without --keygen!");
      exit(1);
    }
  }

  {
    const config_line_t *fd_line = config_line_find(cmdline_only_options,
                                                    "--passphrase-fd");
    if (fd_line) {
      if (get_options()->keygen_force_passphrase == FORCE_PASSPHRASE_OFF) {
        log_err(LD_CONFIG, "--no-passphrase specified with --passphrase-fd!");
        exit(1);
      } else if (command != CMD_KEYGEN) {
        log_err(LD_CONFIG, "--passphrase-fd specified without --keygen!");
        exit(1);
      } else {
        const char *v = fd_line->value;
        int ok = 1;
        long fd = tor_parse_long(v, 10, 0, INT_MAX, &ok, NULL);
        if (fd < 0 || ok == 0) {
          log_err(LD_CONFIG, "Invalid --passphrase-fd value %s", escaped(v));
          exit(1);
        }
        get_options_mutable()->keygen_passphrase_fd = (int)fd;
        get_options_mutable()->use_keygen_passphrase_fd = 1;
        get_options_mutable()->keygen_force_passphrase = FORCE_PASSPHRASE_ON;
      }
    }
  }

  {
    const config_line_t *key_line = config_line_find(cmdline_only_options,
                                                     "--master-key");
    if (key_line) {
      if (command != CMD_KEYGEN) {
        log_err(LD_CONFIG, "--master-key without --keygen!");
        exit(1);
      } else {
        get_options_mutable()->master_key_fname = tor_strdup(key_line->value);
      }
    }
  }

 err:

  tor_free(cf);
  tor_free(cf_defaults);
  if (errmsg) {
    log_warn(LD_CONFIG,"%s", errmsg);
    tor_free(errmsg);
  }
  return retval < 0 ? -1 : 0;
}

/** Load the options from the configuration in <b>cf</b>, validate
 * them for consistency and take actions based on them.
 *
 * Return 0 if success, negative on error:
 *  * -1 for general errors.
 *  * -2 for failure to parse/validate,
 *  * -3 for transition not allowed
 *  * -4 for error while setting the new options
 */
setopt_err_t
options_init_from_string(const char *cf_defaults, const char *cf,
                         int command, const char *command_arg,
                         char **msg)
{
  or_options_t *oldoptions, *newoptions, *newdefaultoptions=NULL;
  config_line_t *cl;
  int retval;
  setopt_err_t err = SETOPT_ERR_MISC;
  int cf_has_include = 0;
  tor_assert(msg);

  oldoptions = global_options; /* get_options unfortunately asserts if
                                  this is the first time we run*/

  newoptions = tor_malloc_zero(sizeof(or_options_t));
  newoptions->magic_ = OR_OPTIONS_MAGIC;
  options_init(newoptions);
  newoptions->command = command;
  newoptions->command_arg = command_arg ? tor_strdup(command_arg) : NULL;

  for (int i = 0; i < 2; ++i) {
    const char *body = i==0 ? cf_defaults : cf;
    if (!body)
      continue;
    /* get config lines, assign them */
    retval = config_get_lines_include(body, &cl, 1,
                                      body == cf ? &cf_has_include : NULL);
    if (retval < 0) {
      err = SETOPT_ERR_PARSE;
      goto err;
    }
    retval = config_assign(&options_format, newoptions, cl,
                           CAL_WARN_DEPRECATIONS, msg);
    config_free_lines(cl);
    if (retval < 0) {
      err = SETOPT_ERR_PARSE;
      goto err;
    }
    if (i==0)
      newdefaultoptions = config_dup(&options_format, newoptions);
  }

  if (newdefaultoptions == NULL) {
    newdefaultoptions = config_dup(&options_format, global_default_options);
  }

  /* Go through command-line variables too */
  retval = config_assign(&options_format, newoptions,
                         global_cmdline_options, CAL_WARN_DEPRECATIONS, msg);
  if (retval < 0) {
    err = SETOPT_ERR_PARSE;
    goto err;
  }

  newoptions->IncludeUsed = cf_has_include;

  /* If this is a testing network configuration, change defaults
   * for a list of dependent config options, re-initialize newoptions
   * with the new defaults, and assign all options to it second time. */
  if (newoptions->TestingTorNetwork) {
    /* XXXX this is a bit of a kludge.  perhaps there's a better way to do
     * this?  We could, for example, make the parsing algorithm do two passes
     * over the configuration.  If it finds any "suite" options like
     * TestingTorNetwork, it could change the defaults before its second pass.
     * Not urgent so long as this seems to work, but at any sign of trouble,
     * let's clean it up.  -NM */

    /* Change defaults. */
    for (int i = 0; testing_tor_network_defaults[i].name; ++i) {
      const config_var_t *new_var = &testing_tor_network_defaults[i];
      config_var_t *old_var =
          config_find_option_mutable(&options_format, new_var->name);
      tor_assert(new_var);
      tor_assert(old_var);
      old_var->initvalue = new_var->initvalue;

      if ((config_find_deprecation(&options_format, new_var->name))) {
        log_warn(LD_GENERAL, "Testing options override the deprecated "
                 "option %s. Is that intentional?",
                 new_var->name);
      }
    }

    /* Clear newoptions and re-initialize them with new defaults. */
    or_options_free(newoptions);
    or_options_free(newdefaultoptions);
    newdefaultoptions = NULL;
    newoptions = tor_malloc_zero(sizeof(or_options_t));
    newoptions->magic_ = OR_OPTIONS_MAGIC;
    options_init(newoptions);
    newoptions->command = command;
    newoptions->command_arg = command_arg ? tor_strdup(command_arg) : NULL;

    /* Assign all options a second time. */
    for (int i = 0; i < 2; ++i) {
      const char *body = i==0 ? cf_defaults : cf;
      if (!body)
        continue;
      /* get config lines, assign them */
      retval = config_get_lines_include(body, &cl, 1,
                                        body == cf ? &cf_has_include : NULL);
      if (retval < 0) {
        err = SETOPT_ERR_PARSE;
        goto err;
      }
      retval = config_assign(&options_format, newoptions, cl, 0, msg);
      config_free_lines(cl);
      if (retval < 0) {
        err = SETOPT_ERR_PARSE;
        goto err;
      }
      if (i==0)
        newdefaultoptions = config_dup(&options_format, newoptions);
    }
    /* Assign command-line variables a second time too */
    retval = config_assign(&options_format, newoptions,
                           global_cmdline_options, 0, msg);
    if (retval < 0) {
      err = SETOPT_ERR_PARSE;
      goto err;
    }
  }

  newoptions->IncludeUsed = cf_has_include;
  in_option_validation = 1;

  /* Validate newoptions */
  if (options_validate(oldoptions, newoptions, newdefaultoptions,
                       0, msg) < 0) {
    err = SETOPT_ERR_PARSE; /*XXX make this a separate return value.*/
    goto err;
  }

  if (options_transition_allowed(oldoptions, newoptions, msg) < 0) {
    err = SETOPT_ERR_TRANSITION;
    goto err;
  }
  in_option_validation = 0;

  if (set_options(newoptions, msg)) {
    err = SETOPT_ERR_SETTING;
    goto err; /* frees and replaces old options */
  }

  or_options_free(global_default_options);
  global_default_options = newdefaultoptions;

  return SETOPT_OK;

 err:
  in_option_validation = 0;
  or_options_free(newoptions);
  or_options_free(newdefaultoptions);
  if (*msg) {
    char *old_msg = *msg;
    tor_asprintf(msg, "Failed to parse/validate config: %s", old_msg);
    tor_free(old_msg);
  }
  return err;
}

/** Return the location for our configuration file.  May return NULL.
 */
const char *
get_torrc_fname(int defaults_fname)
{
  const char *fname = defaults_fname ? torrc_defaults_fname : torrc_fname;

  if (fname)
    return fname;
  else
    return get_default_conf_file(defaults_fname);
}

/** Adjust the address map based on the MapAddress elements in the
 * configuration <b>options</b>
 */
void
config_register_addressmaps(const or_options_t *options)
{
  smartlist_t *elts;
  config_line_t *opt;
  const char *from, *to, *msg;

  addressmap_clear_configured();
  elts = smartlist_new();
  for (opt = options->AddressMap; opt; opt = opt->next) {
    smartlist_split_string(elts, opt->value, NULL,
                           SPLIT_SKIP_SPACE|SPLIT_IGNORE_BLANK, 2);
    if (smartlist_len(elts) < 2) {
      log_warn(LD_CONFIG,"MapAddress '%s' has too few arguments. Ignoring.",
               opt->value);
      goto cleanup;
    }

    from = smartlist_get(elts,0);
    to = smartlist_get(elts,1);

    if (to[0] == '.' || from[0] == '.') {
      log_warn(LD_CONFIG,"MapAddress '%s' is ambiguous - address starts with a"
              "'.'. Ignoring.",opt->value);
      goto cleanup;
    }

    if (addressmap_register_auto(from, to, 0, ADDRMAPSRC_TORRC, &msg) < 0) {
      log_warn(LD_CONFIG,"MapAddress '%s' failed: %s. Ignoring.", opt->value,
               msg);
      goto cleanup;
    }

    if (smartlist_len(elts) > 2)
      log_warn(LD_CONFIG,"Ignoring extra arguments to MapAddress.");

  cleanup:
    SMARTLIST_FOREACH(elts, char*, cp, tor_free(cp));
    smartlist_clear(elts);
  }
  smartlist_free(elts);
}

/** As addressmap_register(), but detect the wildcarded status of "from" and
 * "to", and do not steal a reference to <b>to</b>. */
/* XXXX move to connection_edge.c */
int
addressmap_register_auto(const char *from, const char *to,
                         time_t expires,
                         addressmap_entry_source_t addrmap_source,
                         const char **msg)
{
  int from_wildcard = 0, to_wildcard = 0;

  *msg = "whoops, forgot the error message";

  if (!strcmp(to, "*") || !strcmp(from, "*")) {
    *msg = "can't remap from or to *";
    return -1;
  }
  /* Detect asterisks in expressions of type: '*.example.com' */
  if (!strncmp(from,"*.",2)) {
    from += 2;
    from_wildcard = 1;
  }
  if (!strncmp(to,"*.",2)) {
    to += 2;
    to_wildcard = 1;
  }

  if (to_wildcard && !from_wildcard) {
    *msg =  "can only use wildcard (i.e. '*.') if 'from' address "
      "uses wildcard also";
    return -1;
  }

  if (address_is_invalid_destination(to, 1)) {
    *msg = "destination is invalid";
    return -1;
  }

  addressmap_register(from, tor_strdup(to), expires, addrmap_source,
                      from_wildcard, to_wildcard);

  return 0;
}

/**
 * Initialize the logs based on the configuration file.
 */
static int
options_init_logs(const or_options_t *old_options, or_options_t *options,
                  int validate_only)
{
  config_line_t *opt;
  int ok;
  smartlist_t *elts;
  int run_as_daemon =
#ifdef _WIN32
               0;
#else
               options->RunAsDaemon;
#endif

  if (options->LogTimeGranularity <= 0) {
    log_warn(LD_CONFIG, "Log time granularity '%d' has to be positive.",
             options->LogTimeGranularity);
    return -1;
  } else if (1000 % options->LogTimeGranularity != 0 &&
             options->LogTimeGranularity % 1000 != 0) {
    int granularity = options->LogTimeGranularity;
    if (granularity < 40) {
      do granularity++;
      while (1000 % granularity != 0);
    } else if (granularity < 1000) {
      granularity = 1000 / granularity;
      while (1000 % granularity != 0)
        granularity--;
      granularity = 1000 / granularity;
    } else {
      granularity = 1000 * ((granularity / 1000) + 1);
    }
    log_warn(LD_CONFIG, "Log time granularity '%d' has to be either a "
                        "divisor or a multiple of 1 second. Changing to "
                        "'%d'.",
             options->LogTimeGranularity, granularity);
    if (!validate_only)
      set_log_time_granularity(granularity);
  } else {
    if (!validate_only)
      set_log_time_granularity(options->LogTimeGranularity);
  }

  ok = 1;
  elts = smartlist_new();

  for (opt = options->Logs; opt; opt = opt->next) {
    log_severity_list_t *severity;
    const char *cfg = opt->value;
    severity = tor_malloc_zero(sizeof(log_severity_list_t));
    if (parse_log_severity_config(&cfg, severity) < 0) {
      log_warn(LD_CONFIG, "Couldn't parse log levels in Log option 'Log %s'",
               opt->value);
      ok = 0; goto cleanup;
    }

    smartlist_split_string(elts, cfg, NULL,
                           SPLIT_SKIP_SPACE|SPLIT_IGNORE_BLANK, 2);

    if (smartlist_len(elts) == 0)
      smartlist_add_strdup(elts, "stdout");

    if (smartlist_len(elts) == 1 &&
        (!strcasecmp(smartlist_get(elts,0), "stdout") ||
         !strcasecmp(smartlist_get(elts,0), "stderr"))) {
      int err = smartlist_len(elts) &&
        !strcasecmp(smartlist_get(elts,0), "stderr");
      if (!validate_only) {
        if (run_as_daemon) {
          log_warn(LD_CONFIG,
                   "Can't log to %s with RunAsDaemon set; skipping stdout",
                   err?"stderr":"stdout");
        } else {
          add_stream_log(severity, err?"<stderr>":"<stdout>",
                         fileno(err?stderr:stdout));
        }
      }
      goto cleanup;
    }
    if (smartlist_len(elts) == 1 &&
        !strcasecmp(smartlist_get(elts,0), "syslog")) {
#ifdef HAVE_SYSLOG_H
      if (!validate_only) {
        add_syslog_log(severity, options->SyslogIdentityTag);
      }
#else
      log_warn(LD_CONFIG, "Syslog is not supported on this system. Sorry.");
#endif /* defined(HAVE_SYSLOG_H) */
      goto cleanup;
    }

    if (smartlist_len(elts) == 2 &&
        !strcasecmp(smartlist_get(elts,0), "file")) {
      if (!validate_only) {
        char *fname = expand_filename(smartlist_get(elts, 1));
        /* Truncate if TruncateLogFile is set and we haven't seen this option
           line before. */
        int truncate_log = 0;
        if (options->TruncateLogFile) {
          truncate_log = 1;
          if (old_options) {
            config_line_t *opt2;
            for (opt2 = old_options->Logs; opt2; opt2 = opt2->next)
              if (!strcmp(opt->value, opt2->value)) {
                truncate_log = 0;
                break;
              }
          }
        }
        if (add_file_log(severity, fname, truncate_log) < 0) {
          log_warn(LD_CONFIG, "Couldn't open file for 'Log %s': %s",
                   opt->value, strerror(errno));
          ok = 0;
        }
        tor_free(fname);
      }
      goto cleanup;
    }

    log_warn(LD_CONFIG, "Bad syntax on file Log option 'Log %s'",
             opt->value);
    ok = 0; goto cleanup;

  cleanup:
    SMARTLIST_FOREACH(elts, char*, cp, tor_free(cp));
    smartlist_clear(elts);
    tor_free(severity);
  }
  smartlist_free(elts);

  if (ok && !validate_only)
    logs_set_domain_logging(options->LogMessageDomains);

  return ok?0:-1;
}

/** Given a smartlist of SOCKS arguments to be passed to a transport
 *  proxy in <b>args</b>, validate them and return -1 if they are
 *  corrupted. Return 0 if they seem OK. */
static int
validate_transport_socks_arguments(const smartlist_t *args)
{
  char *socks_string = NULL;
  size_t socks_string_len;

  tor_assert(args);
  tor_assert(smartlist_len(args) > 0);

  SMARTLIST_FOREACH_BEGIN(args, const char *, s) {
    if (!string_is_key_value(LOG_WARN, s)) { /* items should be k=v items */
      log_warn(LD_CONFIG, "'%s' is not a k=v item.", s);
      return -1;
    }
  } SMARTLIST_FOREACH_END(s);

  socks_string = pt_stringify_socks_args(args);
  if (!socks_string)
    return -1;

  socks_string_len = strlen(socks_string);
  tor_free(socks_string);

  if (socks_string_len > MAX_SOCKS5_AUTH_SIZE_TOTAL) {
    log_warn(LD_CONFIG, "SOCKS arguments can't be more than %u bytes (%lu).",
             MAX_SOCKS5_AUTH_SIZE_TOTAL,
             (unsigned long) socks_string_len);
    return -1;
  }

  return 0;
}

/** Deallocate a bridge_line_t structure. */
/* private */ void
bridge_line_free(bridge_line_t *bridge_line)
{
  if (!bridge_line)
    return;

  if (bridge_line->socks_args) {
    SMARTLIST_FOREACH(bridge_line->socks_args, char*, s, tor_free(s));
    smartlist_free(bridge_line->socks_args);
  }
  tor_free(bridge_line->transport_name);
  tor_free(bridge_line);
}

/** Parse the contents of a string, <b>line</b>, containing a Bridge line,
 * into a bridge_line_t.
 *
 * Validates that the IP:PORT, fingerprint, and SOCKS arguments (given to the
 * Pluggable Transport, if a one was specified) are well-formed.
 *
 * Returns NULL If the Bridge line could not be validated, and returns a
 * bridge_line_t containing the parsed information otherwise.
 *
 * Bridge line format:
 * Bridge [transport] IP:PORT [id-fingerprint] [k=v] [k=v] ...
 */
/* private */ bridge_line_t *
parse_bridge_line(const char *line)
{
  smartlist_t *items = NULL;
  char *addrport=NULL, *fingerprint=NULL;
  char *field=NULL;
  bridge_line_t *bridge_line = tor_malloc_zero(sizeof(bridge_line_t));

  items = smartlist_new();
  smartlist_split_string(items, line, NULL,
                         SPLIT_SKIP_SPACE|SPLIT_IGNORE_BLANK, -1);
  if (smartlist_len(items) < 1) {
    log_warn(LD_CONFIG, "Too few arguments to Bridge line.");
    goto err;
  }

  /* first field is either a transport name or addrport */
  field = smartlist_get(items, 0);
  smartlist_del_keeporder(items, 0);

  if (string_is_C_identifier(field)) {
    /* It's a transport name. */
    bridge_line->transport_name = field;
    if (smartlist_len(items) < 1) {
      log_warn(LD_CONFIG, "Too few items to Bridge line.");
      goto err;
    }
    addrport = smartlist_get(items, 0); /* Next field is addrport then. */
    smartlist_del_keeporder(items, 0);
  } else {
    addrport = field;
  }

  if (tor_addr_port_parse(LOG_INFO, addrport,
                          &bridge_line->addr, &bridge_line->port, 443)<0) {
    log_warn(LD_CONFIG, "Error parsing Bridge address '%s'", addrport);
    goto err;
  }

  /* If transports are enabled, next field could be a fingerprint or a
     socks argument. If transports are disabled, next field must be
     a fingerprint. */
  if (smartlist_len(items)) {
    if (bridge_line->transport_name) { /* transports enabled: */
      field = smartlist_get(items, 0);
      smartlist_del_keeporder(items, 0);

      /* If it's a key=value pair, then it's a SOCKS argument for the
         transport proxy... */
      if (string_is_key_value(LOG_DEBUG, field)) {
        bridge_line->socks_args = smartlist_new();
        smartlist_add(bridge_line->socks_args, field);
      } else { /* ...otherwise, it's the bridge fingerprint. */
        fingerprint = field;
      }

    } else { /* transports disabled: */
      fingerprint = smartlist_join_strings(items, "", 0, NULL);
    }
  }

  /* Handle fingerprint, if it was provided. */
  if (fingerprint) {
    if (strlen(fingerprint) != HEX_DIGEST_LEN) {
      log_warn(LD_CONFIG, "Key digest for Bridge is wrong length.");
      goto err;
    }
    if (base16_decode(bridge_line->digest, DIGEST_LEN,
                      fingerprint, HEX_DIGEST_LEN) != DIGEST_LEN) {
      log_warn(LD_CONFIG, "Unable to decode Bridge key digest.");
      goto err;
    }
  }

  /* If we are using transports, any remaining items in the smartlist
     should be k=v values. */
  if (bridge_line->transport_name && smartlist_len(items)) {
    if (!bridge_line->socks_args)
      bridge_line->socks_args = smartlist_new();

    /* append remaining items of 'items' to 'socks_args' */
    smartlist_add_all(bridge_line->socks_args, items);
    smartlist_clear(items);

    tor_assert(smartlist_len(bridge_line->socks_args) > 0);
  }

  if (bridge_line->socks_args) {
    if (validate_transport_socks_arguments(bridge_line->socks_args) < 0)
      goto err;
  }

  goto done;

 err:
  bridge_line_free(bridge_line);
  bridge_line = NULL;

 done:
  SMARTLIST_FOREACH(items, char*, s, tor_free(s));
  smartlist_free(items);
  tor_free(addrport);
  tor_free(fingerprint);

  return bridge_line;
}

/** Read the contents of a ClientTransportPlugin or ServerTransportPlugin
 * line from <b>line</b>, depending on the value of <b>server</b>. Return 0
 * if the line is well-formed, and -1 if it isn't.
 *
 * If <b>validate_only</b> is 0, the line is well-formed, and the transport is
 * needed by some bridge:
 * - If it's an external proxy line, add the transport described in the line to
 * our internal transport list.
 * - If it's a managed proxy line, launch the managed proxy.
 */

STATIC int
parse_transport_line(const or_options_t *options,
                     const char *line, int validate_only,
                     int server)
{

  smartlist_t *items = NULL;
  int r;
  const char *transports = NULL;
  smartlist_t *transport_list = NULL;
  char *type = NULL;
  char *addrport = NULL;
  tor_addr_t addr;
  uint16_t port = 0;
  int socks_ver = PROXY_NONE;

  /* managed proxy options */
  int is_managed = 0;
  char **proxy_argv = NULL;
  char **tmp = NULL;
  int proxy_argc, i;
  int is_useless_proxy = 1;

  int line_length;

  /* Split the line into space-separated tokens */
  items = smartlist_new();
  smartlist_split_string(items, line, NULL,
                         SPLIT_SKIP_SPACE|SPLIT_IGNORE_BLANK, -1);
  line_length = smartlist_len(items);

  if (line_length < 3) {
    log_warn(LD_CONFIG,
             "Too few arguments on %sTransportPlugin line.",
             server ? "Server" : "Client");
    goto err;
  }

  /* Get the first line element, split it to commas into
     transport_list (in case it's multiple transports) and validate
     the transport names. */
  transports = smartlist_get(items, 0);
  transport_list = smartlist_new();
  smartlist_split_string(transport_list, transports, ",",
                         SPLIT_SKIP_SPACE|SPLIT_IGNORE_BLANK, 0);
  SMARTLIST_FOREACH_BEGIN(transport_list, const char *, transport_name) {
    /* validate transport names */
    if (!string_is_C_identifier(transport_name)) {
      log_warn(LD_CONFIG, "Transport name is not a C identifier (%s).",
               transport_name);
      goto err;
    }

    /* see if we actually need the transports provided by this proxy */
    if (!validate_only && transport_is_needed(transport_name))
      is_useless_proxy = 0;
  } SMARTLIST_FOREACH_END(transport_name);

  type = smartlist_get(items, 1);
  if (!strcmp(type, "exec")) {
    is_managed = 1;
  } else if (server && !strcmp(type, "proxy")) {
    /* 'proxy' syntax only with ServerTransportPlugin */
    is_managed = 0;
  } else if (!server && !strcmp(type, "socks4")) {
    /* 'socks4' syntax only with ClientTransportPlugin */
    is_managed = 0;
    socks_ver = PROXY_SOCKS4;
  } else if (!server && !strcmp(type, "socks5")) {
    /* 'socks5' syntax only with ClientTransportPlugin */
    is_managed = 0;
    socks_ver = PROXY_SOCKS5;
  } else {
    log_warn(LD_CONFIG,
             "Strange %sTransportPlugin type '%s'",
             server ? "Server" : "Client", type);
    goto err;
  }

  if (is_managed && options->Sandbox) {
    log_warn(LD_CONFIG,
             "Managed proxies are not compatible with Sandbox mode."
             "(%sTransportPlugin line was %s)",
             server ? "Server" : "Client", escaped(line));
    goto err;
  }

  if (is_managed && options->NoExec) {
    log_warn(LD_CONFIG,
             "Managed proxies are not compatible with NoExec mode; ignoring."
             "(%sTransportPlugin line was %s)",
             server ? "Server" : "Client", escaped(line));
    r = 0;
    goto done;
  }

  if (is_managed) {
    /* managed */

    if (!server && !validate_only && is_useless_proxy) {
      log_info(LD_GENERAL,
               "Pluggable transport proxy (%s) does not provide "
               "any needed transports and will not be launched.",
               line);
    }

    /*
     * If we are not just validating, use the rest of the line as the
     * argv of the proxy to be launched. Also, make sure that we are
     * only launching proxies that contribute useful transports.
     */

    if (!validate_only && (server || !is_useless_proxy)) {
      proxy_argc = line_length - 2;
      tor_assert(proxy_argc > 0);
      proxy_argv = tor_calloc((proxy_argc + 1), sizeof(char *));
      tmp = proxy_argv;

      for (i = 0; i < proxy_argc; i++) {
        /* store arguments */
        *tmp++ = smartlist_get(items, 2);
        smartlist_del_keeporder(items, 2);
      }
      *tmp = NULL; /* terminated with NULL, just like execve() likes it */

      /* kickstart the thing */
      if (server) {
        pt_kickstart_server_proxy(transport_list, proxy_argv);
      } else {
        pt_kickstart_client_proxy(transport_list, proxy_argv);
      }
    }
  } else {
    /* external */

    /* ClientTransportPlugins connecting through a proxy is managed only. */
    if (!server && (options->Socks4Proxy || options->Socks5Proxy ||
                    options->HTTPSProxy)) {
      log_warn(LD_CONFIG, "You have configured an external proxy with another "
                          "proxy type. (Socks4Proxy|Socks5Proxy|HTTPSProxy)");
      goto err;
    }

    if (smartlist_len(transport_list) != 1) {
      log_warn(LD_CONFIG,
               "You can't have an external proxy with more than "
               "one transport.");
      goto err;
    }

    addrport = smartlist_get(items, 2);

    if (tor_addr_port_lookup(addrport, &addr, &port) < 0) {
      log_warn(LD_CONFIG,
               "Error parsing transport address '%s'", addrport);
      goto err;
    }

    if (!port) {
      log_warn(LD_CONFIG,
               "Transport address '%s' has no port.", addrport);
      goto err;
    }

    if (!validate_only) {
      log_info(LD_DIR, "%s '%s' at %s.",
               server ? "Server transport" : "Transport",
               transports, fmt_addrport(&addr, port));

      if (!server) {
        transport_add_from_config(&addr, port,
                                  smartlist_get(transport_list, 0),
                                  socks_ver);
      }
    }
  }

  r = 0;
  goto done;

 err:
  r = -1;

 done:
  SMARTLIST_FOREACH(items, char*, s, tor_free(s));
  smartlist_free(items);
  if (transport_list) {
    SMARTLIST_FOREACH(transport_list, char*, s, tor_free(s));
    smartlist_free(transport_list);
  }

  return r;
}

/** Given a ServerTransportListenAddr <b>line</b>, return its
 *  <address:port> string. Return NULL if the line was not
 *  well-formed.
 *
 *  If <b>transport</b> is set, return NULL if the line is not
 *  referring to <b>transport</b>.
 *
 *  The returned string is allocated on the heap and it's the
 *  responsibility of the caller to free it. */
static char *
get_bindaddr_from_transport_listen_line(const char *line,const char *transport)
{
  smartlist_t *items = NULL;
  const char *parsed_transport = NULL;
  char *addrport = NULL;
  tor_addr_t addr;
  uint16_t port = 0;

  items = smartlist_new();
  smartlist_split_string(items, line, NULL,
                         SPLIT_SKIP_SPACE|SPLIT_IGNORE_BLANK, -1);

  if (smartlist_len(items) < 2) {
    log_warn(LD_CONFIG,"Too few arguments on ServerTransportListenAddr line.");
    goto err;
  }

  parsed_transport = smartlist_get(items, 0);
  addrport = tor_strdup(smartlist_get(items, 1));

  /* If 'transport' is given, check if it matches the one on the line */
  if (transport && strcmp(transport, parsed_transport))
    goto err;

  /* Validate addrport */
  if (tor_addr_port_parse(LOG_WARN, addrport, &addr, &port, -1)<0) {
    log_warn(LD_CONFIG, "Error parsing ServerTransportListenAddr "
             "address '%s'", addrport);
    goto err;
  }

  goto done;

 err:
  tor_free(addrport);
  addrport = NULL;

 done:
  SMARTLIST_FOREACH(items, char*, s, tor_free(s));
  smartlist_free(items);

  return addrport;
}

/** Given a ServerTransportOptions <b>line</b>, return a smartlist
 *  with the options. Return NULL if the line was not well-formed.
 *
 *  If <b>transport</b> is set, return NULL if the line is not
 *  referring to <b>transport</b>.
 *
 *  The returned smartlist and its strings are allocated on the heap
 *  and it's the responsibility of the caller to free it. */
smartlist_t *
get_options_from_transport_options_line(const char *line,const char *transport)
{
  smartlist_t *items = smartlist_new();
  smartlist_t *options = smartlist_new();
  const char *parsed_transport = NULL;

  smartlist_split_string(items, line, NULL,
                         SPLIT_SKIP_SPACE|SPLIT_IGNORE_BLANK, -1);

  if (smartlist_len(items) < 2) {
    log_warn(LD_CONFIG,"Too few arguments on ServerTransportOptions line.");
    goto err;
  }

  parsed_transport = smartlist_get(items, 0);
  /* If 'transport' is given, check if it matches the one on the line */
  if (transport && strcmp(transport, parsed_transport))
    goto err;

  SMARTLIST_FOREACH_BEGIN(items, const char *, option) {
    if (option_sl_idx == 0) /* skip the transport field (first field)*/
      continue;

    /* validate that it's a k=v value */
    if (!string_is_key_value(LOG_WARN, option)) {
      log_warn(LD_CONFIG, "%s is not a k=v value.", escaped(option));
      goto err;
    }

    /* add it to the options smartlist */
    smartlist_add_strdup(options, option);
    log_debug(LD_CONFIG, "Added %s to the list of options", escaped(option));
  } SMARTLIST_FOREACH_END(option);

  goto done;

 err:
  SMARTLIST_FOREACH(options, char*, s, tor_free(s));
  smartlist_free(options);
  options = NULL;

 done:
  SMARTLIST_FOREACH(items, char*, s, tor_free(s));
  smartlist_free(items);

  return options;
}

/** Given the name of a pluggable transport in <b>transport</b>, check
 *  the configuration file to see if the user has explicitly asked for
 *  it to listen on a specific port. Return a <address:port> string if
 *  so, otherwise NULL. */
char *
get_transport_bindaddr_from_config(const char *transport)
{
  config_line_t *cl;
  const or_options_t *options = get_options();

  for (cl = options->ServerTransportListenAddr; cl; cl = cl->next) {
    char *bindaddr =
      get_bindaddr_from_transport_listen_line(cl->value, transport);
    if (bindaddr)
      return bindaddr;
  }

  return NULL;
}

/** Given the name of a pluggable transport in <b>transport</b>, check
 *  the configuration file to see if the user has asked us to pass any
 *  parameters to the pluggable transport. Return a smartlist
 *  containing the parameters, otherwise NULL. */
smartlist_t *
get_options_for_server_transport(const char *transport)
{
  config_line_t *cl;
  const or_options_t *options = get_options();

  for (cl = options->ServerTransportOptions; cl; cl = cl->next) {
    smartlist_t *options_sl =
      get_options_from_transport_options_line(cl->value, transport);
    if (options_sl)
      return options_sl;
  }

  return NULL;
}

/** Read the contents of a DirAuthority line from <b>line</b>. If
 * <b>validate_only</b> is 0, and the line is well-formed, and it
 * shares any bits with <b>required_type</b> or <b>required_type</b>
 * is NO_DIRINFO (zero), then add the dirserver described in the line
 * (minus whatever bits it's missing) as a valid authority.
 * Return 0 on success or filtering out by type,
 * or -1 if the line isn't well-formed or if we can't add it. */
STATIC int
parse_dir_authority_line(const char *line, dirinfo_type_t required_type,
                         int validate_only)
{
  smartlist_t *items = NULL;
  int r;
  char *addrport=NULL, *address=NULL, *nickname=NULL, *fingerprint=NULL;
  tor_addr_port_t ipv6_addrport, *ipv6_addrport_ptr = NULL;
  uint16_t dir_port = 0, or_port = 0;
  char digest[DIGEST_LEN];
  char v3_digest[DIGEST_LEN];
  dirinfo_type_t type = 0;
  double weight = 1.0;

  memset(v3_digest, 0, sizeof(v3_digest));

  items = smartlist_new();
  smartlist_split_string(items, line, NULL,
                         SPLIT_SKIP_SPACE|SPLIT_IGNORE_BLANK, -1);
  if (smartlist_len(items) < 1) {
    log_warn(LD_CONFIG, "No arguments on DirAuthority line.");
    goto err;
  }

  if (is_legal_nickname(smartlist_get(items, 0))) {
    nickname = smartlist_get(items, 0);
    smartlist_del_keeporder(items, 0);
  }

  while (smartlist_len(items)) {
    char *flag = smartlist_get(items, 0);
    if (TOR_ISDIGIT(flag[0]))
      break;
    if (!strcasecmp(flag, "hs") ||
               !strcasecmp(flag, "no-hs")) {
      log_warn(LD_CONFIG, "The DirAuthority options 'hs' and 'no-hs' are "
               "obsolete; you don't need them any more.");
    } else if (!strcasecmp(flag, "bridge")) {
      type |= BRIDGE_DIRINFO;
    } else if (!strcasecmp(flag, "no-v2")) {
      /* obsolete, but may still be contained in DirAuthority lines generated
         by various tools */;
    } else if (!strcasecmpstart(flag, "orport=")) {
      int ok;
      char *portstring = flag + strlen("orport=");
      or_port = (uint16_t) tor_parse_long(portstring, 10, 1, 65535, &ok, NULL);
      if (!ok)
        log_warn(LD_CONFIG, "Invalid orport '%s' on DirAuthority line.",
                 portstring);
    } else if (!strcmpstart(flag, "weight=")) {
      int ok;
      const char *wstring = flag + strlen("weight=");
      weight = tor_parse_double(wstring, 0, (double)UINT64_MAX, &ok, NULL);
      if (!ok) {
        log_warn(LD_CONFIG, "Invalid weight '%s' on DirAuthority line.",flag);
        weight=1.0;
      }
    } else if (!strcasecmpstart(flag, "v3ident=")) {
      char *idstr = flag + strlen("v3ident=");
      if (strlen(idstr) != HEX_DIGEST_LEN ||
          base16_decode(v3_digest, DIGEST_LEN,
                        idstr, HEX_DIGEST_LEN) != DIGEST_LEN) {
        log_warn(LD_CONFIG, "Bad v3 identity digest '%s' on DirAuthority line",
                 flag);
      } else {
        type |= V3_DIRINFO|EXTRAINFO_DIRINFO|MICRODESC_DIRINFO;
      }
    } else if (!strcasecmpstart(flag, "ipv6=")) {
      if (ipv6_addrport_ptr) {
        log_warn(LD_CONFIG, "Redundant ipv6 addr/port on DirAuthority line");
      } else {
        if (tor_addr_port_parse(LOG_WARN, flag+strlen("ipv6="),
                                &ipv6_addrport.addr, &ipv6_addrport.port,
                                -1) < 0
            || tor_addr_family(&ipv6_addrport.addr) != AF_INET6) {
          log_warn(LD_CONFIG, "Bad ipv6 addr/port %s on DirAuthority line",
                   escaped(flag));
          goto err;
        }
        ipv6_addrport_ptr = &ipv6_addrport;
      }
    } else {
      log_warn(LD_CONFIG, "Unrecognized flag '%s' on DirAuthority line",
               flag);
    }
    tor_free(flag);
    smartlist_del_keeporder(items, 0);
  }

  if (smartlist_len(items) < 2) {
    log_warn(LD_CONFIG, "Too few arguments to DirAuthority line.");
    goto err;
  }
  addrport = smartlist_get(items, 0);
  smartlist_del_keeporder(items, 0);
  if (addr_port_lookup(LOG_WARN, addrport, &address, NULL, &dir_port)<0) {
    log_warn(LD_CONFIG, "Error parsing DirAuthority address '%s'", addrport);
    goto err;
  }
  if (!dir_port) {
    log_warn(LD_CONFIG, "Missing port in DirAuthority address '%s'",addrport);
    goto err;
  }

  fingerprint = smartlist_join_strings(items, "", 0, NULL);
  if (strlen(fingerprint) != HEX_DIGEST_LEN) {
    log_warn(LD_CONFIG, "Key digest '%s' for DirAuthority is wrong length %d.",
             fingerprint, (int)strlen(fingerprint));
    goto err;
  }
  if (base16_decode(digest, DIGEST_LEN,
                    fingerprint, HEX_DIGEST_LEN) != DIGEST_LEN) {
    log_warn(LD_CONFIG, "Unable to decode DirAuthority key digest.");
    goto err;
  }

  if (!validate_only && (!required_type || required_type & type)) {
    dir_server_t *ds;
    if (required_type)
      type &= required_type; /* pare down what we think of them as an
                              * authority for. */
    log_debug(LD_DIR, "Trusted %d dirserver at %s:%d (%s)", (int)type,
              address, (int)dir_port, (char*)smartlist_get(items,0));
    if (!(ds = trusted_dir_server_new(nickname, address, dir_port, or_port,
                                      ipv6_addrport_ptr,
                                      digest, v3_digest, type, weight)))
      goto err;
    dir_server_add(ds);
  }

  r = 0;
  goto done;

  err:
  r = -1;

  done:
  SMARTLIST_FOREACH(items, char*, s, tor_free(s));
  smartlist_free(items);
  tor_free(addrport);
  tor_free(address);
  tor_free(nickname);
  tor_free(fingerprint);
  return r;
}

/** Read the contents of a FallbackDir line from <b>line</b>. If
 * <b>validate_only</b> is 0, and the line is well-formed, then add the
 * dirserver described in the line as a fallback directory. Return 0 on
 * success, or -1 if the line isn't well-formed or if we can't add it. */
int
parse_dir_fallback_line(const char *line,
                        int validate_only)
{
  int r = -1;
  smartlist_t *items = smartlist_new(), *positional = smartlist_new();
  int orport = -1;
  uint16_t dirport;
  tor_addr_t addr;
  int ok;
  char id[DIGEST_LEN];
  char *address=NULL;
  tor_addr_port_t ipv6_addrport, *ipv6_addrport_ptr = NULL;
  double weight=1.0;

  memset(id, 0, sizeof(id));
  smartlist_split_string(items, line, NULL,
                         SPLIT_SKIP_SPACE|SPLIT_IGNORE_BLANK, -1);
  SMARTLIST_FOREACH_BEGIN(items, const char *, cp) {
    const char *eq = strchr(cp, '=');
    ok = 1;
    if (! eq) {
      smartlist_add(positional, (char*)cp);
      continue;
    }
    if (!strcmpstart(cp, "orport=")) {
      orport = (int)tor_parse_long(cp+strlen("orport="), 10,
                                   1, 65535, &ok, NULL);
    } else if (!strcmpstart(cp, "id=")) {
      ok = base16_decode(id, DIGEST_LEN, cp+strlen("id="),
                         strlen(cp)-strlen("id=")) == DIGEST_LEN;
    } else if (!strcasecmpstart(cp, "ipv6=")) {
      if (ipv6_addrport_ptr) {
        log_warn(LD_CONFIG, "Redundant ipv6 addr/port on FallbackDir line");
      } else {
        if (tor_addr_port_parse(LOG_WARN, cp+strlen("ipv6="),
                                &ipv6_addrport.addr, &ipv6_addrport.port,
                                -1) < 0
            || tor_addr_family(&ipv6_addrport.addr) != AF_INET6) {
          log_warn(LD_CONFIG, "Bad ipv6 addr/port %s on FallbackDir line",
                   escaped(cp));
          goto end;
        }
        ipv6_addrport_ptr = &ipv6_addrport;
      }
    } else if (!strcmpstart(cp, "weight=")) {
      int num_ok;
      const char *wstring = cp + strlen("weight=");
      weight = tor_parse_double(wstring, 0, (double)UINT64_MAX, &num_ok, NULL);
      if (!num_ok) {
        log_warn(LD_CONFIG, "Invalid weight '%s' on FallbackDir line.", cp);
        weight=1.0;
      }
    }

    if (!ok) {
      log_warn(LD_CONFIG, "Bad FallbackDir option %s", escaped(cp));
      goto end;
    }
  } SMARTLIST_FOREACH_END(cp);

  if (smartlist_len(positional) != 1) {
    log_warn(LD_CONFIG, "Couldn't parse FallbackDir line %s", escaped(line));
    goto end;
  }

  if (tor_digest_is_zero(id)) {
    log_warn(LD_CONFIG, "Missing identity on FallbackDir line");
    goto end;
  }

  if (orport <= 0) {
    log_warn(LD_CONFIG, "Missing orport on FallbackDir line");
    goto end;
  }

  if (tor_addr_port_split(LOG_INFO, smartlist_get(positional, 0),
                          &address, &dirport) < 0 ||
      tor_addr_parse(&addr, address)<0) {
    log_warn(LD_CONFIG, "Couldn't parse address:port %s on FallbackDir line",
             (const char*)smartlist_get(positional, 0));
    goto end;
  }

  if (!validate_only) {
    dir_server_t *ds;
    ds = fallback_dir_server_new(&addr, dirport, orport, ipv6_addrport_ptr,
                                 id, weight);
    if (!ds) {
      log_warn(LD_CONFIG, "Couldn't create FallbackDir %s", escaped(line));
      goto end;
    }
    dir_server_add(ds);
  }

  r = 0;

 end:
  SMARTLIST_FOREACH(items, char *, cp, tor_free(cp));
  smartlist_free(items);
  smartlist_free(positional);
  tor_free(address);
  return r;
}

/** Allocate and return a new port_cfg_t with reasonable defaults. */
STATIC port_cfg_t *
port_cfg_new(size_t namelen)
{
  tor_assert(namelen <= SIZE_T_CEILING - sizeof(port_cfg_t) - 1);
  port_cfg_t *cfg = tor_malloc_zero(sizeof(port_cfg_t) + namelen + 1);
  cfg->entry_cfg.ipv4_traffic = 1;
  cfg->entry_cfg.ipv6_traffic = 1;
  cfg->entry_cfg.dns_request = 1;
  cfg->entry_cfg.onion_traffic = 1;
  cfg->entry_cfg.cache_ipv4_answers = 1;
  cfg->entry_cfg.prefer_ipv6_virtaddr = 1;
  return cfg;
}

/** Free all storage held in <b>port</b> */
STATIC void
port_cfg_free(port_cfg_t *port)
{
  tor_free(port);
}

/** Warn for every port in <b>ports</b> of type <b>listener_type</b> that is
 * on a publicly routable address. */
static void
warn_nonlocal_client_ports(const smartlist_t *ports,
                           const char *portname,
                           const int listener_type)
{
  SMARTLIST_FOREACH_BEGIN(ports, const port_cfg_t *, port) {
    if (port->type != listener_type)
      continue;
    if (port->is_unix_addr) {
      /* Unix sockets aren't accessible over a network. */
    } else if (!tor_addr_is_internal(&port->addr, 1)) {
      log_warn(LD_CONFIG, "You specified a public address '%s' for %sPort. "
               "Other people on the Internet might find your computer and "
               "use it as an open proxy. Please don't allow this unless you "
               "have a good reason.",
               fmt_addrport(&port->addr, port->port), portname);
    } else if (!tor_addr_is_loopback(&port->addr)) {
      log_notice(LD_CONFIG, "You configured a non-loopback address '%s' "
                 "for %sPort. This allows everybody on your local network to "
                 "use your machine as a proxy. Make sure this is what you "
                 "wanted.",
                 fmt_addrport(&port->addr, port->port), portname);
    }
  } SMARTLIST_FOREACH_END(port);
}

/** Warn for every Extended ORPort port in <b>ports</b> that is on a
 *  publicly routable address. */
static void
warn_nonlocal_ext_orports(const smartlist_t *ports, const char *portname)
{
  SMARTLIST_FOREACH_BEGIN(ports, const port_cfg_t *, port) {
    if (port->type != CONN_TYPE_EXT_OR_LISTENER)
      continue;
    if (port->is_unix_addr)
      continue;
    /* XXX maybe warn even if address is RFC1918? */
    if (!tor_addr_is_internal(&port->addr, 1)) {
      log_warn(LD_CONFIG, "You specified a public address '%s' for %sPort. "
               "This is not advised; this address is supposed to only be "
               "exposed on localhost so that your pluggable transport "
               "proxies can connect to it.",
               fmt_addrport(&port->addr, port->port), portname);
    }
  } SMARTLIST_FOREACH_END(port);
}

/** Given a list of port_cfg_t in <b>ports</b>, warn if any controller port
 * there is listening on any non-loopback address.  If <b>forbid_nonlocal</b>
 * is true, then emit a stronger warning and remove the port from the list.
 */
static void
warn_nonlocal_controller_ports(smartlist_t *ports, unsigned forbid_nonlocal)
{
  int warned = 0;
  SMARTLIST_FOREACH_BEGIN(ports, port_cfg_t *, port) {
    if (port->type != CONN_TYPE_CONTROL_LISTENER)
      continue;
    if (port->is_unix_addr)
      continue;
    if (!tor_addr_is_loopback(&port->addr)) {
      if (forbid_nonlocal) {
        if (!warned)
          log_warn(LD_CONFIG,
                 "You have a ControlPort set to accept "
                 "unauthenticated connections from a non-local address.  "
                 "This means that programs not running on your computer "
                 "can reconfigure your Tor, without even having to guess a "
                 "password.  That's so bad that I'm closing your ControlPort "
                 "for you.  If you need to control your Tor remotely, try "
                 "enabling authentication and using a tool like stunnel or "
                 "ssh to encrypt remote access.");
        warned = 1;
        port_cfg_free(port);
        SMARTLIST_DEL_CURRENT(ports, port);
      } else {
        log_warn(LD_CONFIG, "You have a ControlPort set to accept "
                 "connections from a non-local address.  This means that "
                 "programs not running on your computer can reconfigure your "
                 "Tor.  That's pretty bad, since the controller "
                 "protocol isn't encrypted!  Maybe you should just listen on "
                 "127.0.0.1 and use a tool like stunnel or ssh to encrypt "
                 "remote connections to your control port.");
        return; /* No point in checking the rest */
      }
    }
  } SMARTLIST_FOREACH_END(port);
}

/**
 * Take a string (<b>line</b>) that begins with either an address:port, a
 * port, or an AF_UNIX address, optionally quoted, prefixed with
 * "unix:". Parse that line, and on success, set <b>addrport_out</b> to a new
 * string containing the beginning portion (without prefix).  Iff there was a
 * unix: prefix, set <b>is_unix_out</b> to true.  On success, also set
 * <b>rest_out</b> to point to the part of the line after the address portion.
 *
 * Return 0 on success, -1 on failure.
 */
int
port_cfg_line_extract_addrport(const char *line,
                               char **addrport_out,
                               int *is_unix_out,
                               const char **rest_out)
{
  tor_assert(line);
  tor_assert(addrport_out);
  tor_assert(is_unix_out);
  tor_assert(rest_out);

  line = eat_whitespace(line);

  if (!strcmpstart(line, unix_q_socket_prefix)) {
    // It starts with unix:"
    size_t sz;
    *is_unix_out = 1;
    *addrport_out = NULL;
    line += strlen(unix_socket_prefix); /*No q: Keep the quote */
    *rest_out = unescape_string(line, addrport_out, &sz);
    if (!*rest_out || (*addrport_out && sz != strlen(*addrport_out))) {
      tor_free(*addrport_out);
      return -1;
    }
    *rest_out = eat_whitespace(*rest_out);
    return 0;
  } else {
    // Is there a unix: prefix?
    if (!strcmpstart(line, unix_socket_prefix)) {
      line += strlen(unix_socket_prefix);
      *is_unix_out = 1;
    } else {
      *is_unix_out = 0;
    }

    const char *end = find_whitespace(line);
    if (BUG(!end)) {
      end = strchr(line, '\0'); // LCOV_EXCL_LINE -- this can't be NULL
    }
    tor_assert(end && end >= line);
    *addrport_out = tor_strndup(line, end - line);
    *rest_out = eat_whitespace(end);
    return 0;
  }
}

static void
warn_client_dns_cache(const char *option, int disabling)
{
  if (disabling)
    return;

  warn_deprecated_option(option,
      "Client-side DNS cacheing enables a wide variety of route-"
      "capture attacks. If a single bad exit node lies to you about "
      "an IP address, cacheing that address would make you visit "
      "an address of the attacker's choice every time you connected "
      "to your destination.");
}

/**
 * Validate the configured bridge distribution method from a BridgeDistribution
 * config line.
 *
 * The input <b>bd</b>, is a string taken from the BridgeDistribution config
 * line (if present).  If the option wasn't set, return 0 immediately.  The
 * BridgeDistribution option is then validated.  Currently valid, recognised
 * options are:
 *
 * - "none"
 * - "any"
 * - "https"
 * - "email"
 * - "moat"
 * - "hyphae"
 *
 * If the option string is unrecognised, a warning will be logged and 0 is
 * returned.  If the option string contains an invalid character, -1 is
 * returned.
 **/
STATIC int
check_bridge_distribution_setting(const char *bd)
{
  if (bd == NULL)
    return 0;

  const char *RECOGNIZED[] = {
    "none", "any", "https", "email", "moat", "hyphae"
  };
  unsigned i;
  for (i = 0; i < ARRAY_LENGTH(RECOGNIZED); ++i) {
    if (!strcmp(bd, RECOGNIZED[i]))
      return 0;
  }

  const char *cp = bd;
  //  Method = (KeywordChar | "_") +
  while (TOR_ISALNUM(*cp) || *cp == '-' || *cp == '_')
    ++cp;

  if (*cp == 0) {
    log_warn(LD_CONFIG, "Unrecognized BridgeDistribution value %s. I'll "
           "assume you know what you are doing...", escaped(bd));
    return 0; // we reached the end of the string; all is well
  } else {
    return -1; // we found a bad character in the string.
  }
}

/**
 * Parse port configuration for a single port type.
 *
 * Read entries of the "FooPort" type from the list <b>ports</b>.  Syntax is
 * that FooPort can have any number of entries of the format
 *  "[Address:][Port] IsolationOptions".
 *
 * In log messages, describe the port type as <b>portname</b>.
 *
 * If no address is specified, default to <b>defaultaddr</b>.  If no
 * FooPort is given, default to defaultport (if 0, there is no default).
 *
 * If CL_PORT_NO_STREAM_OPTIONS is set in <b>flags</b>, do not allow stream
 * isolation options in the FooPort entries.
 *
 * If CL_PORT_WARN_NONLOCAL is set in <b>flags</b>, warn if any of the
 * ports are not on a local address.  If CL_PORT_FORBID_NONLOCAL is set,
 * this is a control port with no password set: don't even allow it.
 *
 * If CL_PORT_SERVER_OPTIONS is set in <b>flags</b>, do not allow stream
 * isolation options in the FooPort entries; instead allow the
 * server-port option set.
 *
 * If CL_PORT_TAKES_HOSTNAMES is set in <b>flags</b>, allow the options
 * {No,}IPv{4,6}Traffic.
 *
 * On success, if <b>out</b> is given, add a new port_cfg_t entry to
 * <b>out</b> for every port that the client should listen on.  Return 0
 * on success, -1 on failure.
 */
STATIC int
parse_port_config(smartlist_t *out,
                  const config_line_t *ports,
                  const char *portname,
                  int listener_type,
                  const char *defaultaddr,
                  int defaultport,
                  const unsigned flags)
{
  smartlist_t *elts;
  int retval = -1;
  const unsigned is_control = (listener_type == CONN_TYPE_CONTROL_LISTENER);
  const unsigned is_ext_orport = (listener_type == CONN_TYPE_EXT_OR_LISTENER);
  const unsigned allow_no_stream_options = flags & CL_PORT_NO_STREAM_OPTIONS;
  const unsigned use_server_options = flags & CL_PORT_SERVER_OPTIONS;
  const unsigned warn_nonlocal = flags & CL_PORT_WARN_NONLOCAL;
  const unsigned forbid_nonlocal = flags & CL_PORT_FORBID_NONLOCAL;
  const unsigned default_to_group_writable =
    flags & CL_PORT_DFLT_GROUP_WRITABLE;
  const unsigned takes_hostnames = flags & CL_PORT_TAKES_HOSTNAMES;
  const unsigned is_unix_socket = flags & CL_PORT_IS_UNIXSOCKET;
  int got_zero_port=0, got_nonzero_port=0;
  char *unix_socket_path = NULL;

  /* If there's no FooPort, then maybe make a default one. */
  if (! ports) {
    if (defaultport && defaultaddr && out) {
      port_cfg_t *cfg = port_cfg_new(is_unix_socket ? strlen(defaultaddr) : 0);
       cfg->type = listener_type;
       if (is_unix_socket) {
         tor_addr_make_unspec(&cfg->addr);
         memcpy(cfg->unix_addr, defaultaddr, strlen(defaultaddr) + 1);
         cfg->is_unix_addr = 1;
       } else {
         cfg->port = defaultport;
         tor_addr_parse(&cfg->addr, defaultaddr);
       }
       cfg->entry_cfg.session_group = SESSION_GROUP_UNSET;
       cfg->entry_cfg.isolation_flags = ISO_DEFAULT;
       smartlist_add(out, cfg);
    }
    return 0;
  }

  /* At last we can actually parse the FooPort lines.  The syntax is:
   * [Addr:](Port|auto) [Options].*/
  elts = smartlist_new();
  char *addrport = NULL;

  for (; ports; ports = ports->next) {
    tor_addr_t addr;
    int port;
    int sessiongroup = SESSION_GROUP_UNSET;
    unsigned isolation = ISO_DEFAULT;
    int prefer_no_auth = 0;
    int socks_iso_keep_alive = 0;

    uint16_t ptmp=0;
    int ok;
    /* This must be kept in sync with port_cfg_new's defaults */
    int no_listen = 0, no_advertise = 0, all_addrs = 0,
      bind_ipv4_only = 0, bind_ipv6_only = 0,
      ipv4_traffic = 1, ipv6_traffic = 1, prefer_ipv6 = 0, dns_request = 1,
      onion_traffic = 1,
      cache_ipv4 = 1, use_cached_ipv4 = 0,
      cache_ipv6 = 0, use_cached_ipv6 = 0,
      prefer_ipv6_automap = 1, world_writable = 0, group_writable = 0,
      relax_dirmode_check = 0,
      has_used_unix_socket_only_option = 0;

    int is_unix_tagged_addr = 0;
    const char *rest_of_line = NULL;
    if (port_cfg_line_extract_addrport(ports->value,
                          &addrport, &is_unix_tagged_addr, &rest_of_line)<0) {
      log_warn(LD_CONFIG, "Invalid %sPort line with unparsable address",
               portname);
      goto err;
    }
    if (strlen(addrport) == 0) {
      log_warn(LD_CONFIG, "Invalid %sPort line with no address", portname);
      goto err;
    }

    /* Split the remainder... */
    smartlist_split_string(elts, rest_of_line, NULL,
                           SPLIT_SKIP_SPACE|SPLIT_IGNORE_BLANK, 0);

    /* Let's start to check if it's a Unix socket path. */
    if (is_unix_tagged_addr) {
#ifndef HAVE_SYS_UN_H
      log_warn(LD_CONFIG, "Unix sockets not supported on this system.");
      goto err;
#endif
      unix_socket_path = addrport;
      addrport = NULL;
    }

    if (unix_socket_path &&
        ! conn_listener_type_supports_af_unix(listener_type)) {
      log_warn(LD_CONFIG, "%sPort does not support unix sockets", portname);
      goto err;
    }

    if (unix_socket_path) {
      port = 1;
    } else if (is_unix_socket) {
      if (BUG(!addrport))
        goto err; // LCOV_EXCL_LINE unreachable, but coverity can't tell that
      unix_socket_path = tor_strdup(addrport);
      if (!strcmp(addrport, "0"))
        port = 0;
      else
        port = 1;
    } else if (!strcmp(addrport, "auto")) {
      port = CFG_AUTO_PORT;
      int af = tor_addr_parse(&addr, defaultaddr);
      tor_assert(af >= 0);
    } else if (!strcasecmpend(addrport, ":auto")) {
      char *addrtmp = tor_strndup(addrport, strlen(addrport)-5);
      port = CFG_AUTO_PORT;
      if (tor_addr_port_lookup(addrtmp, &addr, &ptmp)<0 || ptmp) {
        log_warn(LD_CONFIG, "Invalid address '%s' for %sPort",
                 escaped(addrport), portname);
        tor_free(addrtmp);
        goto err;
      }
      tor_free(addrtmp);
    } else {
      /* Try parsing integer port before address, because, who knows?
         "9050" might be a valid address. */
      port = (int) tor_parse_long(addrport, 10, 0, 65535, &ok, NULL);
      if (ok) {
        int af = tor_addr_parse(&addr, defaultaddr);
        tor_assert(af >= 0);
      } else if (tor_addr_port_lookup(addrport, &addr, &ptmp) == 0) {
        if (ptmp == 0) {
          log_warn(LD_CONFIG, "%sPort line has address but no port", portname);
          goto err;
        }
        port = ptmp;
      } else {
        log_warn(LD_CONFIG, "Couldn't parse address %s for %sPort",
                 escaped(addrport), portname);
        goto err;
      }
    }

    if (unix_socket_path && default_to_group_writable)
      group_writable = 1;

    /* Now parse the rest of the options, if any. */
    if (use_server_options) {
      /* This is a server port; parse advertising options */
      SMARTLIST_FOREACH_BEGIN(elts, char *, elt) {
        if (!strcasecmp(elt, "NoAdvertise")) {
          no_advertise = 1;
        } else if (!strcasecmp(elt, "NoListen")) {
          no_listen = 1;
#if 0
        /* not implemented yet. */
        } else if (!strcasecmp(elt, "AllAddrs")) {

          all_addrs = 1;
#endif /* 0 */
        } else if (!strcasecmp(elt, "IPv4Only")) {
          bind_ipv4_only = 1;
        } else if (!strcasecmp(elt, "IPv6Only")) {
          bind_ipv6_only = 1;
        } else {
          log_warn(LD_CONFIG, "Unrecognized %sPort option '%s'",
                   portname, escaped(elt));
        }
      } SMARTLIST_FOREACH_END(elt);

      if (no_advertise && no_listen) {
        log_warn(LD_CONFIG, "Tried to set both NoListen and NoAdvertise "
                 "on %sPort line '%s'",
                 portname, escaped(ports->value));
        goto err;
      }
      if (bind_ipv4_only && bind_ipv6_only) {
        log_warn(LD_CONFIG, "Tried to set both IPv4Only and IPv6Only "
                 "on %sPort line '%s'",
                 portname, escaped(ports->value));
        goto err;
      }
      if (bind_ipv4_only && tor_addr_family(&addr) == AF_INET6) {
        log_warn(LD_CONFIG, "Could not interpret %sPort address as IPv6",
                 portname);
        goto err;
      }
      if (bind_ipv6_only && tor_addr_family(&addr) == AF_INET) {
        log_warn(LD_CONFIG, "Could not interpret %sPort address as IPv4",
                 portname);
        goto err;
      }
    } else {
      /* This is a client port; parse isolation options */
      SMARTLIST_FOREACH_BEGIN(elts, char *, elt) {
        int no = 0, isoflag = 0;
        const char *elt_orig = elt;

        if (!strcasecmpstart(elt, "SessionGroup=")) {
          int group = (int)tor_parse_long(elt+strlen("SessionGroup="),
                                          10, 0, INT_MAX, &ok, NULL);
          if (!ok || !allow_no_stream_options) {
            log_warn(LD_CONFIG, "Invalid %sPort option '%s'",
                     portname, escaped(elt));
            goto err;
          }
          if (sessiongroup >= 0) {
            log_warn(LD_CONFIG, "Multiple SessionGroup options on %sPort",
                     portname);
            goto err;
          }
          sessiongroup = group;
          continue;
        }

        if (!strcasecmpstart(elt, "No")) {
          no = 1;
          elt += 2;
        }

        if (!strcasecmp(elt, "GroupWritable")) {
          group_writable = !no;
          has_used_unix_socket_only_option = 1;
          continue;
        } else if (!strcasecmp(elt, "WorldWritable")) {
          world_writable = !no;
          has_used_unix_socket_only_option = 1;
          continue;
        } else if (!strcasecmp(elt, "RelaxDirModeCheck")) {
          relax_dirmode_check = !no;
          has_used_unix_socket_only_option = 1;
          continue;
        }

        if (allow_no_stream_options) {
          log_warn(LD_CONFIG, "Unrecognized %sPort option '%s'",
                   portname, escaped(elt));
          continue;
        }

        if (takes_hostnames) {
          if (!strcasecmp(elt, "IPv4Traffic")) {
            ipv4_traffic = ! no;
            continue;
          } else if (!strcasecmp(elt, "IPv6Traffic")) {
            ipv6_traffic = ! no;
            continue;
          } else if (!strcasecmp(elt, "PreferIPv6")) {
            prefer_ipv6 = ! no;
            continue;
          } else if (!strcasecmp(elt, "DNSRequest")) {
            dns_request = ! no;
            continue;
          } else if (!strcasecmp(elt, "OnionTraffic")) {
            onion_traffic = ! no;
            continue;
          } else if (!strcasecmp(elt, "OnionTrafficOnly")) {
            /* Only connect to .onion addresses.  Equivalent to
             * NoDNSRequest, NoIPv4Traffic, NoIPv6Traffic. The option
             * NoOnionTrafficOnly is not supported, it's too confusing. */
            if (no) {
              log_warn(LD_CONFIG, "Unsupported %sPort option 'No%s'. Use "
                       "DNSRequest, IPv4Traffic, and/or IPv6Traffic instead.",
                       portname, escaped(elt));
            } else {
              ipv4_traffic = ipv6_traffic = dns_request = 0;
            }
            continue;
          }
        }
        if (!strcasecmp(elt, "CacheIPv4DNS")) {
          warn_client_dns_cache(elt, no); // since 0.2.9.2-alpha
          cache_ipv4 = ! no;
          continue;
        } else if (!strcasecmp(elt, "CacheIPv6DNS")) {
          warn_client_dns_cache(elt, no); // since 0.2.9.2-alpha
          cache_ipv6 = ! no;
          continue;
        } else if (!strcasecmp(elt, "CacheDNS")) {
          warn_client_dns_cache(elt, no); // since 0.2.9.2-alpha
          cache_ipv4 = cache_ipv6 = ! no;
          continue;
        } else if (!strcasecmp(elt, "UseIPv4Cache")) {
          warn_client_dns_cache(elt, no); // since 0.2.9.2-alpha
          use_cached_ipv4 = ! no;
          continue;
        } else if (!strcasecmp(elt, "UseIPv6Cache")) {
          warn_client_dns_cache(elt, no); // since 0.2.9.2-alpha
          use_cached_ipv6 = ! no;
          continue;
        } else if (!strcasecmp(elt, "UseDNSCache")) {
          warn_client_dns_cache(elt, no); // since 0.2.9.2-alpha
          use_cached_ipv4 = use_cached_ipv6 = ! no;
          continue;
        } else if (!strcasecmp(elt, "PreferIPv6Automap")) {
          prefer_ipv6_automap = ! no;
          continue;
        } else if (!strcasecmp(elt, "PreferSOCKSNoAuth")) {
          prefer_no_auth = ! no;
          continue;
        } else if (!strcasecmp(elt, "KeepAliveIsolateSOCKSAuth")) {
          socks_iso_keep_alive = ! no;
          continue;
        }

        if (!strcasecmpend(elt, "s"))
          elt[strlen(elt)-1] = '\0'; /* kill plurals. */

        if (!strcasecmp(elt, "IsolateDestPort")) {
          isoflag = ISO_DESTPORT;
        } else if (!strcasecmp(elt, "IsolateDestAddr")) {
          isoflag = ISO_DESTADDR;
        } else if (!strcasecmp(elt, "IsolateSOCKSAuth")) {
          isoflag = ISO_SOCKSAUTH;
        } else if (!strcasecmp(elt, "IsolateClientProtocol")) {
          isoflag = ISO_CLIENTPROTO;
        } else if (!strcasecmp(elt, "IsolateClientAddr")) {
          isoflag = ISO_CLIENTADDR;
        } else {
          log_warn(LD_CONFIG, "Unrecognized %sPort option '%s'",
                   portname, escaped(elt_orig));
        }

        if (no) {
          isolation &= ~isoflag;
        } else {
          isolation |= isoflag;
        }
      } SMARTLIST_FOREACH_END(elt);
    }

    if (port)
      got_nonzero_port = 1;
    else
      got_zero_port = 1;

    if (dns_request == 0 && listener_type == CONN_TYPE_AP_DNS_LISTENER) {
      log_warn(LD_CONFIG, "You have a %sPort entry with DNS disabled; that "
               "won't work.", portname);
      goto err;
    }

    if (ipv4_traffic == 0 && ipv6_traffic == 0 && onion_traffic == 0
        && listener_type != CONN_TYPE_AP_DNS_LISTENER) {
      log_warn(LD_CONFIG, "You have a %sPort entry with all of IPv4 and "
               "IPv6 and .onion disabled; that won't work.", portname);
      goto err;
    }

    if (dns_request == 1 && ipv4_traffic == 0 && ipv6_traffic == 0
        && listener_type != CONN_TYPE_AP_DNS_LISTENER) {
      log_warn(LD_CONFIG, "You have a %sPort entry with DNSRequest enabled, "
               "but IPv4 and IPv6 disabled; DNS-based sites won't work.",
               portname);
      goto err;
    }

    if ( has_used_unix_socket_only_option && ! unix_socket_path) {
      log_warn(LD_CONFIG, "You have a %sPort entry with GroupWritable, "
               "WorldWritable, or RelaxDirModeCheck, but it is not a "
               "unix socket.", portname);
      goto err;
    }

    if (!(isolation & ISO_SOCKSAUTH) && socks_iso_keep_alive) {
      log_warn(LD_CONFIG, "You have a %sPort entry with both "
               "NoIsolateSOCKSAuth and KeepAliveIsolateSOCKSAuth set.",
               portname);
      goto err;
    }

    if (unix_socket_path && (isolation & ISO_CLIENTADDR)) {
      /* `IsolateClientAddr` is nonsensical in the context of AF_LOCAL.
       * just silently remove the isolation flag.
       */
      isolation &= ~ISO_CLIENTADDR;
    }

    if (out && port) {
      size_t namelen = unix_socket_path ? strlen(unix_socket_path) : 0;
      port_cfg_t *cfg = port_cfg_new(namelen);
      if (unix_socket_path) {
        tor_addr_make_unspec(&cfg->addr);
        memcpy(cfg->unix_addr, unix_socket_path, namelen + 1);
        cfg->is_unix_addr = 1;
        tor_free(unix_socket_path);
      } else {
        tor_addr_copy(&cfg->addr, &addr);
        cfg->port = port;
      }
      cfg->type = listener_type;
      cfg->is_world_writable = world_writable;
      cfg->is_group_writable = group_writable;
      cfg->relax_dirmode_check = relax_dirmode_check;
      cfg->entry_cfg.isolation_flags = isolation;
      cfg->entry_cfg.session_group = sessiongroup;
      cfg->server_cfg.no_advertise = no_advertise;
      cfg->server_cfg.no_listen = no_listen;
      cfg->server_cfg.all_addrs = all_addrs;
      cfg->server_cfg.bind_ipv4_only = bind_ipv4_only;
      cfg->server_cfg.bind_ipv6_only = bind_ipv6_only;
      cfg->entry_cfg.ipv4_traffic = ipv4_traffic;
      cfg->entry_cfg.ipv6_traffic = ipv6_traffic;
      cfg->entry_cfg.prefer_ipv6 = prefer_ipv6;
      cfg->entry_cfg.dns_request = dns_request;
      cfg->entry_cfg.onion_traffic = onion_traffic;
      cfg->entry_cfg.cache_ipv4_answers = cache_ipv4;
      cfg->entry_cfg.cache_ipv6_answers = cache_ipv6;
      cfg->entry_cfg.use_cached_ipv4_answers = use_cached_ipv4;
      cfg->entry_cfg.use_cached_ipv6_answers = use_cached_ipv6;
      cfg->entry_cfg.prefer_ipv6_virtaddr = prefer_ipv6_automap;
      cfg->entry_cfg.socks_prefer_no_auth = prefer_no_auth;
      if (! (isolation & ISO_SOCKSAUTH))
        cfg->entry_cfg.socks_prefer_no_auth = 1;
      cfg->entry_cfg.socks_iso_keep_alive = socks_iso_keep_alive;

      smartlist_add(out, cfg);
    }
    SMARTLIST_FOREACH(elts, char *, cp, tor_free(cp));
    smartlist_clear(elts);
    tor_free(addrport);
    tor_free(unix_socket_path);
  }

  if (warn_nonlocal && out) {
    if (is_control)
      warn_nonlocal_controller_ports(out, forbid_nonlocal);
    else if (is_ext_orport)
      warn_nonlocal_ext_orports(out, portname);
    else
      warn_nonlocal_client_ports(out, portname, listener_type);
  }

  if (got_zero_port && got_nonzero_port) {
    log_warn(LD_CONFIG, "You specified a nonzero %sPort along with '%sPort 0' "
             "in the same configuration. Did you mean to disable %sPort or "
             "not?", portname, portname, portname);
    goto err;
  }

  retval = 0;
 err:
  SMARTLIST_FOREACH(elts, char *, cp, tor_free(cp));
  smartlist_free(elts);
  tor_free(unix_socket_path);
  tor_free(addrport);
  return retval;
}

/** Return the number of ports which are actually going to listen with type
 * <b>listenertype</b>.  Do not count no_listen ports.  Only count unix
 * sockets if count_sockets is true. */
static int
count_real_listeners(const smartlist_t *ports, int listenertype,
                     int count_sockets)
{
  int n = 0;
  SMARTLIST_FOREACH_BEGIN(ports, port_cfg_t *, port) {
    if (port->server_cfg.no_listen)
      continue;
    if (!count_sockets && port->is_unix_addr)
      continue;
    if (port->type != listenertype)
      continue;
    ++n;
  } SMARTLIST_FOREACH_END(port);
  return n;
}

/** Parse all ports from <b>options</b>. On success, set *<b>n_ports_out</b>
 * to the number of ports that are listed, update the *Port_set values in
 * <b>options</b>, and return 0.  On failure, set *<b>msg</b> to a
 * description of the problem and return -1.
 *
 * If <b>validate_only</b> is false, set configured_client_ports to the
 * new list of ports parsed from <b>options</b>.
 **/
static int
parse_ports(or_options_t *options, int validate_only,
            char **msg, int *n_ports_out,
            int *world_writable_control_socket)
{
  smartlist_t *ports;
  int retval = -1;

  ports = smartlist_new();

  *n_ports_out = 0;

  const unsigned gw_flag = options->SocksSocketsGroupWritable ?
    CL_PORT_DFLT_GROUP_WRITABLE : 0;
  if (parse_port_config(ports,
             options->SocksPort_lines,
             "Socks", CONN_TYPE_AP_LISTENER,
             "127.0.0.1", 9050,
             ((validate_only ? 0 : CL_PORT_WARN_NONLOCAL)
              | CL_PORT_TAKES_HOSTNAMES | gw_flag)) < 0) {
    *msg = tor_strdup("Invalid SocksPort configuration");
    goto err;
  }
  if (parse_port_config(ports,
                        options->DNSPort_lines,
                        "DNS", CONN_TYPE_AP_DNS_LISTENER,
                        "127.0.0.1", 0,
                        CL_PORT_WARN_NONLOCAL|CL_PORT_TAKES_HOSTNAMES) < 0) {
    *msg = tor_strdup("Invalid DNSPort configuration");
    goto err;
  }
  if (parse_port_config(ports,
                        options->TransPort_lines,
                        "Trans", CONN_TYPE_AP_TRANS_LISTENER,
                        "127.0.0.1", 0,
                        CL_PORT_WARN_NONLOCAL) < 0) {
    *msg = tor_strdup("Invalid TransPort configuration");
    goto err;
  }
  if (parse_port_config(ports,
                        options->NATDPort_lines,
                        "NATD", CONN_TYPE_AP_NATD_LISTENER,
                        "127.0.0.1", 0,
                        CL_PORT_WARN_NONLOCAL) < 0) {
    *msg = tor_strdup("Invalid NatdPort configuration");
    goto err;
  }
  if (parse_port_config(ports,
                        options->HTTPTunnelPort_lines,
                        "HTTP Tunnel", CONN_TYPE_AP_HTTP_CONNECT_LISTENER,
                        "127.0.0.1", 0,
                        ((validate_only ? 0 : CL_PORT_WARN_NONLOCAL)
                         | CL_PORT_TAKES_HOSTNAMES | gw_flag)) < 0) {
    *msg = tor_strdup("Invalid HTTPTunnelPort configuration");
    goto err;
  }
  {
    unsigned control_port_flags = CL_PORT_NO_STREAM_OPTIONS |
      CL_PORT_WARN_NONLOCAL;
    const int any_passwords = (options->HashedControlPassword ||
                               options->HashedControlSessionPassword ||
                               options->CookieAuthentication);
    if (! any_passwords)
      control_port_flags |= CL_PORT_FORBID_NONLOCAL;
    if (options->ControlSocketsGroupWritable)
      control_port_flags |= CL_PORT_DFLT_GROUP_WRITABLE;

    if (parse_port_config(ports,
                          options->ControlPort_lines,
                          "Control", CONN_TYPE_CONTROL_LISTENER,
                          "127.0.0.1", 0,
                          control_port_flags) < 0) {
      *msg = tor_strdup("Invalid ControlPort configuration");
      goto err;
    }

    if (parse_port_config(ports, options->ControlSocket,
                          "ControlSocket",
                          CONN_TYPE_CONTROL_LISTENER, NULL, 0,
                          control_port_flags | CL_PORT_IS_UNIXSOCKET) < 0) {
      *msg = tor_strdup("Invalid ControlSocket configuration");
      goto err;
    }
  }
  if (! options->ClientOnly) {
    if (parse_port_config(ports,
                          options->ORPort_lines,
                          "OR", CONN_TYPE_OR_LISTENER,
                          "0.0.0.0", 0,
                          CL_PORT_SERVER_OPTIONS) < 0) {
      *msg = tor_strdup("Invalid ORPort configuration");
      goto err;
    }
    if (parse_port_config(ports,
                          options->ExtORPort_lines,
                          "ExtOR", CONN_TYPE_EXT_OR_LISTENER,
                          "127.0.0.1", 0,
                          CL_PORT_SERVER_OPTIONS|CL_PORT_WARN_NONLOCAL) < 0) {
      *msg = tor_strdup("Invalid ExtORPort configuration");
      goto err;
    }
    if (parse_port_config(ports,
                          options->DirPort_lines,
                          "Dir", CONN_TYPE_DIR_LISTENER,
                          "0.0.0.0", 0,
                          CL_PORT_SERVER_OPTIONS) < 0) {
      *msg = tor_strdup("Invalid DirPort configuration");
      goto err;
    }
  }

  int n_low_ports = 0;
  if (check_server_ports(ports, options, &n_low_ports) < 0) {
    *msg = tor_strdup("Misconfigured server ports");
    goto err;
  }
  if (have_low_ports < 0)
    have_low_ports = (n_low_ports > 0);

  *n_ports_out = smartlist_len(ports);

  retval = 0;

  /* Update the *Port_set options.  The !! here is to force a boolean out of
     an integer. */
  options->ORPort_set =
    !! count_real_listeners(ports, CONN_TYPE_OR_LISTENER, 0);
  options->SocksPort_set =
    !! count_real_listeners(ports, CONN_TYPE_AP_LISTENER, 1);
  options->TransPort_set =
    !! count_real_listeners(ports, CONN_TYPE_AP_TRANS_LISTENER, 1);
  options->NATDPort_set =
    !! count_real_listeners(ports, CONN_TYPE_AP_NATD_LISTENER, 1);
  options->HTTPTunnelPort_set =
    !! count_real_listeners(ports, CONN_TYPE_AP_HTTP_CONNECT_LISTENER, 1);
  /* Use options->ControlSocket to test if a control socket is set */
  options->ControlPort_set =
    !! count_real_listeners(ports, CONN_TYPE_CONTROL_LISTENER, 0);
  options->DirPort_set =
    !! count_real_listeners(ports, CONN_TYPE_DIR_LISTENER, 0);
  options->DNSPort_set =
    !! count_real_listeners(ports, CONN_TYPE_AP_DNS_LISTENER, 1);
  options->ExtORPort_set =
    !! count_real_listeners(ports, CONN_TYPE_EXT_OR_LISTENER, 0);

  if (world_writable_control_socket) {
    SMARTLIST_FOREACH(ports, port_cfg_t *, p,
      if (p->type == CONN_TYPE_CONTROL_LISTENER &&
          p->is_unix_addr &&
          p->is_world_writable) {
        *world_writable_control_socket = 1;
        break;
      });
  }

  if (!validate_only) {
    if (configured_ports) {
      SMARTLIST_FOREACH(configured_ports,
                        port_cfg_t *, p, port_cfg_free(p));
      smartlist_free(configured_ports);
    }
    configured_ports = ports;
    ports = NULL; /* prevent free below. */
  }

 err:
  if (ports) {
    SMARTLIST_FOREACH(ports, port_cfg_t *, p, port_cfg_free(p));
    smartlist_free(ports);
  }
  return retval;
}

/* Does port bind to IPv4? */
static int
port_binds_ipv4(const port_cfg_t *port)
{
  return tor_addr_family(&port->addr) == AF_INET ||
         (tor_addr_family(&port->addr) == AF_UNSPEC
          && !port->server_cfg.bind_ipv6_only);
}

/* Does port bind to IPv6? */
static int
port_binds_ipv6(const port_cfg_t *port)
{
  return tor_addr_family(&port->addr) == AF_INET6 ||
         (tor_addr_family(&port->addr) == AF_UNSPEC
          && !port->server_cfg.bind_ipv4_only);
}

/** Given a list of <b>port_cfg_t</b> in <b>ports</b>, check them for internal
 * consistency and warn as appropriate.  Set *<b>n_low_ports_out</b> to the
 * number of sub-1024 ports we will be binding. */
static int
check_server_ports(const smartlist_t *ports,
                   const or_options_t *options,
                   int *n_low_ports_out)
{
  int n_orport_advertised = 0;
  int n_orport_advertised_ipv4 = 0;
  int n_orport_listeners = 0;
  int n_dirport_advertised = 0;
  int n_dirport_listeners = 0;
  int n_low_port = 0;
  int r = 0;

  SMARTLIST_FOREACH_BEGIN(ports, const port_cfg_t *, port) {
    if (port->type == CONN_TYPE_DIR_LISTENER) {
      if (! port->server_cfg.no_advertise)
        ++n_dirport_advertised;
      if (! port->server_cfg.no_listen)
        ++n_dirport_listeners;
    } else if (port->type == CONN_TYPE_OR_LISTENER) {
      if (! port->server_cfg.no_advertise) {
        ++n_orport_advertised;
        if (port_binds_ipv4(port))
          ++n_orport_advertised_ipv4;
      }
      if (! port->server_cfg.no_listen)
        ++n_orport_listeners;
    } else {
      continue;
    }
#ifndef _WIN32
    if (!port->server_cfg.no_listen && port->port < 1024)
      ++n_low_port;
#endif
  } SMARTLIST_FOREACH_END(port);

  if (n_orport_advertised && !n_orport_listeners) {
    log_warn(LD_CONFIG, "We are advertising an ORPort, but not actually "
             "listening on one.");
    r = -1;
  }
  if (n_orport_listeners && !n_orport_advertised) {
    log_warn(LD_CONFIG, "We are listening on an ORPort, but not advertising "
             "any ORPorts. This will keep us from building a %s "
             "descriptor, and make us impossible to use.",
             options->BridgeRelay ? "bridge" : "router");
    r = -1;
  }
  if (n_dirport_advertised && !n_dirport_listeners) {
    log_warn(LD_CONFIG, "We are advertising a DirPort, but not actually "
             "listening on one.");
    r = -1;
  }
  if (n_dirport_advertised > 1) {
    log_warn(LD_CONFIG, "Can't advertise more than one DirPort.");
    r = -1;
  }
  if (n_orport_advertised && !n_orport_advertised_ipv4 &&
      !options->BridgeRelay) {
    log_warn(LD_CONFIG, "Configured non-bridge only to listen on an IPv6 "
             "address.");
    r = -1;
  }

  if (n_low_port && options->AccountingMax &&
      (!have_capability_support() || options->KeepBindCapabilities == 0)) {
    const char *extra = "";
    if (options->KeepBindCapabilities == 0 && have_capability_support())
      extra = ", and you have disabled KeepBindCapabilities.";
    log_warn(LD_CONFIG,
          "You have set AccountingMax to use hibernation. You have also "
          "chosen a low DirPort or OrPort%s."
          "This combination can make Tor stop "
          "working when it tries to re-attach the port after a period of "
          "hibernation. Please choose a different port or turn off "
          "hibernation unless you know this combination will work on your "
          "platform.", extra);
  }

  if (n_low_ports_out)
    *n_low_ports_out = n_low_port;

  return r;
}

/** Return a list of port_cfg_t for client ports parsed from the
 * options. */
MOCK_IMPL(const smartlist_t *,
get_configured_ports,(void))
{
  if (!configured_ports)
    configured_ports = smartlist_new();
  return configured_ports;
}

/** Return an address:port string representation of the address
 *  where the first <b>listener_type</b> listener waits for
 *  connections. Return NULL if we couldn't find a listener. The
 *  string is allocated on the heap and it's the responsibility of the
 *  caller to free it after use.
 *
 *  This function is meant to be used by the pluggable transport proxy
 *  spawning code, please make sure that it fits your purposes before
 *  using it. */
char *
get_first_listener_addrport_string(int listener_type)
{
  static const char *ipv4_localhost = "127.0.0.1";
  static const char *ipv6_localhost = "[::1]";
  const char *address;
  uint16_t port;
  char *string = NULL;

  if (!configured_ports)
    return NULL;

  SMARTLIST_FOREACH_BEGIN(configured_ports, const port_cfg_t *, cfg) {
    if (cfg->server_cfg.no_listen)
      continue;

    if (cfg->type == listener_type &&
        tor_addr_family(&cfg->addr) != AF_UNSPEC) {

      /* We found the first listener of the type we are interested in! */

      /* If a listener is listening on INADDR_ANY, assume that it's
         also listening on 127.0.0.1, and point the transport proxy
         there: */
      if (tor_addr_is_null(&cfg->addr))
        address = tor_addr_is_v4(&cfg->addr) ? ipv4_localhost : ipv6_localhost;
      else
        address = fmt_and_decorate_addr(&cfg->addr);

      /* If a listener is configured with port 'auto', we are forced
         to iterate all listener connections and find out in which
         port it ended up listening: */
      if (cfg->port == CFG_AUTO_PORT) {
        port = router_get_active_listener_port_by_type_af(listener_type,
                                                  tor_addr_family(&cfg->addr));
        if (!port)
          return NULL;
      } else {
        port = cfg->port;
      }

      tor_asprintf(&string, "%s:%u", address, port);

      return string;
    }

  } SMARTLIST_FOREACH_END(cfg);

  return NULL;
}

/** Return the first advertised port of type <b>listener_type</b> in
 * <b>address_family</b>. Returns 0 when no port is found, and when passed
 * AF_UNSPEC. */
int
get_first_advertised_port_by_type_af(int listener_type, int address_family)
{
  if (address_family == AF_UNSPEC)
    return 0;

  const smartlist_t *conf_ports = get_configured_ports();
  SMARTLIST_FOREACH_BEGIN(conf_ports, const port_cfg_t *, cfg) {
    if (cfg->type == listener_type &&
        !cfg->server_cfg.no_advertise) {
      if ((address_family == AF_INET && port_binds_ipv4(cfg)) ||
          (address_family == AF_INET6 && port_binds_ipv6(cfg))) {
        return cfg->port;
      }
    }
  } SMARTLIST_FOREACH_END(cfg);
  return 0;
}

/** Return the first advertised address of type <b>listener_type</b> in
 * <b>address_family</b>. Returns NULL if there is no advertised address,
 * and when passed AF_UNSPEC. */
const tor_addr_t *
get_first_advertised_addr_by_type_af(int listener_type, int address_family)
{
  if (address_family == AF_UNSPEC)
    return NULL;
  if (!configured_ports)
    return NULL;
  SMARTLIST_FOREACH_BEGIN(configured_ports, const port_cfg_t *, cfg) {
    if (cfg->type == listener_type &&
        !cfg->server_cfg.no_advertise) {
      if ((address_family == AF_INET && port_binds_ipv4(cfg)) ||
          (address_family == AF_INET6 && port_binds_ipv6(cfg))) {
        return &cfg->addr;
      }
    }
  } SMARTLIST_FOREACH_END(cfg);
  return NULL;
}

/** Return 1 if a port exists of type <b>listener_type</b> on <b>addr</b> and
 * <b>port</b>. If <b>check_wildcard</b> is true, INADDR[6]_ANY and AF_UNSPEC
 * addresses match any address of the appropriate family; and port -1 matches
 * any port.
 * To match auto ports, pass CFG_PORT_AUTO. (Does not match on the actual
 * automatically chosen listener ports.) */
int
port_exists_by_type_addr_port(int listener_type, const tor_addr_t *addr,
                              int port, int check_wildcard)
{
  if (!configured_ports || !addr)
    return 0;
  SMARTLIST_FOREACH_BEGIN(configured_ports, const port_cfg_t *, cfg) {
    if (cfg->type == listener_type) {
      if (cfg->port == port || (check_wildcard && port == -1)) {
        /* Exact match */
        if (tor_addr_eq(&cfg->addr, addr)) {
          return 1;
        }
        /* Skip wildcard matches if we're not doing them */
        if (!check_wildcard) {
          continue;
        }
        /* Wildcard matches IPv4 */
        const int cfg_v4 = port_binds_ipv4(cfg);
        const int cfg_any_v4 = tor_addr_is_null(&cfg->addr) && cfg_v4;
        const int addr_v4 = tor_addr_family(addr) == AF_INET ||
                            tor_addr_family(addr) == AF_UNSPEC;
        const int addr_any_v4 = tor_addr_is_null(&cfg->addr) && addr_v4;
        if ((cfg_any_v4 && addr_v4) || (cfg_v4 && addr_any_v4)) {
          return 1;
        }
        /* Wildcard matches IPv6 */
        const int cfg_v6 = port_binds_ipv6(cfg);
        const int cfg_any_v6 = tor_addr_is_null(&cfg->addr) && cfg_v6;
        const int addr_v6 = tor_addr_family(addr) == AF_INET6 ||
                            tor_addr_family(addr) == AF_UNSPEC;
        const int addr_any_v6 = tor_addr_is_null(&cfg->addr) && addr_v6;
        if ((cfg_any_v6 && addr_v6) || (cfg_v6 && addr_any_v6)) {
          return 1;
        }
      }
    }
  } SMARTLIST_FOREACH_END(cfg);
  return 0;
}

/* Like port_exists_by_type_addr_port, but accepts a host-order IPv4 address
 * instead. */
int
port_exists_by_type_addr32h_port(int listener_type, uint32_t addr_ipv4h,
                                 int port, int check_wildcard)
{
  tor_addr_t ipv4;
  tor_addr_from_ipv4h(&ipv4, addr_ipv4h);
  return port_exists_by_type_addr_port(listener_type, &ipv4, port,
                                       check_wildcard);
}

/** Adjust the value of options->DataDirectory, or fill it in if it's
 * absent. Return 0 on success, -1 on failure. */
static int
normalize_data_directory(or_options_t *options)
{
#ifdef _WIN32
  char *p;
  if (options->DataDirectory)
    return 0; /* all set */
  p = tor_malloc(MAX_PATH);
  strlcpy(p,get_windows_conf_root(),MAX_PATH);
  options->DataDirectory = p;
  return 0;
#else /* !(defined(_WIN32)) */
  const char *d = options->DataDirectory;
  if (!d)
    d = "~/.tor";

 if (strncmp(d,"~/",2) == 0) {
   char *fn = expand_filename(d);
   if (!fn) {
     log_warn(LD_CONFIG,"Failed to expand filename \"%s\".", d);
     return -1;
   }
   if (!options->DataDirectory && !strcmp(fn,"/.tor")) {
     /* If our homedir is /, we probably don't want to use it. */
     /* Default to LOCALSTATEDIR/tor which is probably closer to what we
      * want. */
     log_warn(LD_CONFIG,
              "Default DataDirectory is \"~/.tor\".  This expands to "
              "\"%s\", which is probably not what you want.  Using "
              "\"%s"PATH_SEPARATOR"tor\" instead", fn, LOCALSTATEDIR);
     tor_free(fn);
     fn = tor_strdup(LOCALSTATEDIR PATH_SEPARATOR "tor");
   }
   tor_free(options->DataDirectory);
   options->DataDirectory = fn;
 }
 return 0;
#endif /* defined(_WIN32) */
}

/** Check and normalize the value of options->DataDirectory; return 0 if it
 * is sane, -1 otherwise. */
static int
validate_data_directory(or_options_t *options)
{
  if (normalize_data_directory(options) < 0)
    return -1;
  tor_assert(options->DataDirectory);
  if (strlen(options->DataDirectory) > (512-128)) {
    log_warn(LD_CONFIG, "DataDirectory is too long.");
    return -1;
  }
  return 0;
}

/** This string must remain the same forevermore. It is how we
 * recognize that the torrc file doesn't need to be backed up. */
#define GENERATED_FILE_PREFIX "# This file was generated by Tor; " \
  "if you edit it, comments will not be preserved"
/** This string can change; it tries to give the reader an idea
 * that editing this file by hand is not a good plan. */
#define GENERATED_FILE_COMMENT "# The old torrc file was renamed " \
  "to torrc.orig.1 or similar, and Tor will ignore it"

/** Save a configuration file for the configuration in <b>options</b>
 * into the file <b>fname</b>.  If the file already exists, and
 * doesn't begin with GENERATED_FILE_PREFIX, rename it.  Otherwise
 * replace it.  Return 0 on success, -1 on failure. */
static int
write_configuration_file(const char *fname, const or_options_t *options)
{
  char *old_val=NULL, *new_val=NULL, *new_conf=NULL;
  int rename_old = 0, r;

  if (!fname)
    return -1;

  switch (file_status(fname)) {
    /* create backups of old config files, even if they're empty */
    case FN_FILE:
    case FN_EMPTY:
      old_val = read_file_to_str(fname, 0, NULL);
      if (!old_val || strcmpstart(old_val, GENERATED_FILE_PREFIX)) {
        rename_old = 1;
      }
      tor_free(old_val);
      break;
    case FN_NOENT:
      break;
    case FN_ERROR:
    case FN_DIR:
    default:
      log_warn(LD_CONFIG,
               "Config file \"%s\" is not a file? Failing.", fname);
      return -1;
  }

  if (!(new_conf = options_dump(options, OPTIONS_DUMP_MINIMAL))) {
    log_warn(LD_BUG, "Couldn't get configuration string");
    goto err;
  }

  tor_asprintf(&new_val, "%s\n%s\n\n%s",
               GENERATED_FILE_PREFIX, GENERATED_FILE_COMMENT, new_conf);

  if (rename_old) {
    int i = 1;
    char *fn_tmp = NULL;
    while (1) {
      tor_asprintf(&fn_tmp, "%s.orig.%d", fname, i);
      if (file_status(fn_tmp) == FN_NOENT)
        break;
      tor_free(fn_tmp);
      ++i;
    }
    log_notice(LD_CONFIG, "Renaming old configuration file to \"%s\"", fn_tmp);
    if (tor_rename(fname, fn_tmp) < 0) {//XXXX sandbox doesn't allow
      log_warn(LD_FS,
               "Couldn't rename configuration file \"%s\" to \"%s\": %s",
               fname, fn_tmp, strerror(errno));
      tor_free(fn_tmp);
      goto err;
    }
    tor_free(fn_tmp);
  }

  if (write_str_to_file(fname, new_val, 0) < 0)
    goto err;

  r = 0;
  goto done;
 err:
  r = -1;
 done:
  tor_free(new_val);
  tor_free(new_conf);
  return r;
}

/**
 * Save the current configuration file value to disk.  Return 0 on
 * success, -1 on failure.
 **/
int
options_save_current(void)
{
  /* This fails if we can't write to our configuration file.
   *
   * If we try falling back to datadirectory or something, we have a better
   * chance of saving the configuration, but a better chance of doing
   * something the user never expected. */
  return write_configuration_file(get_torrc_fname(0), get_options());
}

/** Return the number of cpus configured in <b>options</b>.  If we are
 * told to auto-detect the number of cpus, return the auto-detected number. */
int
get_num_cpus(const or_options_t *options)
{
  if (options->NumCPUs == 0) {
    int n = compute_num_cpus();
    return (n >= 1) ? n : 1;
  } else {
    return options->NumCPUs;
  }
}

/**
 * Initialize the libevent library.
 */
static void
init_libevent(const or_options_t *options)
{
  tor_libevent_cfg cfg;

  tor_assert(options);

  configure_libevent_logging();
  /* If the kernel complains that some method (say, epoll) doesn't
   * exist, we don't care about it, since libevent will cope.
   */
  suppress_libevent_log_msg("Function not implemented");

  memset(&cfg, 0, sizeof(cfg));
  cfg.num_cpus = get_num_cpus(options);
  cfg.msec_per_tick = options->TokenBucketRefillInterval;

  tor_libevent_initialize(&cfg);

  suppress_libevent_log_msg(NULL);
}

/** Return a newly allocated string holding a filename relative to the data
 * directory.  If <b>sub1</b> is present, it is the first path component after
 * the data directory.  If <b>sub2</b> is also present, it is the second path
 * component after the data directory.  If <b>suffix</b> is present, it
 * is appended to the filename.
 *
 * Examples:
 *    get_datadir_fname2_suffix("a", NULL, NULL) -> $DATADIR/a
 *    get_datadir_fname2_suffix("a", NULL, ".tmp") -> $DATADIR/a.tmp
 *    get_datadir_fname2_suffix("a", "b", ".tmp") -> $DATADIR/a/b/.tmp
 *    get_datadir_fname2_suffix("a", "b", NULL) -> $DATADIR/a/b
 *
 * Note: Consider using the get_datadir_fname* macros in or.h.
 */
MOCK_IMPL(char *,
options_get_datadir_fname2_suffix,(const or_options_t *options,
                                   const char *sub1, const char *sub2,
                                   const char *suffix))
{
  char *fname = NULL;
  size_t len;
  tor_assert(options);
  tor_assert(options->DataDirectory);
  tor_assert(sub1 || !sub2); /* If sub2 is present, sub1 must be present. */
  len = strlen(options->DataDirectory);
  if (sub1) {
    len += strlen(sub1)+1;
    if (sub2)
      len += strlen(sub2)+1;
  }
  if (suffix)
    len += strlen(suffix);
  len++;
  fname = tor_malloc(len);
  if (sub1) {
    if (sub2) {
      tor_snprintf(fname, len, "%s"PATH_SEPARATOR"%s"PATH_SEPARATOR"%s",
                   options->DataDirectory, sub1, sub2);
    } else {
      tor_snprintf(fname, len, "%s"PATH_SEPARATOR"%s",
                   options->DataDirectory, sub1);
    }
  } else {
    strlcpy(fname, options->DataDirectory, len);
  }
  if (suffix)
    strlcat(fname, suffix, len);
  return fname;
}

/** Check wether the data directory has a private subdirectory
 * <b>subdir</b>. If not, try to create it. Return 0 on success,
 * -1 otherwise. */
int
check_or_create_data_subdir(const char *subdir)
{
  char *statsdir = get_datadir_fname(subdir);
  int return_val = 0;

  if (check_private_dir(statsdir, CPD_CREATE, get_options()->User) < 0) {
    log_warn(LD_HIST, "Unable to create %s/ directory!", subdir);
    return_val = -1;
  }
  tor_free(statsdir);
  return return_val;
}

/** Create a file named <b>fname</b> with contents <b>str</b> in the
 * subdirectory <b>subdir</b> of the data directory. <b>descr</b>
 * should be a short description of the file's content and will be
 * used for the warning message, if it's present and the write process
 * fails. Return 0 on success, -1 otherwise.*/
int
write_to_data_subdir(const char* subdir, const char* fname,
                     const char* str, const char* descr)
{
  char *filename = get_datadir_fname2(subdir, fname);
  int return_val = 0;

  if (write_str_to_file(filename, str, 0) < 0) {
    log_warn(LD_HIST, "Unable to write %s to disk!", descr ? descr : fname);
    return_val = -1;
  }
  tor_free(filename);
  return return_val;
}

/** Given a file name check to see whether the file exists but has not been
 * modified for a very long time.  If so, remove it. */
void
remove_file_if_very_old(const char *fname, time_t now)
{
#define VERY_OLD_FILE_AGE (28*24*60*60)
  struct stat st;

  log_debug(LD_FS, "stat()ing %s", fname);
  if (stat(sandbox_intern_string(fname), &st)==0 &&
      st.st_mtime < now-VERY_OLD_FILE_AGE) {
    char buf[ISO_TIME_LEN+1];
    format_local_iso_time(buf, st.st_mtime);
    log_notice(LD_GENERAL, "Obsolete file %s hasn't been modified since %s. "
               "Removing it.", fname, buf);
    if (unlink(fname) != 0) {
      log_warn(LD_FS, "Failed to unlink %s: %s",
               fname, strerror(errno));
    }
  }
}

/** Return a smartlist of ports that must be forwarded by
 *  tor-fw-helper. The smartlist contains the ports in a string format
 *  that is understandable by tor-fw-helper. */
smartlist_t *
get_list_of_ports_to_forward(void)
{
  smartlist_t *ports_to_forward = smartlist_new();
  int port = 0;

  /** XXX TODO tor-fw-helper does not support forwarding ports to
      other hosts than the local one. If the user is binding to a
      different IP address, tor-fw-helper won't work.  */
  port = router_get_advertised_or_port(get_options());  /* Get ORPort */
  if (port)
    smartlist_add_asprintf(ports_to_forward, "%d:%d", port, port);

  port = router_get_advertised_dir_port(get_options(), 0); /* Get DirPort */
  if (port)
    smartlist_add_asprintf(ports_to_forward, "%d:%d", port, port);

  /* Get ports of transport proxies */
  {
    smartlist_t *transport_ports = get_transport_proxy_ports();
    if (transport_ports) {
      smartlist_add_all(ports_to_forward, transport_ports);
      smartlist_free(transport_ports);
    }
  }

  if (!smartlist_len(ports_to_forward)) {
    smartlist_free(ports_to_forward);
    ports_to_forward = NULL;
  }

  return ports_to_forward;
}

/** Helper to implement GETINFO functions about configuration variables (not
 * their values).  Given a "config/names" question, set *<b>answer</b> to a
 * new string describing the supported configuration variables and their
 * types. */
int
getinfo_helper_config(control_connection_t *conn,
                      const char *question, char **answer,
                      const char **errmsg)
{
  (void) conn;
  (void) errmsg;
  if (!strcmp(question, "config/names")) {
    smartlist_t *sl = smartlist_new();
    int i;
    for (i = 0; option_vars_[i].name; ++i) {
      const config_var_t *var = &option_vars_[i];
      const char *type;
      /* don't tell controller about triple-underscore options */
      if (!strncmp(option_vars_[i].name, "___", 3))
        continue;
      switch (var->type) {
        case CONFIG_TYPE_STRING: type = "String"; break;
        case CONFIG_TYPE_FILENAME: type = "Filename"; break;
        case CONFIG_TYPE_UINT: type = "Integer"; break;
        case CONFIG_TYPE_INT: type = "SignedInteger"; break;
        case CONFIG_TYPE_PORT: type = "Port"; break;
        case CONFIG_TYPE_INTERVAL: type = "TimeInterval"; break;
        case CONFIG_TYPE_MSEC_INTERVAL: type = "TimeMsecInterval"; break;
        case CONFIG_TYPE_MEMUNIT: type = "DataSize"; break;
        case CONFIG_TYPE_DOUBLE: type = "Float"; break;
        case CONFIG_TYPE_BOOL: type = "Boolean"; break;
        case CONFIG_TYPE_AUTOBOOL: type = "Boolean+Auto"; break;
        case CONFIG_TYPE_ISOTIME: type = "Time"; break;
        case CONFIG_TYPE_ROUTERSET: type = "RouterList"; break;
        case CONFIG_TYPE_CSV: type = "CommaList"; break;
        case CONFIG_TYPE_CSV_INTERVAL: type = "TimeIntervalCommaList"; break;
        case CONFIG_TYPE_LINELIST: type = "LineList"; break;
        case CONFIG_TYPE_LINELIST_S: type = "Dependent"; break;
        case CONFIG_TYPE_LINELIST_V: type = "Virtual"; break;
        default:
        case CONFIG_TYPE_OBSOLETE:
          type = NULL; break;
      }
      if (!type)
        continue;
      smartlist_add_asprintf(sl, "%s %s\n",var->name,type);
    }
    *answer = smartlist_join_strings(sl, "", 0, NULL);
    SMARTLIST_FOREACH(sl, char *, c, tor_free(c));
    smartlist_free(sl);
  } else if (!strcmp(question, "config/defaults")) {
    smartlist_t *sl = smartlist_new();
    int dirauth_lines_seen = 0, fallback_lines_seen = 0;
    for (int i = 0; option_vars_[i].name; ++i) {
      const config_var_t *var = &option_vars_[i];
      if (var->initvalue != NULL) {
        if (strcmp(option_vars_[i].name, "DirAuthority") == 0) {
          /*
           * Count dirauth lines we have a default for; we'll use the
           * count later to decide whether to add the defaults manually
           */
          ++dirauth_lines_seen;
        }
        if (strcmp(option_vars_[i].name, "FallbackDir") == 0) {
          /*
           * Similarly count fallback lines, so that we can decided later
           * to add the defaults manually.
           */
          ++fallback_lines_seen;
        }
        char *val = esc_for_log(var->initvalue);
        smartlist_add_asprintf(sl, "%s %s\n",var->name,val);
        tor_free(val);
      }
    }

    if (dirauth_lines_seen == 0) {
      /*
       * We didn't see any directory authorities with default values,
       * so add the list of default authorities manually.
       */

      /*
       * default_authorities is defined earlier in this file and
       * is a const char ** NULL-terminated array of dirauth config
       * lines.
       */
      for (const char **i = default_authorities; *i != NULL; ++i) {
        char *val = esc_for_log(*i);
        smartlist_add_asprintf(sl, "DirAuthority %s\n", val);
        tor_free(val);
      }
    }

    if (fallback_lines_seen == 0 &&
        get_options()->UseDefaultFallbackDirs == 1) {
      /*
       * We didn't see any explicitly configured fallback mirrors,
       * so add the defaults to the list manually.
       *
       * default_fallbacks is included earlier in this file and
       * is a const char ** NULL-terminated array of fallback config lines.
       */
      const char **i;

      for (i = default_fallbacks; *i != NULL; ++i) {
        char *val = esc_for_log(*i);
        smartlist_add_asprintf(sl, "FallbackDir %s\n", val);
        tor_free(val);
      }
    }

    *answer = smartlist_join_strings(sl, "", 0, NULL);
    SMARTLIST_FOREACH(sl, char *, c, tor_free(c));
    smartlist_free(sl);
  }
  return 0;
}

/* Check whether an address has already been set against the options
 * depending on address family and destination type. Any exsting
 * value will lead to a fail, even if it is the same value. If not
 * set and not only validating, copy it into this location too.
 * Returns 0 on success or -1 if this address is already set.
 */
static int
verify_and_store_outbound_address(sa_family_t family, tor_addr_t *addr,
       outbound_addr_t type, or_options_t *options, int validate_only)
{
  if (type>=OUTBOUND_ADDR_MAX || (family!=AF_INET && family!=AF_INET6)) {
    return -1;
  }
  int fam_index=0;
  if (family==AF_INET6) {
    fam_index=1;
  }
  tor_addr_t *dest=&options->OutboundBindAddresses[type][fam_index];
  if (!tor_addr_is_null(dest)) {
    return -1;
  }
  if (!validate_only) {
    tor_addr_copy(dest, addr);
  }
  return 0;
}

/* Parse a list of address lines for a specific destination type.
 * Will store them into the options if not validate_only. If a
 * problem occurs, a suitable error message is store in msg.
 * Returns 0 on success or -1 if any address is already set.
 */
static int
parse_outbound_address_lines(const config_line_t *lines, outbound_addr_t type,
           or_options_t *options, int validate_only, char **msg)
{
  tor_addr_t addr;
  sa_family_t family;
  while (lines) {
    family = tor_addr_parse(&addr, lines->value);
    if (verify_and_store_outbound_address(family, &addr, type,
                                 options, validate_only)) {
      if (msg)
        tor_asprintf(msg, "Multiple%s%s outbound bind addresses "
                     "configured: %s",
                     family==AF_INET?" IPv4":(family==AF_INET6?" IPv6":""),
                     type==OUTBOUND_ADDR_OR?" OR":
                     (type==OUTBOUND_ADDR_EXIT?" exit":""), lines->value);
      return -1;
    }
    lines = lines->next;
  }
  return 0;
}

/** Parse outbound bind address option lines. If <b>validate_only</b>
 * is not 0 update OutboundBindAddresses in <b>options</b>.
 * Only one address can be set for any of these values.
 * On failure, set <b>msg</b> (if provided) to a newly allocated string
 * containing a description of the problem and return -1.
 */
static int
parse_outbound_addresses(or_options_t *options, int validate_only, char **msg)
{
  if (!validate_only) {
    memset(&options->OutboundBindAddresses, 0,
           sizeof(options->OutboundBindAddresses));
  }

  if (parse_outbound_address_lines(options->OutboundBindAddress,
                                   OUTBOUND_ADDR_EXIT_AND_OR, options,
                                   validate_only, msg) < 0) {
    goto err;
  }

  if (parse_outbound_address_lines(options->OutboundBindAddressOR,
                                   OUTBOUND_ADDR_OR, options, validate_only,
                                   msg) < 0) {
    goto err;
  }

  if (parse_outbound_address_lines(options->OutboundBindAddressExit,
                                   OUTBOUND_ADDR_EXIT, options, validate_only,
                                   msg)  < 0) {
    goto err;
  }

  return 0;
 err:
  return -1;
}

/** Load one of the geoip files, <a>family</a> determining which
 * one. <a>default_fname</a> is used if on Windows and
 * <a>fname</a> equals "<default>". */
static void
config_load_geoip_file_(sa_family_t family,
                        const char *fname,
                        const char *default_fname)
{
#ifdef _WIN32
  char *free_fname = NULL; /* Used to hold any temporary-allocated value */
  /* XXXX Don't use this "<default>" junk; make our filename options
   * understand prefixes somehow. -NM */
  if (!strcmp(fname, "<default>")) {
    const char *conf_root = get_windows_conf_root();
    tor_asprintf(&free_fname, "%s\\%s", conf_root, default_fname);
    fname = free_fname;
  }
  geoip_load_file(family, fname);
  tor_free(free_fname);
#else /* !(defined(_WIN32)) */
  (void)default_fname;
  geoip_load_file(family, fname);
#endif /* defined(_WIN32) */
}

/** Load geoip files for IPv4 and IPv6 if <a>options</a> and
 * <a>old_options</a> indicate we should. */
static void
config_maybe_load_geoip_files_(const or_options_t *options,
                               const or_options_t *old_options)
{
  /* XXXX Reload GeoIPFile on SIGHUP. -NM */

  if (options->GeoIPFile &&
      ((!old_options || !opt_streq(old_options->GeoIPFile,
                                   options->GeoIPFile))
       || !geoip_is_loaded(AF_INET)))
    config_load_geoip_file_(AF_INET, options->GeoIPFile, "geoip");
  if (options->GeoIPv6File &&
      ((!old_options || !opt_streq(old_options->GeoIPv6File,
                                   options->GeoIPv6File))
       || !geoip_is_loaded(AF_INET6)))
    config_load_geoip_file_(AF_INET6, options->GeoIPv6File, "geoip6");
}

/** Initialize cookie authentication (used so far by the ControlPort
 *  and Extended ORPort).
 *
 *  Allocate memory and create a cookie (of length <b>cookie_len</b>)
 *  in <b>cookie_out</b>.
 *  Then write it down to <b>fname</b> and prepend it with <b>header</b>.
 *
 *  If <b>group_readable</b> is set, set <b>fname</b> to be readable
 *  by the default GID.
 *
 *  If the whole procedure was successful, set
 *  <b>cookie_is_set_out</b> to True. */
int
init_cookie_authentication(const char *fname, const char *header,
                           int cookie_len, int group_readable,
                           uint8_t **cookie_out, int *cookie_is_set_out)
{
  char cookie_file_str_len = strlen(header) + cookie_len;
  char *cookie_file_str = tor_malloc(cookie_file_str_len);
  int retval = -1;

  /* We don't want to generate a new cookie every time we call
   * options_act(). One should be enough. */
  if (*cookie_is_set_out) {
    retval = 0; /* we are all set */
    goto done;
  }

  /* If we've already set the cookie, free it before re-setting
     it. This can happen if we previously generated a cookie, but
     couldn't write it to a disk. */
  if (*cookie_out)
    tor_free(*cookie_out);

  /* Generate the cookie */
  *cookie_out = tor_malloc(cookie_len);
  crypto_rand((char *)*cookie_out, cookie_len);

  /* Create the string that should be written on the file. */
  memcpy(cookie_file_str, header, strlen(header));
  memcpy(cookie_file_str+strlen(header), *cookie_out, cookie_len);
  if (write_bytes_to_file(fname, cookie_file_str, cookie_file_str_len, 1)) {
    log_warn(LD_FS,"Error writing auth cookie to %s.", escaped(fname));
    goto done;
  }

#ifndef _WIN32
  if (group_readable) {
    if (chmod(fname, 0640)) {
      log_warn(LD_FS,"Unable to make %s group-readable.", escaped(fname));
    }
  }
#else /* !(!defined(_WIN32)) */
  (void) group_readable;
#endif /* !defined(_WIN32) */

  /* Success! */
  log_info(LD_GENERAL, "Generated auth cookie file in '%s'.", escaped(fname));
  *cookie_is_set_out = 1;
  retval = 0;

 done:
  memwipe(cookie_file_str, 0, cookie_file_str_len);
  tor_free(cookie_file_str);
  return retval;
}
<|MERGE_RESOLUTION|>--- conflicted
+++ resolved
@@ -3504,7 +3504,6 @@
     options->DirPort_set = 0;
   }
 
-<<<<<<< HEAD
   if (server_mode(options) && options->ConnectionPadding != -1) {
     REJECT("Relays must use 'auto' for the ConnectionPadding setting.");
   }
@@ -3512,7 +3511,7 @@
   if (server_mode(options) && options->ReducedConnectionPadding != 0) {
     REJECT("Relays cannot set ReducedConnectionPadding. ");
   }
-=======
+
   if (options->BridgeDistribution) {
     if (!options->BridgeRelay) {
       REJECT("You set BridgeDistribution, but you didn't set BridgeRelay!");
@@ -3521,8 +3520,6 @@
       REJECT("Invalid BridgeDistribution value.");
     }
   }
-
->>>>>>> 02cde0d9
 
   if (options->MinUptimeHidServDirectoryV2 < 0) {
     log_warn(LD_CONFIG, "MinUptimeHidServDirectoryV2 option must be at "
@@ -4698,13 +4695,9 @@
       get_effective_bwburst(old_options) !=
         get_effective_bwburst(new_options) ||
       !opt_streq(old_options->ContactInfo, new_options->ContactInfo) ||
-<<<<<<< HEAD
-      !config_lines_eq(old_options->MyFamily, new_options->MyFamily) ||
-=======
       !opt_streq(old_options->BridgeDistribution,
                  new_options->BridgeDistribution) ||
-      !opt_streq(old_options->MyFamily, new_options->MyFamily) ||
->>>>>>> 02cde0d9
+      !config_lines_eq(old_options->MyFamily, new_options->MyFamily) ||
       !opt_streq(old_options->AccountingStart, new_options->AccountingStart) ||
       old_options->AccountingMax != new_options->AccountingMax ||
       old_options->AccountingRule != new_options->AccountingRule ||
