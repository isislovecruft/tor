/* Copyright (c) 2001 Matej Pfajfar.
 * Copyright (c) 2001-2004, Roger Dingledine.
 * Copyright (c) 2004-2006, Roger Dingledine, Nick Mathewson.
 * Copyright (c) 2007-2013, The Tor Project, Inc. */
/* See LICENSE for licensing information */

/**
 * \file config.c
 * \brief Code to parse and interpret configuration files.
 **/

#define CONFIG_PRIVATE
#include "or.h"
#include "addressmap.h"
#include "channel.h"
#include "circuitbuild.h"
#include "circuitlist.h"
#include "circuitmux.h"
#include "circuitmux_ewma.h"
#include "config.h"
#include "connection.h"
#include "connection_edge.h"
#include "connection_or.h"
#include "control.h"
#include "confparse.h"
#include "cpuworker.h"
#include "dirserv.h"
#include "dirvote.h"
#include "dns.h"
#include "entrynodes.h"
#include "geoip.h"
#include "hibernate.h"
#include "main.h"
#include "networkstatus.h"
#include "nodelist.h"
#include "policies.h"
#include "relay.h"
#include "rendclient.h"
#include "rendservice.h"
#include "rephist.h"
#include "router.h"
#include "sandbox.h"
#include "util.h"
#include "routerlist.h"
#include "routerset.h"
#include "statefile.h"
#include "transports.h"
#include "ext_orport.h"
#include "torgzip.h"
#ifdef _WIN32
#include <shlobj.h>
#endif

#include "procmon.h"

/* From main.c */
extern int quiet_level;

/** A list of abbreviations and aliases to map command-line options, obsolete
 * option names, or alternative option names, to their current values. */
static config_abbrev_t option_abbrevs_[] = {
  PLURAL(AuthDirBadDirCC),
  PLURAL(AuthDirBadExitCC),
  PLURAL(AuthDirInvalidCC),
  PLURAL(AuthDirRejectCC),
  PLURAL(ExitNode),
  PLURAL(EntryNode),
  PLURAL(ExcludeNode),
  PLURAL(FirewallPort),
  PLURAL(LongLivedPort),
  PLURAL(HiddenServiceNode),
  PLURAL(HiddenServiceExcludeNode),
  PLURAL(NumCPU),
  PLURAL(RendNode),
  PLURAL(RendExcludeNode),
  PLURAL(StrictEntryNode),
  PLURAL(StrictExitNode),
  PLURAL(StrictNode),
  { "l", "Log", 1, 0},
  { "AllowUnverifiedNodes", "AllowInvalidNodes", 0, 0},
  { "AutomapHostSuffixes", "AutomapHostsSuffixes", 0, 0},
  { "AutomapHostOnResolve", "AutomapHostsOnResolve", 0, 0},
  { "BandwidthRateBytes", "BandwidthRate", 0, 0},
  { "BandwidthBurstBytes", "BandwidthBurst", 0, 0},
  { "DirFetchPostPeriod", "StatusFetchPeriod", 0, 0},
  { "DirServer", "DirAuthority", 0, 0}, /* XXXX024 later, make this warn? */
  { "MaxConn", "ConnLimit", 0, 1},
  { "MaxMemInCellQueues", "MaxMemInQueues", 0, 0},
  { "ORBindAddress", "ORListenAddress", 0, 0},
  { "DirBindAddress", "DirListenAddress", 0, 0},
  { "SocksBindAddress", "SocksListenAddress", 0, 0},
  { "UseHelperNodes", "UseEntryGuards", 0, 0},
  { "NumHelperNodes", "NumEntryGuards", 0, 0},
  { "UseEntryNodes", "UseEntryGuards", 0, 0},
  { "NumEntryNodes", "NumEntryGuards", 0, 0},
  { "ResolvConf", "ServerDNSResolvConfFile", 0, 1},
  { "SearchDomains", "ServerDNSSearchDomains", 0, 1},
  { "ServerDNSAllowBrokenResolvConf", "ServerDNSAllowBrokenConfig", 0, 0},
  { "PreferTunnelledDirConns", "PreferTunneledDirConns", 0, 0},
  { "BridgeAuthoritativeDirectory", "BridgeAuthoritativeDir", 0, 0},
  { "HashedControlPassword", "__HashedControlSessionPassword", 1, 0},
  { "StrictEntryNodes", "StrictNodes", 0, 1},
  { "StrictExitNodes", "StrictNodes", 0, 1},
  { "VirtualAddrNetwork", "VirtualAddrNetworkIPv4", 0, 0},
  { "_UseFilteringSSLBufferevents", "UseFilteringSSLBufferevents", 0, 1},
  { NULL, NULL, 0, 0},
};

/** An entry for config_vars: "The option <b>name</b> has type
 * CONFIG_TYPE_<b>conftype</b>, and corresponds to
 * or_options_t.<b>member</b>"
 */
#define VAR(name,conftype,member,initvalue)                             \
  { name, CONFIG_TYPE_ ## conftype, STRUCT_OFFSET(or_options_t, member), \
      initvalue }
/** As VAR, but the option name and member name are the same. */
#define V(member,conftype,initvalue)                                    \
  VAR(#member, conftype, member, initvalue)
/** An entry for config_vars: "The option <b>name</b> is obsolete." */
#define OBSOLETE(name) { name, CONFIG_TYPE_OBSOLETE, 0, NULL }

#define VPORT(member,conftype,initvalue)                                    \
  VAR(#member, conftype, member ## _lines, initvalue)

/** Array of configuration options.  Until we disallow nonstandard
 * abbreviations, order is significant, since the first matching option will
 * be chosen first.
 */
static config_var_t option_vars_[] = {
  OBSOLETE("AccountingMaxKB"),
  V(AccountingMax,               MEMUNIT,  "0 bytes"),
  V(AccountingStart,             STRING,   NULL),
  V(Address,                     STRING,   NULL),
  V(AllowDotExit,                BOOL,     "0"),
  V(AllowInvalidNodes,           CSV,      "middle,rendezvous"),
  V(AllowNonRFC953Hostnames,     BOOL,     "0"),
  V(AllowSingleHopCircuits,      BOOL,     "0"),
  V(AllowSingleHopExits,         BOOL,     "0"),
  V(AlternateBridgeAuthority,    LINELIST, NULL),
  V(AlternateDirAuthority,       LINELIST, NULL),
  OBSOLETE("AlternateHSAuthority"),
  V(AssumeReachable,             BOOL,     "0"),
  V(AuthDirBadDir,               LINELIST, NULL),
  V(AuthDirBadDirCCs,            CSV,      ""),
  V(AuthDirBadExit,              LINELIST, NULL),
  V(AuthDirBadExitCCs,           CSV,      ""),
  V(AuthDirInvalid,              LINELIST, NULL),
  V(AuthDirInvalidCCs,           CSV,      ""),
  V(AuthDirFastGuarantee,        MEMUNIT,  "100 KB"),
  V(AuthDirGuardBWGuarantee,     MEMUNIT,  "2 MB"),
  V(AuthDirReject,               LINELIST, NULL),
  V(AuthDirRejectCCs,            CSV,      ""),
  V(AuthDirRejectUnlisted,       BOOL,     "0"),
  V(AuthDirListBadDirs,          BOOL,     "0"),
  V(AuthDirListBadExits,         BOOL,     "0"),
  V(AuthDirMaxServersPerAddr,    UINT,     "2"),
  V(AuthDirMaxServersPerAuthAddr,UINT,     "5"),
  V(AuthDirHasIPv6Connectivity,  BOOL,     "0"),
  VAR("AuthoritativeDirectory",  BOOL, AuthoritativeDir,    "0"),
  V(AutomapHostsOnResolve,       BOOL,     "0"),
  V(AutomapHostsSuffixes,        CSV,      ".onion,.exit"),
  V(AvoidDiskWrites,             BOOL,     "0"),
  V(BandwidthBurst,              MEMUNIT,  "1 GB"),
  V(BandwidthRate,               MEMUNIT,  "1 GB"),
  V(BridgeAuthoritativeDir,      BOOL,     "0"),
  VAR("Bridge",                  LINELIST, Bridges,    NULL),
  V(BridgePassword,              STRING,   NULL),
  V(BridgeRecordUsageByCountry,  BOOL,     "1"),
  V(BridgeRelay,                 BOOL,     "0"),
  V(CellStatistics,              BOOL,     "0"),
  V(LearnCircuitBuildTimeout,    BOOL,     "1"),
  V(CircuitBuildTimeout,         INTERVAL, "0"),
  V(CircuitIdleTimeout,          INTERVAL, "1 hour"),
  V(CircuitStreamTimeout,        INTERVAL, "0"),
  V(CircuitPriorityHalflife,     DOUBLE,  "-100.0"), /*negative:'Use default'*/
  V(ClientDNSRejectInternalAddresses, BOOL,"1"),
  V(ClientOnly,                  BOOL,     "0"),
  V(ClientPreferIPv6ORPort,      BOOL,     "0"),
  V(ClientRejectInternalAddresses, BOOL,   "1"),
  V(ClientTransportPlugin,       LINELIST, NULL),
  V(ClientUseIPv6,               BOOL,     "0"),
  V(ConsensusParams,             STRING,   NULL),
  V(ConnLimit,                   UINT,     "1000"),
  V(ConnDirectionStatistics,     BOOL,     "0"),
  V(ConstrainedSockets,          BOOL,     "0"),
  V(ConstrainedSockSize,         MEMUNIT,  "8192"),
  V(ContactInfo,                 STRING,   NULL),
  V(ControlListenAddress,        LINELIST, NULL),
  VPORT(ControlPort,                 LINELIST, NULL),
  V(ControlPortFileGroupReadable,BOOL,     "0"),
  V(ControlPortWriteToFile,      FILENAME, NULL),
  V(ControlSocket,               LINELIST, NULL),
  V(ControlSocketsGroupWritable, BOOL,     "0"),
  V(CookieAuthentication,        BOOL,     "0"),
  V(CookieAuthFileGroupReadable, BOOL,     "0"),
  V(CookieAuthFile,              STRING,   NULL),
  V(CountPrivateBandwidth,       BOOL,     "0"),
  V(DataDirectory,               FILENAME, NULL),
  OBSOLETE("DebugLogFile"),
  V(DisableNetwork,              BOOL,     "0"),
  V(DirAllowPrivateAddresses,    BOOL,     "0"),
  V(TestingAuthDirTimeToLearnReachability, INTERVAL, "30 minutes"),
  V(DirListenAddress,            LINELIST, NULL),
  OBSOLETE("DirFetchPeriod"),
  V(DirPolicy,                   LINELIST, NULL),
  VPORT(DirPort,                     LINELIST, NULL),
  V(DirPortFrontPage,            FILENAME, NULL),
  OBSOLETE("DirPostPeriod"),
  OBSOLETE("DirRecordUsageByCountry"),
  OBSOLETE("DirRecordUsageGranularity"),
  OBSOLETE("DirRecordUsageRetainIPs"),
  OBSOLETE("DirRecordUsageSaveInterval"),
  V(DirReqStatistics,            BOOL,     "1"),
  VAR("DirAuthority",            LINELIST, DirAuthorities, NULL),
  V(DirAuthorityFallbackRate,    DOUBLE,   "1.0"),
  V(DisableAllSwap,              BOOL,     "0"),
  V(DisableDebuggerAttachment,   BOOL,     "1"),
  V(DisableIOCP,                 BOOL,     "1"),
  OBSOLETE("DisableV2DirectoryInfo_"),
  V(DynamicDHGroups,             BOOL,     "0"),
  VPORT(DNSPort,                     LINELIST, NULL),
  V(DNSListenAddress,            LINELIST, NULL),
  V(DownloadExtraInfo,           BOOL,     "0"),
  V(TestingEnableConnBwEvent,    BOOL,     "0"),
  V(TestingEnableCellStatsEvent, BOOL,     "0"),
  V(TestingEnableTbEmptyEvent,   BOOL,     "0"),
  V(EnforceDistinctSubnets,      BOOL,     "1"),
  V(EntryNodes,                  ROUTERSET,   NULL),
  V(EntryStatistics,             BOOL,     "0"),
  V(TestingEstimatedDescriptorPropagationTime, INTERVAL, "10 minutes"),
  V(ExcludeNodes,                ROUTERSET, NULL),
  V(ExcludeExitNodes,            ROUTERSET, NULL),
  V(ExcludeSingleHopRelays,      BOOL,     "1"),
  V(ExitNodes,                   ROUTERSET, NULL),
  V(ExitPolicy,                  LINELIST, NULL),
  V(ExitPolicyRejectPrivate,     BOOL,     "1"),
  V(ExitPortStatistics,          BOOL,     "0"),
  V(ExtendAllowPrivateAddresses, BOOL,     "0"),
  VPORT(ExtORPort,               LINELIST, NULL),
  V(ExtORPortCookieAuthFile,     STRING,   NULL),
  V(ExtORPortCookieAuthFileGroupReadable, BOOL, "0"),
  V(ExtraInfoStatistics,         BOOL,     "1"),
  V(FallbackDir,                 LINELIST, NULL),

  OBSOLETE("FallbackNetworkstatusFile"),
  V(FascistFirewall,             BOOL,     "0"),
  V(FirewallPorts,               CSV,      ""),
  V(FastFirstHopPK,              AUTOBOOL, "auto"),
  V(FetchDirInfoEarly,           BOOL,     "0"),
  V(FetchDirInfoExtraEarly,      BOOL,     "0"),
  V(FetchServerDescriptors,      BOOL,     "1"),
  V(FetchHidServDescriptors,     BOOL,     "1"),
  V(FetchUselessDescriptors,     BOOL,     "0"),
  OBSOLETE("FetchV2Networkstatus"),
  V(GeoIPExcludeUnknown,         AUTOBOOL, "auto"),
#ifdef _WIN32
  V(GeoIPFile,                   FILENAME, "<default>"),
  V(GeoIPv6File,                 FILENAME, "<default>"),
#else
  V(GeoIPFile,                   FILENAME,
    SHARE_DATADIR PATH_SEPARATOR "tor" PATH_SEPARATOR "geoip"),
  V(GeoIPv6File,                 FILENAME,
    SHARE_DATADIR PATH_SEPARATOR "tor" PATH_SEPARATOR "geoip6"),
#endif
  OBSOLETE("GiveGuardFlagTo_CVE_2011_2768_VulnerableRelays"),
  OBSOLETE("Group"),
  V(GuardLifetime,               INTERVAL, "0 minutes"),
  V(HardwareAccel,               BOOL,     "0"),
  V(HeartbeatPeriod,             INTERVAL, "6 hours"),
  V(AccelName,                   STRING,   NULL),
  V(AccelDir,                    FILENAME, NULL),
  V(HashedControlPassword,       LINELIST, NULL),
  V(HidServDirectoryV2,          BOOL,     "1"),
  VAR("HiddenServiceDir",    LINELIST_S, RendConfigLines,    NULL),
  OBSOLETE("HiddenServiceExcludeNodes"),
  OBSOLETE("HiddenServiceNodes"),
  VAR("HiddenServiceOptions",LINELIST_V, RendConfigLines,    NULL),
  VAR("HiddenServicePort",   LINELIST_S, RendConfigLines,    NULL),
  VAR("HiddenServiceVersion",LINELIST_S, RendConfigLines,    NULL),
  VAR("HiddenServiceAuthorizeClient",LINELIST_S,RendConfigLines, NULL),
  V(HidServAuth,                 LINELIST, NULL),
  OBSOLETE("HSAuthoritativeDir"),
  OBSOLETE("HSAuthorityRecordStats"),
  V(CloseHSClientCircuitsImmediatelyOnTimeout, BOOL, "0"),
  V(CloseHSServiceRendCircuitsImmediatelyOnTimeout, BOOL, "0"),
  V(HTTPProxy,                   STRING,   NULL),
  V(HTTPProxyAuthenticator,      STRING,   NULL),
  V(HTTPSProxy,                  STRING,   NULL),
  V(HTTPSProxyAuthenticator,     STRING,   NULL),
  V(IPv6Exit,                    BOOL,     "0"),
  VAR("ServerTransportPlugin",   LINELIST, ServerTransportPlugin,  NULL),
  V(ServerTransportListenAddr,   LINELIST, NULL),
  V(ServerTransportOptions,      LINELIST, NULL),
  V(Socks4Proxy,                 STRING,   NULL),
  V(Socks5Proxy,                 STRING,   NULL),
  V(Socks5ProxyUsername,         STRING,   NULL),
  V(Socks5ProxyPassword,         STRING,   NULL),
  OBSOLETE("IgnoreVersion"),
  V(KeepalivePeriod,             INTERVAL, "5 minutes"),
  VAR("Log",                     LINELIST, Logs,             NULL),
  V(LogMessageDomains,           BOOL,     "0"),
  OBSOLETE("LinkPadding"),
  OBSOLETE("LogLevel"),
  OBSOLETE("LogFile"),
  V(LogTimeGranularity,          MSEC_INTERVAL, "1 second"),
  V(LongLivedPorts,              CSV,
        "21,22,706,1863,5050,5190,5222,5223,6523,6667,6697,8300"),
  VAR("MapAddress",              LINELIST, AddressMap,           NULL),
  V(MaxAdvertisedBandwidth,      MEMUNIT,  "1 GB"),
  V(MaxCircuitDirtiness,         INTERVAL, "10 minutes"),
  V(MaxClientCircuitsPending,    UINT,     "32"),
  VAR("MaxMemInQueues",          MEMUNIT,   MaxMemInQueues_raw, "0"),
  OBSOLETE("MaxOnionsPending"),
  V(MaxOnionQueueDelay,          MSEC_INTERVAL, "1750 msec"),
  V(MinMeasuredBWsForAuthToIgnoreAdvertised, INT, "500"),
  OBSOLETE("MonthlyAccountingStart"),
  V(MyFamily,                    STRING,   NULL),
  V(NewCircuitPeriod,            INTERVAL, "30 seconds"),
  VAR("NamingAuthoritativeDirectory",BOOL, NamingAuthoritativeDir, "0"),
  V(NATDListenAddress,           LINELIST, NULL),
  VPORT(NATDPort,                    LINELIST, NULL),
  V(Nickname,                    STRING,   NULL),
  V(PredictedPortsRelevanceTime,  INTERVAL, "1 hour"),
  V(WarnUnsafeSocks,              BOOL,     "1"),
  OBSOLETE("NoPublish"),
  VAR("NodeFamily",              LINELIST, NodeFamilies,         NULL),
  V(NumCPUs,                     UINT,     "0"),
  V(NumDirectoryGuards,          UINT,     "0"),
  V(NumEntryGuards,              UINT,     "0"),
  V(ORListenAddress,             LINELIST, NULL),
  VPORT(ORPort,                      LINELIST, NULL),
  V(OutboundBindAddress,         LINELIST,   NULL),

  OBSOLETE("PathBiasDisableRate"),
  V(PathBiasCircThreshold,       INT,      "-1"),
  V(PathBiasNoticeRate,          DOUBLE,   "-1"),
  V(PathBiasWarnRate,            DOUBLE,   "-1"),
  V(PathBiasExtremeRate,         DOUBLE,   "-1"),
  V(PathBiasScaleThreshold,      INT,      "-1"),
  OBSOLETE("PathBiasScaleFactor"),
  OBSOLETE("PathBiasMultFactor"),
  V(PathBiasDropGuards,          AUTOBOOL, "0"),
  OBSOLETE("PathBiasUseCloseCounts"),

  V(PathBiasUseThreshold,       INT,      "-1"),
  V(PathBiasNoticeUseRate,          DOUBLE,   "-1"),
  V(PathBiasExtremeUseRate,         DOUBLE,   "-1"),
  V(PathBiasScaleUseThreshold,      INT,      "-1"),

  V(PathsNeededToBuildCircuits,  DOUBLE,   "-1"),
  OBSOLETE("PathlenCoinWeight"),
  V(PerConnBWBurst,              MEMUNIT,  "0"),
  V(PerConnBWRate,               MEMUNIT,  "0"),
  V(PidFile,                     STRING,   NULL),
  V(TestingTorNetwork,           BOOL,     "0"),
  V(TestingMinExitFlagThreshold, MEMUNIT,  "0"),
  V(TestingMinFastFlagThreshold, MEMUNIT,  "0"),
  V(OptimisticData,              AUTOBOOL, "auto"),
  V(PortForwarding,              BOOL,     "0"),
  V(PortForwardingHelper,        FILENAME, "tor-fw-helper"),
  OBSOLETE("PreferTunneledDirConns"),
  V(ProtocolWarnings,            BOOL,     "0"),
  V(PublishServerDescriptor,     CSV,      "1"),
  V(PublishHidServDescriptors,   BOOL,     "1"),
  V(ReachableAddresses,          LINELIST, NULL),
  V(ReachableDirAddresses,       LINELIST, NULL),
  V(ReachableORAddresses,        LINELIST, NULL),
  V(RecommendedVersions,         LINELIST, NULL),
  V(RecommendedClientVersions,   LINELIST, NULL),
  V(RecommendedServerVersions,   LINELIST, NULL),
  OBSOLETE("RedirectExit"),
  V(RefuseUnknownExits,          AUTOBOOL, "auto"),
  V(RejectPlaintextPorts,        CSV,      ""),
  V(RelayBandwidthBurst,         MEMUNIT,  "0"),
  V(RelayBandwidthRate,          MEMUNIT,  "0"),
  OBSOLETE("RendExcludeNodes"),
  OBSOLETE("RendNodes"),
  V(RendPostPeriod,              INTERVAL, "1 hour"),
  V(RephistTrackTime,            INTERVAL, "24 hours"),
  OBSOLETE("RouterFile"),
  V(RunAsDaemon,                 BOOL,     "0"),
//  V(RunTesting,                  BOOL,     "0"),
  OBSOLETE("RunTesting"), // currently unused
  V(Sandbox,                     BOOL,     "0"),
  V(SafeLogging,                 STRING,   "1"),
  V(SafeSocks,                   BOOL,     "0"),
  V(ServerDNSAllowBrokenConfig,  BOOL,     "1"),
  V(ServerDNSAllowNonRFC953Hostnames, BOOL,"0"),
  V(ServerDNSDetectHijacking,    BOOL,     "1"),
  V(ServerDNSRandomizeCase,      BOOL,     "1"),
  V(ServerDNSResolvConfFile,     STRING,   NULL),
  V(ServerDNSSearchDomains,      BOOL,     "0"),
  V(ServerDNSTestAddresses,      CSV,
      "www.google.com,www.mit.edu,www.yahoo.com,www.slashdot.org"),
  V(ShutdownWaitLength,          INTERVAL, "30 seconds"),
  V(SocksListenAddress,          LINELIST, NULL),
  V(SocksPolicy,                 LINELIST, NULL),
  VPORT(SocksPort,                   LINELIST, NULL),
  V(SocksTimeout,                INTERVAL, "2 minutes"),
  V(SSLKeyLifetime,              INTERVAL, "0"),
  OBSOLETE("StatusFetchPeriod"),
  V(StrictNodes,                 BOOL,     "0"),
  V(Support022HiddenServices,    AUTOBOOL, "auto"),
  OBSOLETE("SysLog"),
  V(TestSocks,                   BOOL,     "0"),
  OBSOLETE("TestVia"),
  V(TokenBucketRefillInterval,   MSEC_INTERVAL, "100 msec"),
  V(Tor2webMode,                 BOOL,     "0"),
  V(TLSECGroup,                  STRING,   NULL),
  V(TrackHostExits,              CSV,      NULL),
  V(TrackHostExitsExpire,        INTERVAL, "30 minutes"),
  OBSOLETE("TrafficShaping"),
  V(TransListenAddress,          LINELIST, NULL),
  VPORT(TransPort,                   LINELIST, NULL),
  V(TransProxyType,              STRING,   "default"),
  OBSOLETE("TunnelDirConns"),
  V(UpdateBridgesFromAuthority,  BOOL,     "0"),
  V(UseBridges,                  BOOL,     "0"),
  V(UseEntryGuards,              BOOL,     "1"),
  V(UseEntryGuardsAsDirGuards,   BOOL,     "1"),
  V(UseMicrodescriptors,         AUTOBOOL, "auto"),
  V(UseNTorHandshake,            AUTOBOOL, "1"),
  V(User,                        STRING,   NULL),
  V(UserspaceIOCPBuffers,        BOOL,     "0"),
  OBSOLETE("V1AuthoritativeDirectory"),
  OBSOLETE("V2AuthoritativeDirectory"),
  VAR("V3AuthoritativeDirectory",BOOL, V3AuthoritativeDir,   "0"),
  V(TestingV3AuthInitialVotingInterval, INTERVAL, "30 minutes"),
  V(TestingV3AuthInitialVoteDelay, INTERVAL, "5 minutes"),
  V(TestingV3AuthInitialDistDelay, INTERVAL, "5 minutes"),
  V(TestingV3AuthVotingStartOffset, INTERVAL, "0"),
  V(V3AuthVotingInterval,        INTERVAL, "1 hour"),
  V(V3AuthVoteDelay,             INTERVAL, "5 minutes"),
  V(V3AuthDistDelay,             INTERVAL, "5 minutes"),
  V(V3AuthNIntervalsValid,       UINT,     "3"),
  V(V3AuthUseLegacyKey,          BOOL,     "0"),
  V(V3BandwidthsFile,            FILENAME, NULL),
  VAR("VersioningAuthoritativeDirectory",BOOL,VersioningAuthoritativeDir, "0"),
  V(VirtualAddrNetworkIPv4,      STRING,   "127.192.0.0/10"),
  V(VirtualAddrNetworkIPv6,      STRING,   "[FE80::]/10"),
  V(WarnPlaintextPorts,          CSV,      "23,109,110,143"),
  V(UseFilteringSSLBufferevents, BOOL,    "0"),
  VAR("__ReloadTorrcOnSIGHUP",   BOOL,  ReloadTorrcOnSIGHUP,      "1"),
  VAR("__AllDirActionsPrivate",  BOOL,  AllDirActionsPrivate,     "0"),
  VAR("__DisablePredictedCircuits",BOOL,DisablePredictedCircuits, "0"),
  VAR("__LeaveStreamsUnattached",BOOL,  LeaveStreamsUnattached,   "0"),
  VAR("__HashedControlSessionPassword", LINELIST, HashedControlSessionPassword,
      NULL),
  VAR("__OwningControllerProcess",STRING,OwningControllerProcess, NULL),
  V(MinUptimeHidServDirectoryV2, INTERVAL, "25 hours"),
  V(VoteOnHidServDirectoriesV2,  BOOL,     "1"),
  V(TestingServerDownloadSchedule, CSV_INTERVAL, "0, 0, 0, 60, 60, 120, "
                                 "300, 900, 2147483647"),
  V(TestingClientDownloadSchedule, CSV_INTERVAL, "0, 0, 60, 300, 600, "
                                 "2147483647"),
  V(TestingServerConsensusDownloadSchedule, CSV_INTERVAL, "0, 0, 60, "
                                 "300, 600, 1800, 1800, 1800, 1800, "
                                 "1800, 3600, 7200"),
  V(TestingClientConsensusDownloadSchedule, CSV_INTERVAL, "0, 0, 60, "
                                 "300, 600, 1800, 3600, 3600, 3600, "
                                 "10800, 21600, 43200"),
  V(TestingBridgeDownloadSchedule, CSV_INTERVAL, "3600, 900, 900, 3600"),
  V(TestingClientMaxIntervalWithoutRequest, INTERVAL, "10 minutes"),
  V(TestingDirConnectionMaxStall, INTERVAL, "5 minutes"),
  V(TestingConsensusMaxDownloadTries, UINT, "8"),
  V(TestingDescriptorMaxDownloadTries, UINT, "8"),
  V(TestingMicrodescMaxDownloadTries, UINT, "8"),
  V(TestingCertMaxDownloadTries, UINT, "8"),
  V(TestingDirAuthVoteGuard, ROUTERSET, NULL),
  VAR("___UsingTestNetworkDefaults", BOOL, UsingTestNetworkDefaults_, "0"),

  { NULL, CONFIG_TYPE_OBSOLETE, 0, NULL }
};

/** Override default values with these if the user sets the TestingTorNetwork
 * option. */
static const config_var_t testing_tor_network_defaults[] = {
  V(ServerDNSAllowBrokenConfig,  BOOL,     "1"),
  V(DirAllowPrivateAddresses,    BOOL,     "1"),
  V(EnforceDistinctSubnets,      BOOL,     "0"),
  V(AssumeReachable,             BOOL,     "1"),
  V(AuthDirMaxServersPerAddr,    UINT,     "0"),
  V(AuthDirMaxServersPerAuthAddr,UINT,     "0"),
  V(ClientDNSRejectInternalAddresses, BOOL,"0"),
  V(ClientRejectInternalAddresses, BOOL,   "0"),
  V(CountPrivateBandwidth,       BOOL,     "1"),
  V(ExitPolicyRejectPrivate,     BOOL,     "0"),
  V(ExtendAllowPrivateAddresses, BOOL,     "1"),
  V(V3AuthVotingInterval,        INTERVAL, "5 minutes"),
  V(V3AuthVoteDelay,             INTERVAL, "20 seconds"),
  V(V3AuthDistDelay,             INTERVAL, "20 seconds"),
  V(TestingV3AuthInitialVotingInterval, INTERVAL, "5 minutes"),
  V(TestingV3AuthInitialVoteDelay, INTERVAL, "20 seconds"),
  V(TestingV3AuthInitialDistDelay, INTERVAL, "20 seconds"),
  V(TestingV3AuthVotingStartOffset, INTERVAL, "0"),
  V(TestingAuthDirTimeToLearnReachability, INTERVAL, "0 minutes"),
  V(TestingEstimatedDescriptorPropagationTime, INTERVAL, "0 minutes"),
  V(MinUptimeHidServDirectoryV2, INTERVAL, "0 minutes"),
  V(TestingServerDownloadSchedule, CSV_INTERVAL, "0, 0, 0, 5, 10, 15, "
                                 "20, 30, 60"),
  V(TestingClientDownloadSchedule, CSV_INTERVAL, "0, 0, 5, 10, 15, 20, "
                                 "30, 60"),
  V(TestingServerConsensusDownloadSchedule, CSV_INTERVAL, "0, 0, 5, 10, "
                                 "15, 20, 30, 60"),
  V(TestingClientConsensusDownloadSchedule, CSV_INTERVAL, "0, 0, 5, 10, "
                                 "15, 20, 30, 60"),
  V(TestingBridgeDownloadSchedule, CSV_INTERVAL, "60, 30, 30, 60"),
  V(TestingClientMaxIntervalWithoutRequest, INTERVAL, "5 seconds"),
  V(TestingDirConnectionMaxStall, INTERVAL, "30 seconds"),
  V(TestingConsensusMaxDownloadTries, UINT, "80"),
  V(TestingDescriptorMaxDownloadTries, UINT, "80"),
  V(TestingMicrodescMaxDownloadTries, UINT, "80"),
  V(TestingCertMaxDownloadTries, UINT, "80"),
  V(TestingEnableConnBwEvent,    BOOL,     "1"),
  V(TestingEnableCellStatsEvent, BOOL,     "1"),
  V(TestingEnableTbEmptyEvent,   BOOL,     "1"),
  VAR("___UsingTestNetworkDefaults", BOOL, UsingTestNetworkDefaults_, "1"),

  { NULL, CONFIG_TYPE_OBSOLETE, 0, NULL }
};

#undef VAR
#undef V
#undef OBSOLETE

#ifdef _WIN32
static char *get_windows_conf_root(void);
#endif
static int options_act_reversible(const or_options_t *old_options, char **msg);
static int options_act(const or_options_t *old_options);
static int options_transition_allowed(const or_options_t *old,
                                      const or_options_t *new,
                                      char **msg);
static int options_transition_affects_workers(
      const or_options_t *old_options, const or_options_t *new_options);
static int options_transition_affects_descriptor(
      const or_options_t *old_options, const or_options_t *new_options);
static int check_nickname_list(char **lst, const char *name, char **msg);

static int parse_client_transport_line(const or_options_t *options,
                                       const char *line, int validate_only);

static int parse_server_transport_line(const or_options_t *options,
                                       const char *line, int validate_only);
static char *get_bindaddr_from_transport_listen_line(const char *line,
                                                     const char *transport);
static int parse_dir_authority_line(const char *line,
                                 dirinfo_type_t required_type,
                                 int validate_only);
static int parse_dir_fallback_line(const char *line,
                                   int validate_only);
static void port_cfg_free(port_cfg_t *port);
static int parse_ports(or_options_t *options, int validate_only,
                              char **msg_out, int *n_ports_out);
static int check_server_ports(const smartlist_t *ports,
                              const or_options_t *options);

static int validate_data_directory(or_options_t *options);
static int write_configuration_file(const char *fname,
                                    const or_options_t *options);
static int options_init_logs(or_options_t *options, int validate_only);

static void init_libevent(const or_options_t *options);
static int opt_streq(const char *s1, const char *s2);
static int parse_outbound_addresses(or_options_t *options, int validate_only,
                                    char **msg);
static void config_maybe_load_geoip_files_(const or_options_t *options,
                                           const or_options_t *old_options);
static int options_validate_cb(void *old_options, void *options,
                               void *default_options,
                               int from_setconf, char **msg);
static uint64_t compute_real_max_mem_in_queues(const uint64_t val,
                                               int log_guess);

/** Magic value for or_options_t. */
#define OR_OPTIONS_MAGIC 9090909

/** Configuration format for or_options_t. */
STATIC config_format_t options_format = {
  sizeof(or_options_t),
  OR_OPTIONS_MAGIC,
  STRUCT_OFFSET(or_options_t, magic_),
  option_abbrevs_,
  option_vars_,
  options_validate_cb,
  NULL
};

/*
 * Functions to read and write the global options pointer.
 */

/** Command-line and config-file options. */
static or_options_t *global_options = NULL;
/** The fallback options_t object; this is where we look for options not
 * in torrc before we fall back to Tor's defaults. */
static or_options_t *global_default_options = NULL;
/** Name of most recently read torrc file. */
static char *torrc_fname = NULL;
/** Name of the most recently read torrc-defaults file.*/
static char *torrc_defaults_fname;
/** Configuration options set by command line. */
static config_line_t *global_cmdline_options = NULL;
/** Non-configuration options set by the command line */
static config_line_t *global_cmdline_only_options = NULL;
/** Boolean: Have we parsed the command line? */
static int have_parsed_cmdline = 0;
/** Contents of most recently read DirPortFrontPage file. */
static char *global_dirfrontpagecontents = NULL;
/** List of port_cfg_t for all configured ports. */
static smartlist_t *configured_ports = NULL;

/** Return the contents of our frontpage string, or NULL if not configured. */
const char *
get_dirportfrontpage(void)
{
  return global_dirfrontpagecontents;
}

/** Return the currently configured options. */
or_options_t *
get_options_mutable(void)
{
  tor_assert(global_options);
  return global_options;
}

/** Returns the currently configured options */
MOCK_IMPL(const or_options_t *,
get_options,(void))
{
  return get_options_mutable();
}

/** Change the current global options to contain <b>new_val</b> instead of
 * their current value; take action based on the new value; free the old value
 * as necessary.  Returns 0 on success, -1 on failure.
 */
int
set_options(or_options_t *new_val, char **msg)
{
  int i;
  smartlist_t *elements;
  config_line_t *line;
  or_options_t *old_options = global_options;
  global_options = new_val;
  /* Note that we pass the *old* options below, for comparison. It
   * pulls the new options directly out of global_options. */
  if (options_act_reversible(old_options, msg)<0) {
    tor_assert(*msg);
    global_options = old_options;
    return -1;
  }
  if (options_act(old_options) < 0) { /* acting on the options failed. die. */
    log_err(LD_BUG,
            "Acting on config options left us in a broken state. Dying.");
    exit(1);
  }
  /* Issues a CONF_CHANGED event to notify controller of the change. If Tor is
   * just starting up then the old_options will be undefined. */
  if (old_options && old_options != global_options) {
    elements = smartlist_new();
    for (i=0; options_format.vars[i].name; ++i) {
      const config_var_t *var = &options_format.vars[i];
      const char *var_name = var->name;
      if (var->type == CONFIG_TYPE_LINELIST_S ||
          var->type == CONFIG_TYPE_OBSOLETE) {
        continue;
      }
      if (!config_is_same(&options_format, new_val, old_options, var_name)) {
        line = config_get_assigned_option(&options_format, new_val,
                                          var_name, 1);

        if (line) {
          config_line_t *next;
          for (; line; line = next) {
            next = line->next;
            smartlist_add(elements, line->key);
            smartlist_add(elements, line->value);
            tor_free(line);
          }
        } else {
          smartlist_add(elements, tor_strdup(options_format.vars[i].name));
          smartlist_add(elements, NULL);
        }
      }
    }
    control_event_conf_changed(elements);
    SMARTLIST_FOREACH(elements, char *, cp, tor_free(cp));
    smartlist_free(elements);
  }

  if (old_options != global_options)
    config_free(&options_format, old_options);

  return 0;
}

extern const char tor_git_revision[]; /* from tor_main.c */

/** The version of this Tor process, as parsed. */
static char *the_tor_version = NULL;
/** A shorter version of this Tor process's version, for export in our router
 *  descriptor.  (Does not include the git version, if any.) */
static char *the_short_tor_version = NULL;

/** Return the current Tor version. */
const char *
get_version(void)
{
  if (the_tor_version == NULL) {
    if (strlen(tor_git_revision)) {
      tor_asprintf(&the_tor_version, "%s (git-%s)", get_short_version(),
                   tor_git_revision);
    } else {
      the_tor_version = tor_strdup(get_short_version());
    }
  }
  return the_tor_version;
}

/** Return the current Tor version, without any git tag. */
const char *
get_short_version(void)
{

  if (the_short_tor_version == NULL) {
#ifdef TOR_BUILD_TAG
    tor_asprintf(&the_short_tor_version, "%s (%s)", VERSION, TOR_BUILD_TAG);
#else
    the_short_tor_version = tor_strdup(VERSION);
#endif
  }
  return the_short_tor_version;
}

/** Release additional memory allocated in options
 */
STATIC void
or_options_free(or_options_t *options)
{
  if (!options)
    return;

  routerset_free(options->ExcludeExitNodesUnion_);
  if (options->NodeFamilySets) {
    SMARTLIST_FOREACH(options->NodeFamilySets, routerset_t *,
                      rs, routerset_free(rs));
    smartlist_free(options->NodeFamilySets);
  }
  tor_free(options->BridgePassword_AuthDigest_);
  tor_free(options->command_arg);
  config_free(&options_format, options);
}

/** Release all memory and resources held by global configuration structures.
 */
void
config_free_all(void)
{
  or_options_free(global_options);
  global_options = NULL;
  or_options_free(global_default_options);
  global_default_options = NULL;

  config_free_lines(global_cmdline_options);
  global_cmdline_options = NULL;

  config_free_lines(global_cmdline_only_options);
  global_cmdline_only_options = NULL;

  if (configured_ports) {
    SMARTLIST_FOREACH(configured_ports,
                      port_cfg_t *, p, port_cfg_free(p));
    smartlist_free(configured_ports);
    configured_ports = NULL;
  }

  tor_free(torrc_fname);
  tor_free(torrc_defaults_fname);
  tor_free(the_tor_version);
  tor_free(global_dirfrontpagecontents);

  tor_free(the_short_tor_version);
  tor_free(the_tor_version);
}

/** Make <b>address</b> -- a piece of information related to our operation as
 * a client -- safe to log according to the settings in options->SafeLogging,
 * and return it.
 *
 * (We return "[scrubbed]" if SafeLogging is "1", and address otherwise.)
 */
const char *
safe_str_client(const char *address)
{
  tor_assert(address);
  if (get_options()->SafeLogging_ == SAFELOG_SCRUB_ALL)
    return "[scrubbed]";
  else
    return address;
}

/** Make <b>address</b> -- a piece of information of unspecified sensitivity
 * -- safe to log according to the settings in options->SafeLogging, and
 * return it.
 *
 * (We return "[scrubbed]" if SafeLogging is anything besides "0", and address
 * otherwise.)
 */
const char *
safe_str(const char *address)
{
  tor_assert(address);
  if (get_options()->SafeLogging_ != SAFELOG_SCRUB_NONE)
    return "[scrubbed]";
  else
    return address;
}

/** Equivalent to escaped(safe_str_client(address)).  See reentrancy note on
 * escaped(): don't use this outside the main thread, or twice in the same
 * log statement. */
const char *
escaped_safe_str_client(const char *address)
{
  if (get_options()->SafeLogging_ == SAFELOG_SCRUB_ALL)
    return "[scrubbed]";
  else
    return escaped(address);
}

/** Equivalent to escaped(safe_str(address)).  See reentrancy note on
 * escaped(): don't use this outside the main thread, or twice in the same
 * log statement. */
const char *
escaped_safe_str(const char *address)
{
  if (get_options()->SafeLogging_ != SAFELOG_SCRUB_NONE)
    return "[scrubbed]";
  else
    return escaped(address);
}

/** Add the default directory authorities directly into the trusted dir list,
 * but only add them insofar as they share bits with <b>type</b>. */
static void
add_default_trusted_dir_authorities(dirinfo_type_t type)
{
  int i;
  const char *authorities[] = {
    "moria1 orport=9101 "
      "v3ident=D586D18309DED4CD6D57C18FDB97EFA96D330566 "
      "128.31.0.39:9131 9695 DFC3 5FFE B861 329B 9F1A B04C 4639 7020 CE31",
    "tor26 orport=443 v3ident=14C131DFC5C6F93646BE72FA1401C02A8DF2E8B4 "
      "86.59.21.38:80 847B 1F85 0344 D787 6491 A548 92F9 0493 4E4E B85D",
    "dizum orport=443 v3ident=E8A9C45EDE6D711294FADF8E7951F4DE6CA56B58 "
      "194.109.206.212:80 7EA6 EAD6 FD83 083C 538F 4403 8BBF A077 587D D755",
    "Tonga orport=443 bridge 82.94.251.203:80 "
      "4A0C CD2D DC79 9508 3D73 F5D6 6710 0C8A 5831 F16D",
    "gabelmoo orport=443 "
      "v3ident=ED03BB616EB2F60BEC80151114BB25CEF515B226 "
      "131.188.40.189:80 F204 4413 DAC2 E02E 3D6B CF47 35A1 9BCA 1DE9 7281",
    "dannenberg orport=443 "
      "v3ident=585769C78764D58426B8B52B6651A5A71137189A "
      "193.23.244.244:80 7BE6 83E6 5D48 1413 21C5 ED92 F075 C553 64AC 7123",
    "urras orport=80 v3ident=80550987E1D626E3EBA5E5E75A458DE0626D088C "
      "208.83.223.34:443 0AD3 FA88 4D18 F89E EA2D 89C0 1937 9E0E 7FD9 4417",
    "maatuska orport=80 "
      "v3ident=49015F787433103580E3B66A1707A00E60F2D15B "
      "171.25.193.9:443 BD6A 8292 55CB 08E6 6FBE 7D37 4836 3586 E46B 3810",
    "Faravahar orport=443 "
      "v3ident=EFCBE720AB3A82B99F9E953CD5BF50F7EEFC7B97 "
<<<<<<< HEAD
      "154.35.32.5:80 CF6D 0AAF B385 BE71 B8E1 11FC 5CFF 4B47 9237 33BC",
    "longclaw orport=443 "
=======
      "154.35.175.225:80 CF6D 0AAF B385 BE71 B8E1 11FC 5CFF 4B47 9237 33BC",
    "longclaw orport=443 no-v2 "
>>>>>>> 8e61d38c
      "v3ident=23D15D965BC35114467363C165C4F724B64B4F66 "
      "199.254.238.52:80 74A9 1064 6BCE EFBC D2E8 74FC 1DC9 9743 0F96 8145",
    NULL
  };
  for (i=0; authorities[i]; i++) {
    if (parse_dir_authority_line(authorities[i], type, 0)<0) {
      log_err(LD_BUG, "Couldn't parse internal DirAuthority line %s",
              authorities[i]);
    }
  }
}

/** Add the default fallback directory servers into the fallback directory
 * server list. */
static void
add_default_fallback_dir_servers(void)
{
  int i;
  const char *fallback[] = {
    NULL
  };
  for (i=0; fallback[i]; i++) {
    if (parse_dir_fallback_line(fallback[i], 0)<0) {
      log_err(LD_BUG, "Couldn't parse internal FallbackDir line %s",
              fallback[i]);
    }
  }
}

/** Look at all the config options for using alternate directory
 * authorities, and make sure none of them are broken. Also, warn the
 * user if we changed any dangerous ones.
 */
static int
validate_dir_servers(or_options_t *options, or_options_t *old_options)
{
  config_line_t *cl;

  if (options->DirAuthorities &&
      (options->AlternateDirAuthority || options->AlternateBridgeAuthority)) {
    log_warn(LD_CONFIG,
             "You cannot set both DirAuthority and Alternate*Authority.");
    return -1;
  }

  /* do we want to complain to the user about being partitionable? */
  if ((options->DirAuthorities &&
       (!old_options ||
        !config_lines_eq(options->DirAuthorities,
                         old_options->DirAuthorities))) ||
      (options->AlternateDirAuthority &&
       (!old_options ||
        !config_lines_eq(options->AlternateDirAuthority,
                         old_options->AlternateDirAuthority)))) {
    log_warn(LD_CONFIG,
             "You have used DirAuthority or AlternateDirAuthority to "
             "specify alternate directory authorities in "
             "your configuration. This is potentially dangerous: it can "
             "make you look different from all other Tor users, and hurt "
             "your anonymity. Even if you've specified the same "
             "authorities as Tor uses by default, the defaults could "
             "change in the future. Be sure you know what you're doing.");
  }

  /* Now go through the four ways you can configure an alternate
   * set of directory authorities, and make sure none are broken. */
  for (cl = options->DirAuthorities; cl; cl = cl->next)
    if (parse_dir_authority_line(cl->value, NO_DIRINFO, 1)<0)
      return -1;
  for (cl = options->AlternateBridgeAuthority; cl; cl = cl->next)
    if (parse_dir_authority_line(cl->value, NO_DIRINFO, 1)<0)
      return -1;
  for (cl = options->AlternateDirAuthority; cl; cl = cl->next)
    if (parse_dir_authority_line(cl->value, NO_DIRINFO, 1)<0)
      return -1;
  for (cl = options->FallbackDir; cl; cl = cl->next)
    if (parse_dir_fallback_line(cl->value, 1)<0)
      return -1;
  return 0;
}

/** Look at all the config options and assign new dir authorities
 * as appropriate.
 */
static int
consider_adding_dir_servers(const or_options_t *options,
                            const or_options_t *old_options)
{
  config_line_t *cl;
  int need_to_update =
    !smartlist_len(router_get_trusted_dir_servers()) ||
    !smartlist_len(router_get_fallback_dir_servers()) || !old_options ||
    !config_lines_eq(options->DirAuthorities, old_options->DirAuthorities) ||
    !config_lines_eq(options->FallbackDir, old_options->FallbackDir) ||
    !config_lines_eq(options->AlternateBridgeAuthority,
                     old_options->AlternateBridgeAuthority) ||
    !config_lines_eq(options->AlternateDirAuthority,
                     old_options->AlternateDirAuthority);

  if (!need_to_update)
    return 0; /* all done */

  /* Start from a clean slate. */
  clear_dir_servers();

  if (!options->DirAuthorities) {
    /* then we may want some of the defaults */
    dirinfo_type_t type = NO_DIRINFO;
    if (!options->AlternateBridgeAuthority)
      type |= BRIDGE_DIRINFO;
    if (!options->AlternateDirAuthority)
      type |= V3_DIRINFO | EXTRAINFO_DIRINFO | MICRODESC_DIRINFO;
    add_default_trusted_dir_authorities(type);
  }
  if (!options->FallbackDir)
    add_default_fallback_dir_servers();

  for (cl = options->DirAuthorities; cl; cl = cl->next)
    if (parse_dir_authority_line(cl->value, NO_DIRINFO, 0)<0)
      return -1;
  for (cl = options->AlternateBridgeAuthority; cl; cl = cl->next)
    if (parse_dir_authority_line(cl->value, NO_DIRINFO, 0)<0)
      return -1;
  for (cl = options->AlternateDirAuthority; cl; cl = cl->next)
    if (parse_dir_authority_line(cl->value, NO_DIRINFO, 0)<0)
      return -1;
  for (cl = options->FallbackDir; cl; cl = cl->next)
    if (parse_dir_fallback_line(cl->value, 0)<0)
      return -1;
  return 0;
}

/** Fetch the active option list, and take actions based on it. All of the
 * things we do should survive being done repeatedly.  If present,
 * <b>old_options</b> contains the previous value of the options.
 *
 * Return 0 if all goes well, return -1 if things went badly.
 */
static int
options_act_reversible(const or_options_t *old_options, char **msg)
{
  smartlist_t *new_listeners = smartlist_new();
  smartlist_t *replaced_listeners = smartlist_new();
  static int libevent_initialized = 0;
  or_options_t *options = get_options_mutable();
  int running_tor = options->command == CMD_RUN_TOR;
  int set_conn_limit = 0;
  int r = -1;
  int logs_marked = 0;
  int old_min_log_level = get_min_log_level();

  /* Daemonize _first_, since we only want to open most of this stuff in
   * the subprocess.  Libevent bases can't be reliably inherited across
   * processes. */
  if (running_tor && options->RunAsDaemon) {
    /* No need to roll back, since you can't change the value. */
    start_daemon();
  }

#ifndef HAVE_SYS_UN_H
  if (options->ControlSocket || options->ControlSocketsGroupWritable) {
    *msg = tor_strdup("Unix domain sockets (ControlSocket) not supported "
                      "on this OS/with this build.");
    goto rollback;
  }
#else
  if (options->ControlSocketsGroupWritable && !options->ControlSocket) {
    *msg = tor_strdup("Setting ControlSocketGroupWritable without setting"
                      "a ControlSocket makes no sense.");
    goto rollback;
  }
#endif

  if (running_tor) {
    int n_ports=0;
    /* We need to set the connection limit before we can open the listeners. */
    if (! sandbox_is_active()) {
      if (set_max_file_descriptors((unsigned)options->ConnLimit,
                                   &options->ConnLimit_) < 0) {
        *msg = tor_strdup("Problem with ConnLimit value. "
                          "See logs for details.");
        goto rollback;
      }
      set_conn_limit = 1;
    } else {
      tor_assert(old_options);
      options->ConnLimit_ = old_options->ConnLimit_;
    }

    /* Set up libevent.  (We need to do this before we can register the
     * listeners as listeners.) */
    if (running_tor && !libevent_initialized) {
      init_libevent(options);
      libevent_initialized = 1;
    }

    /* Adjust the port configuration so we can launch listeners. */
    if (parse_ports(options, 0, msg, &n_ports)) {
      if (!*msg)
        *msg = tor_strdup("Unexpected problem parsing port config");
      goto rollback;
    }

    /* Set the hibernation state appropriately.*/
    consider_hibernation(time(NULL));

    /* Launch the listeners.  (We do this before we setuid, so we can bind to
     * ports under 1024.)  We don't want to rebind if we're hibernating. If
     * networking is disabled, this will close all but the control listeners,
     * but disable those. */
    if (!we_are_hibernating()) {
      if (retry_all_listeners(replaced_listeners, new_listeners,
                              options->DisableNetwork) < 0) {
        *msg = tor_strdup("Failed to bind one of the listener ports.");
        goto rollback;
      }
    }
    if (options->DisableNetwork) {
      /* Aggressively close non-controller stuff, NOW */
      log_notice(LD_NET, "DisableNetwork is set. Tor will not make or accept "
                 "non-control network connections. Shutting down all existing "
                 "connections.");
      connection_mark_all_noncontrol_connections();
    }
  }

#if defined(HAVE_NET_IF_H) && defined(HAVE_NET_PFVAR_H)
  /* Open /dev/pf before dropping privileges. */
  if (options->TransPort_set &&
      options->TransProxyType_parsed == TPT_DEFAULT) {
    if (get_pf_socket() < 0) {
      *msg = tor_strdup("Unable to open /dev/pf for transparent proxy.");
      goto rollback;
    }
  }
#endif

  /* Attempt to lock all current and future memory with mlockall() only once */
  if (options->DisableAllSwap) {
    if (tor_mlockall() == -1) {
      *msg = tor_strdup("DisableAllSwap failure. Do you have proper "
                        "permissions?");
      goto done;
    }
  }

  /* Setuid/setgid as appropriate */
  if (options->User) {
    if (switch_id(options->User) != 0) {
      /* No need to roll back, since you can't change the value. */
      *msg = tor_strdup("Problem with User value. See logs for details.");
      goto done;
    }
  }

  /* Ensure data directory is private; create if possible. */
  if (check_private_dir(options->DataDirectory,
                        running_tor ? CPD_CREATE : CPD_CHECK,
                        options->User)<0) {
    tor_asprintf(msg,
              "Couldn't access/create private data directory \"%s\"",
              options->DataDirectory);
    goto done;
    /* No need to roll back, since you can't change the value. */
  }

  /* Bail out at this point if we're not going to be a client or server:
   * we don't run Tor itself. */
  if (!running_tor)
    goto commit;

  mark_logs_temp(); /* Close current logs once new logs are open. */
  logs_marked = 1;
  if (options_init_logs(options, 0)<0) { /* Configure the tor_log(s) */
    *msg = tor_strdup("Failed to init Log options. See logs for details.");
    goto rollback;
  }

 commit:
  r = 0;
  if (logs_marked) {
    log_severity_list_t *severity =
      tor_malloc_zero(sizeof(log_severity_list_t));
    close_temp_logs();
    add_callback_log(severity, control_event_logmsg);
    control_adjust_event_log_severity();
    tor_free(severity);
    tor_log_update_sigsafe_err_fds();
  }

  {
    const char *badness = NULL;
    int bad_safelog = 0, bad_severity = 0, new_badness = 0;
    if (options->SafeLogging_ != SAFELOG_SCRUB_ALL) {
      bad_safelog = 1;
      if (!old_options || old_options->SafeLogging_ != options->SafeLogging_)
        new_badness = 1;
    }
    if (get_min_log_level() >= LOG_INFO) {
      bad_severity = 1;
      if (get_min_log_level() != old_min_log_level)
        new_badness = 1;
    }
    if (bad_safelog && bad_severity)
      badness = "you disabled SafeLogging, and "
        "you're logging more than \"notice\"";
    else if (bad_safelog)
      badness = "you disabled SafeLogging";
    else
      badness = "you're logging more than \"notice\"";
    if (new_badness)
      log_warn(LD_GENERAL, "Your log may contain sensitive information - %s. "
               "Don't log unless it serves an important reason. "
               "Overwrite the log afterwards.", badness);
  }

  SMARTLIST_FOREACH(replaced_listeners, connection_t *, conn,
  {
    int marked = conn->marked_for_close;
    log_notice(LD_NET, "Closing old %s on %s:%d",
               conn_type_to_string(conn->type), conn->address, conn->port);
    connection_close_immediate(conn);
    if (!marked) {
      connection_mark_for_close(conn);
    }
  });
  goto done;

 rollback:
  r = -1;
  tor_assert(*msg);

  if (logs_marked) {
    rollback_log_changes();
    control_adjust_event_log_severity();
  }

  if (set_conn_limit && old_options)
    set_max_file_descriptors((unsigned)old_options->ConnLimit,
                             &options->ConnLimit_);

  SMARTLIST_FOREACH(new_listeners, connection_t *, conn,
  {
    log_notice(LD_NET, "Closing partially-constructed %s on %s:%d",
               conn_type_to_string(conn->type), conn->address, conn->port);
    connection_close_immediate(conn);
    connection_mark_for_close(conn);
  });

 done:
  smartlist_free(new_listeners);
  smartlist_free(replaced_listeners);
  return r;
}

/** If we need to have a GEOIP ip-to-country map to run with our configured
 * options, return 1 and set *<b>reason_out</b> to a description of why. */
int
options_need_geoip_info(const or_options_t *options, const char **reason_out)
{
  int bridge_usage =
    options->BridgeRelay && options->BridgeRecordUsageByCountry;
  int routerset_usage =
    routerset_needs_geoip(options->EntryNodes) ||
    routerset_needs_geoip(options->ExitNodes) ||
    routerset_needs_geoip(options->ExcludeExitNodes) ||
    routerset_needs_geoip(options->ExcludeNodes);

  if (routerset_usage && reason_out) {
    *reason_out = "We've been configured to use (or avoid) nodes in certain "
      "countries, and we need GEOIP information to figure out which ones they "
      "are.";
  } else if (bridge_usage && reason_out) {
    *reason_out = "We've been configured to see which countries can access "
      "us as a bridge, and we need GEOIP information to tell which countries "
      "clients are in.";
  }
  return bridge_usage || routerset_usage;
}

/** Return the bandwidthrate that we are going to report to the authorities
 * based on the config options. */
uint32_t
get_effective_bwrate(const or_options_t *options)
{
  uint64_t bw = options->BandwidthRate;
  if (bw > options->MaxAdvertisedBandwidth)
    bw = options->MaxAdvertisedBandwidth;
  if (options->RelayBandwidthRate > 0 && bw > options->RelayBandwidthRate)
    bw = options->RelayBandwidthRate;
  /* ensure_bandwidth_cap() makes sure that this cast can't overflow. */
  return (uint32_t)bw;
}

/** Return the bandwidthburst that we are going to report to the authorities
 * based on the config options. */
uint32_t
get_effective_bwburst(const or_options_t *options)
{
  uint64_t bw = options->BandwidthBurst;
  if (options->RelayBandwidthBurst > 0 && bw > options->RelayBandwidthBurst)
    bw = options->RelayBandwidthBurst;
  /* ensure_bandwidth_cap() makes sure that this cast can't overflow. */
  return (uint32_t)bw;
}

/** Return True if any changes from <b>old_options</b> to
 * <b>new_options</b> needs us to refresh our TLS context. */
static int
options_transition_requires_fresh_tls_context(const or_options_t *old_options,
                                              const or_options_t *new_options)
{
  tor_assert(new_options);

  if (!old_options)
    return 0;

  if ((old_options->DynamicDHGroups != new_options->DynamicDHGroups)) {
    return 1;
  }

  if (!opt_streq(old_options->TLSECGroup, new_options->TLSECGroup))
    return 1;

  return 0;
}

/** Fetch the active option list, and take actions based on it. All of the
 * things we do should survive being done repeatedly.  If present,
 * <b>old_options</b> contains the previous value of the options.
 *
 * Return 0 if all goes well, return -1 if it's time to die.
 *
 * Note: We haven't moved all the "act on new configuration" logic
 * here yet.  Some is still in do_hup() and other places.
 */
static int
options_act(const or_options_t *old_options)
{
  config_line_t *cl;
  or_options_t *options = get_options_mutable();
  int running_tor = options->command == CMD_RUN_TOR;
  char *msg=NULL;
  const int transition_affects_workers =
    old_options && options_transition_affects_workers(old_options, options);
  int old_ewma_enabled;

  /* disable ptrace and later, other basic debugging techniques */
  {
    /* Remember if we already disabled debugger attachment */
    static int disabled_debugger_attach = 0;
    /* Remember if we already warned about being configured not to disable
     * debugger attachment */
    static int warned_debugger_attach = 0;
    /* Don't disable debugger attachment when we're running the unit tests. */
    if (options->DisableDebuggerAttachment && !disabled_debugger_attach &&
        running_tor) {
      int ok = tor_disable_debugger_attach();
      if (warned_debugger_attach && ok == 1) {
        log_notice(LD_CONFIG, "Disabled attaching debuggers for unprivileged "
                   "users.");
      }
      disabled_debugger_attach = (ok == 1);
    } else if (!options->DisableDebuggerAttachment &&
               !warned_debugger_attach) {
      log_notice(LD_CONFIG, "Not disabling debugger attaching for "
                 "unprivileged users.");
      warned_debugger_attach = 1;
    }
  }

  /* Write control ports to disk as appropriate */
  control_ports_write_to_file();

  if (running_tor && !have_lockfile()) {
    if (try_locking(options, 1) < 0)
      return -1;
  }

  if (consider_adding_dir_servers(options, old_options) < 0)
    return -1;

#ifdef NON_ANONYMOUS_MODE_ENABLED
  log_warn(LD_GENERAL, "This copy of Tor was compiled to run in a "
      "non-anonymous mode. It will provide NO ANONYMITY.");
#endif

#ifdef ENABLE_TOR2WEB_MODE
  if (!options->Tor2webMode) {
    log_err(LD_CONFIG, "This copy of Tor was compiled to run in "
            "'tor2web mode'. It can only be run with the Tor2webMode torrc "
            "option enabled.");
    return -1;
  }
#else
  if (options->Tor2webMode) {
    log_err(LD_CONFIG, "This copy of Tor was not compiled to run in "
            "'tor2web mode'. It cannot be run with the Tor2webMode torrc "
            "option enabled. To enable Tor2webMode recompile with the "
            "--enable-tor2webmode option.");
    return -1;
  }
#endif

  /* If we are a bridge with a pluggable transport proxy but no
     Extended ORPort, inform the user that she is missing out. */
  if (server_mode(options) && options->ServerTransportPlugin &&
      !options->ExtORPort_lines) {
    log_notice(LD_CONFIG, "We use pluggable transports but the Extended "
               "ORPort is disabled. Tor and your pluggable transports proxy "
               "communicate with each other via the Extended ORPort so it "
               "is suggested you enable it: it will also allow your Bridge "
               "to collect statistics about its clients that use pluggable "
               "transports. Please enable it using the ExtORPort torrc option "
               "(e.g. set 'ExtORPort auto').");
  }

  if (options->Bridges) {
    mark_bridge_list();
    for (cl = options->Bridges; cl; cl = cl->next) {
      bridge_line_t *bridge_line = parse_bridge_line(cl->value);
      if (!bridge_line) {
        log_warn(LD_BUG,
                 "Previously validated Bridge line could not be added!");
        return -1;
      }
      bridge_add_from_config(bridge_line);
    }
    sweep_bridge_list();
  }

  if (running_tor && rend_config_services(options, 0)<0) {
    log_warn(LD_BUG,
       "Previously validated hidden services line could not be added!");
    return -1;
  }

  if (running_tor && rend_parse_service_authorization(options, 0) < 0) {
    log_warn(LD_BUG, "Previously validated client authorization for "
                     "hidden services could not be added!");
    return -1;
  }

  /* Load state */
  if (! or_state_loaded() && running_tor) {
    if (or_state_load())
      return -1;
    rep_hist_load_mtbf_data(time(NULL));
  }

  mark_transport_list();
  pt_prepare_proxy_list_for_config_read();
  if (options->ClientTransportPlugin) {
    for (cl = options->ClientTransportPlugin; cl; cl = cl->next) {
      if (parse_client_transport_line(options, cl->value, 0)<0) {
        log_warn(LD_BUG,
                 "Previously validated ClientTransportPlugin line "
                 "could not be added!");
        return -1;
      }
    }
  }

  if (options->ServerTransportPlugin && server_mode(options)) {
    for (cl = options->ServerTransportPlugin; cl; cl = cl->next) {
      if (parse_server_transport_line(options, cl->value, 0)<0) {
        log_warn(LD_BUG,
                 "Previously validated ServerTransportPlugin line "
                 "could not be added!");
        return -1;
      }
    }
  }
  sweep_transport_list();
  sweep_proxy_list();

  /* Start the PT proxy configuration. By doing this configuration
     here, we also figure out which proxies need to be restarted and
     which not. */
  if (pt_proxies_configuration_pending() && !net_is_disabled())
    pt_configure_remaining_proxies();

  /* Bail out at this point if we're not going to be a client or server:
   * we want to not fork, and to log stuff to stderr. */
  if (!running_tor)
    return 0;

  /* Finish backgrounding the process */
  if (options->RunAsDaemon) {
    /* We may be calling this for the n'th time (on SIGHUP), but it's safe. */
    finish_daemon(options->DataDirectory);
  }

  /* If needed, generate a new TLS DH prime according to the current torrc. */
  if (server_mode(options) && options->DynamicDHGroups) {
    char *keydir = get_datadir_fname("keys");
    if (check_private_dir(keydir, CPD_CREATE, options->User)) {
      tor_free(keydir);
      return -1;
    }
    tor_free(keydir);

    if (!old_options || !old_options->DynamicDHGroups) {
      char *fname = get_datadir_fname2("keys", "dynamic_dh_params");
      crypto_set_tls_dh_prime(fname);
      tor_free(fname);
    }
  } else { /* clients don't need a dynamic DH prime. */
    crypto_set_tls_dh_prime(NULL);
  }

  /* We want to reinit keys as needed before we do much of anything else:
     keys are important, and other things can depend on them. */
  if (transition_affects_workers ||
      (options->V3AuthoritativeDir && (!old_options ||
                                       !old_options->V3AuthoritativeDir))) {
    if (init_keys() < 0) {
      log_warn(LD_BUG,"Error initializing keys; exiting");
      return -1;
    }
  } else if (old_options &&
             options_transition_requires_fresh_tls_context(old_options,
                                                           options)) {
    if (router_initialize_tls_context() < 0) {
      log_warn(LD_BUG,"Error initializing TLS context.");
      return -1;
    }
  }

  /* Write our PID to the PID file. If we do not have write permissions we
   * will log a warning */
  if (options->PidFile && !sandbox_is_active()) {
    write_pidfile(options->PidFile);
  }

  /* Register addressmap directives */
  config_register_addressmaps(options);
  parse_virtual_addr_network(options->VirtualAddrNetworkIPv4, AF_INET,0,NULL);
  parse_virtual_addr_network(options->VirtualAddrNetworkIPv6, AF_INET6,0,NULL);

  /* Update address policies. */
  if (policies_parse_from_options(options) < 0) {
    /* This should be impossible, but let's be sure. */
    log_warn(LD_BUG,"Error parsing already-validated policy options.");
    return -1;
  }

  if (init_control_cookie_authentication(options->CookieAuthentication) < 0) {
    log_warn(LD_CONFIG,"Error creating control cookie authentication file.");
    return -1;
  }

  /* If we have an ExtORPort, initialize its auth cookie. */
  if (init_ext_or_cookie_authentication(!!options->ExtORPort_lines) < 0) {
    log_warn(LD_CONFIG,"Error creating Extended ORPort cookie file.");
    return -1;
  }

  monitor_owning_controller_process(options->OwningControllerProcess);

  /* reload keys as needed for rendezvous services. */
  if (rend_service_load_all_keys()<0) {
    log_warn(LD_GENERAL,"Error loading rendezvous service keys");
    return -1;
  }

  /* Set up accounting */
  if (accounting_parse_options(options, 0)<0) {
    log_warn(LD_CONFIG,"Error in accounting options");
    return -1;
  }
  if (accounting_is_enabled(options))
    configure_accounting(time(NULL));

#ifdef USE_BUFFEREVENTS
  /* If we're using the bufferevents implementation and our rate limits
   * changed, we need to tell the rate-limiting system about it. */
  if (!old_options ||
      old_options->BandwidthRate != options->BandwidthRate ||
      old_options->BandwidthBurst != options->BandwidthBurst ||
      old_options->RelayBandwidthRate != options->RelayBandwidthRate ||
      old_options->RelayBandwidthBurst != options->RelayBandwidthBurst)
    connection_bucket_init();
#endif

  old_ewma_enabled = cell_ewma_enabled();
  /* Change the cell EWMA settings */
  cell_ewma_set_scale_factor(options, networkstatus_get_latest_consensus());
  /* If we just enabled ewma, set the cmux policy on all active channels */
  if (cell_ewma_enabled() && !old_ewma_enabled) {
    channel_set_cmux_policy_everywhere(&ewma_policy);
  } else if (!cell_ewma_enabled() && old_ewma_enabled) {
    /* Turn it off everywhere */
    channel_set_cmux_policy_everywhere(NULL);
  }

  /* Update the BridgePassword's hashed version as needed.  We store this as a
   * digest so that we can do side-channel-proof comparisons on it.
   */
  if (options->BridgePassword) {
    char *http_authenticator;
    http_authenticator = alloc_http_authenticator(options->BridgePassword);
    if (!http_authenticator) {
      log_warn(LD_BUG, "Unable to allocate HTTP authenticator. Not setting "
               "BridgePassword.");
      return -1;
    }
    options->BridgePassword_AuthDigest_ = tor_malloc(DIGEST256_LEN);
    crypto_digest256(options->BridgePassword_AuthDigest_,
                     http_authenticator, strlen(http_authenticator),
                     DIGEST_SHA256);
    tor_free(http_authenticator);
  }

  if (parse_outbound_addresses(options, 0, &msg) < 0) {
    log_warn(LD_BUG, "Failed parsing oubound bind addresses: %s", msg);
    tor_free(msg);
    return -1;
  }

  /* Check for transitions that need action. */
  if (old_options) {
    int revise_trackexithosts = 0;
    int revise_automap_entries = 0;
    if ((options->UseEntryGuards && !old_options->UseEntryGuards) ||
        options->UseBridges != old_options->UseBridges ||
        (options->UseBridges &&
         !config_lines_eq(options->Bridges, old_options->Bridges)) ||
        !routerset_equal(old_options->ExcludeNodes,options->ExcludeNodes) ||
        !routerset_equal(old_options->ExcludeExitNodes,
                         options->ExcludeExitNodes) ||
        !routerset_equal(old_options->EntryNodes, options->EntryNodes) ||
        !routerset_equal(old_options->ExitNodes, options->ExitNodes) ||
        options->StrictNodes != old_options->StrictNodes) {
      log_info(LD_CIRC,
               "Changed to using entry guards or bridges, or changed "
               "preferred or excluded node lists. "
               "Abandoning previous circuits.");
      circuit_mark_all_unused_circs();
      circuit_mark_all_dirty_circs_as_unusable();
      revise_trackexithosts = 1;
    }

    if (!smartlist_strings_eq(old_options->TrackHostExits,
                              options->TrackHostExits))
      revise_trackexithosts = 1;

    if (revise_trackexithosts)
      addressmap_clear_excluded_trackexithosts(options);

    if (!options->AutomapHostsOnResolve) {
      if (old_options->AutomapHostsOnResolve)
        revise_automap_entries = 1;
    } else {
      if (!smartlist_strings_eq(old_options->AutomapHostsSuffixes,
                                options->AutomapHostsSuffixes))
        revise_automap_entries = 1;
      else if (!opt_streq(old_options->VirtualAddrNetworkIPv4,
                          options->VirtualAddrNetworkIPv4) ||
               !opt_streq(old_options->VirtualAddrNetworkIPv6,
                          options->VirtualAddrNetworkIPv6))
        revise_automap_entries = 1;
    }

    if (revise_automap_entries)
      addressmap_clear_invalid_automaps(options);

/* How long should we delay counting bridge stats after becoming a bridge?
 * We use this so we don't count people who used our bridge thinking it is
 * a relay. If you change this, don't forget to change the log message
 * below. It's 4 hours (the time it takes to stop being used by clients)
 * plus some extra time for clock skew. */
#define RELAY_BRIDGE_STATS_DELAY (6 * 60 * 60)

    if (! bool_eq(options->BridgeRelay, old_options->BridgeRelay)) {
      int was_relay = 0;
      if (options->BridgeRelay) {
        time_t int_start = time(NULL);
        if (config_lines_eq(old_options->ORPort_lines,options->ORPort_lines)) {
          int_start += RELAY_BRIDGE_STATS_DELAY;
          was_relay = 1;
        }
        geoip_bridge_stats_init(int_start);
        log_info(LD_CONFIG, "We are acting as a bridge now.  Starting new "
                 "GeoIP stats interval%s.", was_relay ? " in 6 "
                 "hours from now" : "");
      } else {
        geoip_bridge_stats_term();
        log_info(LD_GENERAL, "We are no longer acting as a bridge.  "
                 "Forgetting GeoIP stats.");
      }
    }

    if (transition_affects_workers) {
      log_info(LD_GENERAL,
               "Worker-related options changed. Rotating workers.");

      if (server_mode(options) && !server_mode(old_options)) {
        ip_address_changed(0);
        if (can_complete_circuit || !any_predicted_circuits(time(NULL)))
          inform_testing_reachability();
      }
      cpuworkers_rotate();
      if (dns_reset())
        return -1;
    } else {
      if (dns_reset())
        return -1;
    }

    if (options->PerConnBWRate != old_options->PerConnBWRate ||
        options->PerConnBWBurst != old_options->PerConnBWBurst)
      connection_or_update_token_buckets(get_connection_array(), options);
  }

  config_maybe_load_geoip_files_(options, old_options);

  if (geoip_is_loaded(AF_INET) && options->GeoIPExcludeUnknown) {
    /* ExcludeUnknown is true or "auto" */
    const int is_auto = options->GeoIPExcludeUnknown == -1;
    int changed;

    changed  = routerset_add_unknown_ccs(&options->ExcludeNodes, is_auto);
    changed += routerset_add_unknown_ccs(&options->ExcludeExitNodes, is_auto);

    if (changed)
      routerset_add_unknown_ccs(&options->ExcludeExitNodesUnion_, is_auto);
  }

  if (options->CellStatistics || options->DirReqStatistics ||
      options->EntryStatistics || options->ExitPortStatistics ||
      options->ConnDirectionStatistics ||
      options->BridgeAuthoritativeDir) {
    time_t now = time(NULL);
    int print_notice = 0;

    /* Only collect directory-request statistics on relays and bridges. */
    if (!server_mode(options)) {
      options->DirReqStatistics = 0;
    }

    /* Only collect other relay-only statistics on relays. */
    if (!public_server_mode(options)) {
      options->CellStatistics = 0;
      options->EntryStatistics = 0;
      options->ExitPortStatistics = 0;
    }

    if ((!old_options || !old_options->CellStatistics) &&
        options->CellStatistics) {
      rep_hist_buffer_stats_init(now);
      print_notice = 1;
    }
    if ((!old_options || !old_options->DirReqStatistics) &&
        options->DirReqStatistics) {
      if (geoip_is_loaded(AF_INET)) {
        geoip_dirreq_stats_init(now);
        print_notice = 1;
      } else {
        options->DirReqStatistics = 0;
        /* Don't warn Tor clients, they don't use statistics */
        if (options->ORPort_set)
          log_notice(LD_CONFIG, "Configured to measure directory request "
                                "statistics, but no GeoIP database found. "
                                "Please specify a GeoIP database using the "
                                "GeoIPFile option.");
      }
    }
    if ((!old_options || !old_options->EntryStatistics) &&
        options->EntryStatistics && !should_record_bridge_info(options)) {
      if (geoip_is_loaded(AF_INET) || geoip_is_loaded(AF_INET6)) {
        geoip_entry_stats_init(now);
        print_notice = 1;
      } else {
        options->EntryStatistics = 0;
        log_notice(LD_CONFIG, "Configured to measure entry node "
                              "statistics, but no GeoIP database found. "
                              "Please specify a GeoIP database using the "
                              "GeoIPFile option.");
      }
    }
    if ((!old_options || !old_options->ExitPortStatistics) &&
        options->ExitPortStatistics) {
      rep_hist_exit_stats_init(now);
      print_notice = 1;
    }
    if ((!old_options || !old_options->ConnDirectionStatistics) &&
        options->ConnDirectionStatistics) {
      rep_hist_conn_stats_init(now);
    }
    if ((!old_options || !old_options->BridgeAuthoritativeDir) &&
        options->BridgeAuthoritativeDir) {
      rep_hist_desc_stats_init(now);
      print_notice = 1;
    }
    if (print_notice)
      log_notice(LD_CONFIG, "Configured to measure statistics. Look for "
                 "the *-stats files that will first be written to the "
                 "data directory in 24 hours from now.");
  }

  if (old_options && old_options->CellStatistics &&
      !options->CellStatistics)
    rep_hist_buffer_stats_term();
  if (old_options && old_options->DirReqStatistics &&
      !options->DirReqStatistics)
    geoip_dirreq_stats_term();
  if (old_options && old_options->EntryStatistics &&
      !options->EntryStatistics)
    geoip_entry_stats_term();
  if (old_options && old_options->ExitPortStatistics &&
      !options->ExitPortStatistics)
    rep_hist_exit_stats_term();
  if (old_options && old_options->ConnDirectionStatistics &&
      !options->ConnDirectionStatistics)
    rep_hist_conn_stats_term();
  if (old_options && old_options->BridgeAuthoritativeDir &&
      !options->BridgeAuthoritativeDir)
    rep_hist_desc_stats_term();

  /* Check if we need to parse and add the EntryNodes config option. */
  if (options->EntryNodes &&
      (!old_options ||
       !routerset_equal(old_options->EntryNodes,options->EntryNodes) ||
       !routerset_equal(old_options->ExcludeNodes,options->ExcludeNodes)))
    entry_nodes_should_be_added();

  /* Since our options changed, we might need to regenerate and upload our
   * server descriptor.
   */
  if (!old_options ||
      options_transition_affects_descriptor(old_options, options))
    mark_my_descriptor_dirty("config change");

  /* We may need to reschedule some directory stuff if our status changed. */
  if (old_options) {
    if (authdir_mode_v3(options) && !authdir_mode_v3(old_options))
      dirvote_recalculate_timing(options, time(NULL));
    if (!bool_eq(directory_fetches_dir_info_early(options),
                 directory_fetches_dir_info_early(old_options)) ||
        !bool_eq(directory_fetches_dir_info_later(options),
                 directory_fetches_dir_info_later(old_options))) {
      /* Make sure update_router_have_min_dir_info gets called. */
      router_dir_info_changed();
      /* We might need to download a new consensus status later or sooner than
       * we had expected. */
      update_consensus_networkstatus_fetch_time(time(NULL));
    }
  }

  /* Load the webpage we're going to serve every time someone asks for '/' on
     our DirPort. */
  tor_free(global_dirfrontpagecontents);
  if (options->DirPortFrontPage) {
    global_dirfrontpagecontents =
      read_file_to_str(options->DirPortFrontPage, 0, NULL);
    if (!global_dirfrontpagecontents) {
      log_warn(LD_CONFIG,
               "DirPortFrontPage file '%s' not found. Continuing anyway.",
               options->DirPortFrontPage);
    }
  }

  return 0;
}

static const struct {
  const char *name;
  int takes_argument;
} CMDLINE_ONLY_OPTIONS[] = {
  { "-f",                     1 },
  { "--allow-missing-torrc",  0 },
  { "--defaults-torrc",       1 },
  { "--hash-password",        1 },
  { "--dump-config",          1 },
  { "--list-fingerprint",     0 },
  { "--verify-config",        0 },
  { "--ignore-missing-torrc", 0 },
  { "--quiet",                0 },
  { "--hush",                 0 },
  { "--version",              0 },
  { "--library-versions",     0 },
  { "-h",                     0 },
  { "--help",                 0 },
  { "--list-torrc-options",   0 },
  { "--digests",              0 },
  { "--nt-service",           0 },
  { "-nt-service",            0 },
  { NULL, 0 },
};

/** Helper: Read a list of configuration options from the command line.  If
 * successful, or if ignore_errors is set, put them in *<b>result</b>, put the
 * commandline-only options in *<b>cmdline_result</b>, and return 0;
 * otherwise, return -1 and leave *<b>result</b> and <b>cmdline_result</b>
 * alone. */
int
config_parse_commandline(int argc, char **argv, int ignore_errors,
                         config_line_t **result,
                         config_line_t **cmdline_result)
{
  config_line_t *param = NULL;

  config_line_t *front = NULL;
  config_line_t **new = &front;

  config_line_t *front_cmdline = NULL;
  config_line_t **new_cmdline = &front_cmdline;

  char *s, *arg;
  int i = 1;

  while (i < argc) {
    unsigned command = CONFIG_LINE_NORMAL;
    int want_arg = 1;
    int is_cmdline = 0;
    int j;

    for (j = 0; CMDLINE_ONLY_OPTIONS[j].name != NULL; ++j) {
      if (!strcmp(argv[i], CMDLINE_ONLY_OPTIONS[j].name)) {
        is_cmdline = 1;
        want_arg = CMDLINE_ONLY_OPTIONS[j].takes_argument;
        break;
      }
    }

    s = argv[i];

    /* Each keyword may be prefixed with one or two dashes. */
    if (*s == '-')
      s++;
    if (*s == '-')
      s++;
    /* Figure out the command, if any. */
    if (*s == '+') {
      s++;
      command = CONFIG_LINE_APPEND;
    } else if (*s == '/') {
      s++;
      command = CONFIG_LINE_CLEAR;
      /* A 'clear' command has no argument. */
      want_arg = 0;
    }

    if (want_arg && i == argc-1) {
      if (ignore_errors) {
        arg = strdup("");
      } else {
        log_warn(LD_CONFIG,"Command-line option '%s' with no value. Failing.",
            argv[i]);
        config_free_lines(front);
        config_free_lines(front_cmdline);
        return -1;
      }
    } else {
      arg = want_arg ? tor_strdup(argv[i+1]) : strdup("");
    }

    param = tor_malloc_zero(sizeof(config_line_t));
    param->key = is_cmdline ? tor_strdup(argv[i]) :
                   tor_strdup(config_expand_abbrev(&options_format, s, 1, 1));
    param->value = arg;
    param->command = command;
    param->next = NULL;
    log_debug(LD_CONFIG, "command line: parsed keyword '%s', value '%s'",
        param->key, param->value);

    if (is_cmdline) {
      *new_cmdline = param;
      new_cmdline = &((*new_cmdline)->next);
    } else {
      *new = param;
      new = &((*new)->next);
    }

    i += want_arg ? 2 : 1;
  }
  *cmdline_result = front_cmdline;
  *result = front;
  return 0;
}

/** Return true iff key is a valid configuration option. */
int
option_is_recognized(const char *key)
{
  const config_var_t *var = config_find_option(&options_format, key);
  return (var != NULL);
}

/** Return the canonical name of a configuration option, or NULL
 * if no such option exists. */
const char *
option_get_canonical_name(const char *key)
{
  const config_var_t *var = config_find_option(&options_format, key);
  return var ? var->name : NULL;
}

/** Return a canonical list of the options assigned for key.
 */
config_line_t *
option_get_assignment(const or_options_t *options, const char *key)
{
  return config_get_assigned_option(&options_format, options, key, 1);
}

/** Try assigning <b>list</b> to the global options. You do this by duping
 * options, assigning list to the new one, then validating it. If it's
 * ok, then throw out the old one and stick with the new one. Else,
 * revert to old and return failure.  Return SETOPT_OK on success, or
 * a setopt_err_t on failure.
 *
 * If not success, point *<b>msg</b> to a newly allocated string describing
 * what went wrong.
 */
setopt_err_t
options_trial_assign(config_line_t *list, int use_defaults,
                     int clear_first, char **msg)
{
  int r;
  or_options_t *trial_options = config_dup(&options_format, get_options());

  if ((r=config_assign(&options_format, trial_options,
                       list, use_defaults, clear_first, msg)) < 0) {
    config_free(&options_format, trial_options);
    return r;
  }

  if (options_validate(get_options_mutable(), trial_options,
                       global_default_options, 1, msg) < 0) {
    config_free(&options_format, trial_options);
    return SETOPT_ERR_PARSE; /*XXX make this a separate return value. */
  }

  if (options_transition_allowed(get_options(), trial_options, msg) < 0) {
    config_free(&options_format, trial_options);
    return SETOPT_ERR_TRANSITION;
  }

  if (set_options(trial_options, msg)<0) {
    config_free(&options_format, trial_options);
    return SETOPT_ERR_SETTING;
  }

  /* we liked it. put it in place. */
  return SETOPT_OK;
}

/** Print a usage message for tor. */
static void
print_usage(void)
{
  printf(
"Copyright (c) 2001-2004, Roger Dingledine\n"
"Copyright (c) 2004-2006, Roger Dingledine, Nick Mathewson\n"
"Copyright (c) 2007-2013, The Tor Project, Inc.\n\n"
"tor -f <torrc> [args]\n"
"See man page for options, or https://www.torproject.org/ for "
"documentation.\n");
}

/** Print all non-obsolete torrc options. */
static void
list_torrc_options(void)
{
  int i;
  smartlist_t *lines = smartlist_new();
  for (i = 0; option_vars_[i].name; ++i) {
    const config_var_t *var = &option_vars_[i];
    if (var->type == CONFIG_TYPE_OBSOLETE ||
        var->type == CONFIG_TYPE_LINELIST_V)
      continue;
    printf("%s\n", var->name);
  }
  smartlist_free(lines);
}

/** Last value actually set by resolve_my_address. */
static uint32_t last_resolved_addr = 0;

/** Accessor for last_resolved_addr from outside this file. */
uint32_t
get_last_resolved_addr(void)
{
  return last_resolved_addr;
}

/**
 * Use <b>options-\>Address</b> to guess our public IP address.
 *
 * Return 0 if all is well, or -1 if we can't find a suitable
 * public IP address.
 *
 * If we are returning 0:
 *   - Put our public IP address (in host order) into *<b>addr_out</b>.
 *   - If <b>method_out</b> is non-NULL, set *<b>method_out</b> to a static
 *     string describing how we arrived at our answer.
 *   - If <b>hostname_out</b> is non-NULL, and we resolved a hostname to
 *     get our address, set *<b>hostname_out</b> to a newly allocated string
 *     holding that hostname. (If we didn't get our address by resolving a
 *     hostname, set *<b>hostname_out</b> to NULL.)
 *
 * XXXX ipv6
 */
int
resolve_my_address(int warn_severity, const or_options_t *options,
                   uint32_t *addr_out,
                   const char **method_out, char **hostname_out)
{
  struct in_addr in;
  uint32_t addr; /* host order */
  char hostname[256];
  const char *method_used;
  const char *hostname_used;
  int explicit_ip=1;
  int explicit_hostname=1;
  int from_interface=0;
  char *addr_string = NULL;
  const char *address = options->Address;
  int notice_severity = warn_severity <= LOG_NOTICE ?
                          LOG_NOTICE : warn_severity;

  tor_addr_t myaddr;
  tor_assert(addr_out);

  /*
   * Step one: Fill in 'hostname' to be our best guess.
   */

  if (address && *address) {
    strlcpy(hostname, address, sizeof(hostname));
  } else { /* then we need to guess our address */
    explicit_ip = 0; /* it's implicit */
    explicit_hostname = 0; /* it's implicit */

    if (gethostname(hostname, sizeof(hostname)) < 0) {
      log_fn(warn_severity, LD_NET,"Error obtaining local hostname");
      return -1;
    }
    log_debug(LD_CONFIG, "Guessed local host name as '%s'", hostname);
  }

  /*
   * Step two: Now that we know 'hostname', parse it or resolve it. If
   * it doesn't parse or resolve, look at the interface address. Set 'addr'
   * to be our (host-order) 32-bit answer.
   */

  if (tor_inet_aton(hostname, &in) == 0) {
    /* then we have to resolve it */
    explicit_ip = 0;
    if (tor_lookup_hostname(hostname, &addr)) { /* failed to resolve */
      uint32_t interface_ip; /* host order */

      if (explicit_hostname) {
        log_fn(warn_severity, LD_CONFIG,
               "Could not resolve local Address '%s'. Failing.", hostname);
        return -1;
      }
      log_fn(notice_severity, LD_CONFIG,
             "Could not resolve guessed local hostname '%s'. "
             "Trying something else.", hostname);
      if (get_interface_address(warn_severity, &interface_ip)) {
        log_fn(warn_severity, LD_CONFIG,
               "Could not get local interface IP address. Failing.");
        return -1;
      }
      from_interface = 1;
      addr = interface_ip;
      log_fn(notice_severity, LD_CONFIG, "Learned IP address '%s' for "
             "local interface. Using that.", fmt_addr32(addr));
      strlcpy(hostname, "<guessed from interfaces>", sizeof(hostname));
    } else { /* resolved hostname into addr */
      tor_addr_from_ipv4h(&myaddr, addr);

      if (!explicit_hostname &&
          tor_addr_is_internal(&myaddr, 0)) {
        tor_addr_t interface_ip;

        log_fn(notice_severity, LD_CONFIG, "Guessed local hostname '%s' "
               "resolves to a private IP address (%s). Trying something "
               "else.", hostname, fmt_addr32(addr));

        if (get_interface_address6(warn_severity, AF_INET, &interface_ip)<0) {
          log_fn(warn_severity, LD_CONFIG,
                 "Could not get local interface IP address. Too bad.");
        } else if (tor_addr_is_internal(&interface_ip, 0)) {
          log_fn(notice_severity, LD_CONFIG,
                 "Interface IP address '%s' is a private address too. "
                 "Ignoring.", fmt_addr(&interface_ip));
        } else {
          from_interface = 1;
          addr = tor_addr_to_ipv4h(&interface_ip);
          log_fn(notice_severity, LD_CONFIG,
                 "Learned IP address '%s' for local interface."
                 " Using that.", fmt_addr32(addr));
          strlcpy(hostname, "<guessed from interfaces>", sizeof(hostname));
        }
      }
    }
  } else {
    addr = ntohl(in.s_addr); /* set addr so that addr_string is not
                              * illformed */
  }

  /*
   * Step three: Check whether 'addr' is an internal IP address, and error
   * out if it is and we don't want that.
   */

  tor_addr_from_ipv4h(&myaddr,addr);

  addr_string = tor_dup_ip(addr);
  if (tor_addr_is_internal(&myaddr, 0)) {
    /* make sure we're ok with publishing an internal IP */
    if (!options->DirAuthorities && !options->AlternateDirAuthority) {
      /* if they are using the default authorities, disallow internal IPs
       * always. */
      log_fn(warn_severity, LD_CONFIG,
             "Address '%s' resolves to private IP address '%s'. "
             "Tor servers that use the default DirAuthorities must have "
             "public IP addresses.", hostname, addr_string);
      tor_free(addr_string);
      return -1;
    }
    if (!explicit_ip) {
      /* even if they've set their own authorities, require an explicit IP if
       * they're using an internal address. */
      log_fn(warn_severity, LD_CONFIG, "Address '%s' resolves to private "
             "IP address '%s'. Please set the Address config option to be "
             "the IP address you want to use.", hostname, addr_string);
      tor_free(addr_string);
      return -1;
    }
  }

  /*
   * Step four: We have a winner! 'addr' is our answer for sure, and
   * 'addr_string' is its string form. Fill out the various fields to
   * say how we decided it.
   */

  log_debug(LD_CONFIG, "Resolved Address to '%s'.", addr_string);

  if (explicit_ip) {
    method_used = "CONFIGURED";
    hostname_used = NULL;
  } else if (explicit_hostname) {
    method_used = "RESOLVED";
    hostname_used = hostname;
  } else if (from_interface) {
    method_used = "INTERFACE";
    hostname_used = NULL;
  } else {
    method_used = "GETHOSTNAME";
    hostname_used = hostname;
  }

  *addr_out = addr;
  if (method_out)
    *method_out = method_used;
  if (hostname_out)
    *hostname_out = hostname_used ? tor_strdup(hostname_used) : NULL;

  /*
   * Step five: Check if the answer has changed since last time (or if
   * there was no last time), and if so call various functions to keep
   * us up-to-date.
   */

  if (last_resolved_addr && last_resolved_addr != *addr_out) {
    /* Leave this as a notice, regardless of the requested severity,
     * at least until dynamic IP address support becomes bulletproof. */
    log_notice(LD_NET,
               "Your IP address seems to have changed to %s "
               "(METHOD=%s%s%s). Updating.",
               addr_string, method_used,
               hostname_used ? " HOSTNAME=" : "",
               hostname_used ? hostname_used : "");
    ip_address_changed(0);
  }

  if (last_resolved_addr != *addr_out) {
    control_event_server_status(LOG_NOTICE,
                                "EXTERNAL_ADDRESS ADDRESS=%s METHOD=%s%s%s",
                                addr_string, method_used,
                                hostname_used ? " HOSTNAME=" : "",
                                hostname_used ? hostname_used : "");
  }
  last_resolved_addr = *addr_out;

  /*
   * And finally, clean up and return success.
   */

  tor_free(addr_string);
  return 0;
}

/** Return true iff <b>addr</b> is judged to be on the same network as us, or
 * on a private network.
 */
int
is_local_addr(const tor_addr_t *addr)
{
  if (tor_addr_is_internal(addr, 0))
    return 1;
  /* Check whether ip is on the same /24 as we are. */
  if (get_options()->EnforceDistinctSubnets == 0)
    return 0;
  if (tor_addr_family(addr) == AF_INET) {
    /*XXXX023 IP6 what corresponds to an /24? */
    uint32_t ip = tor_addr_to_ipv4h(addr);

    /* It's possible that this next check will hit before the first time
     * resolve_my_address actually succeeds.  (For clients, it is likely that
     * resolve_my_address will never be called at all).  In those cases,
     * last_resolved_addr will be 0, and so checking to see whether ip is on
     * the same /24 as last_resolved_addr will be the same as checking whether
     * it was on net 0, which is already done by tor_addr_is_internal.
     */
    if ((last_resolved_addr & (uint32_t)0xffffff00ul)
        == (ip & (uint32_t)0xffffff00ul))
      return 1;
  }
  return 0;
}

/** Return a new empty or_options_t.  Used for testing. */
or_options_t *
options_new(void)
{
  return config_new(&options_format);
}

/** Set <b>options</b> to hold reasonable defaults for most options.
 * Each option defaults to zero. */
void
options_init(or_options_t *options)
{
  config_init(&options_format, options);
}

/** Return a string containing a possible configuration file that would give
 * the configuration in <b>options</b>.  If <b>minimal</b> is true, do not
 * include options that are the same as Tor's defaults.
 */
char *
options_dump(const or_options_t *options, int how_to_dump)
{
  const or_options_t *use_defaults;
  int minimal;
  switch (how_to_dump) {
    case OPTIONS_DUMP_MINIMAL:
      use_defaults = global_default_options;
      minimal = 1;
      break;
    case OPTIONS_DUMP_DEFAULTS:
      use_defaults = NULL;
      minimal = 1;
      break;
    case OPTIONS_DUMP_ALL:
      use_defaults = NULL;
      minimal = 0;
      break;
    default:
      log_warn(LD_BUG, "Bogus value for how_to_dump==%d", how_to_dump);
      return NULL;
  }

  return config_dump(&options_format, use_defaults, options, minimal, 0);
}

/** Return 0 if every element of sl is a string holding a decimal
 * representation of a port number, or if sl is NULL.
 * Otherwise set *msg and return -1. */
static int
validate_ports_csv(smartlist_t *sl, const char *name, char **msg)
{
  int i;
  tor_assert(name);

  if (!sl)
    return 0;

  SMARTLIST_FOREACH(sl, const char *, cp,
  {
    i = atoi(cp);
    if (i < 1 || i > 65535) {
      tor_asprintf(msg, "Port '%s' out of range in %s", cp, name);
      return -1;
    }
  });
  return 0;
}

/** If <b>value</b> exceeds ROUTER_MAX_DECLARED_BANDWIDTH, write
 * a complaint into *<b>msg</b> using string <b>desc</b>, and return -1.
 * Else return 0.
 */
static int
ensure_bandwidth_cap(uint64_t *value, const char *desc, char **msg)
{
  if (*value > ROUTER_MAX_DECLARED_BANDWIDTH) {
    /* This handles an understandable special case where somebody says "2gb"
     * whereas our actual maximum is 2gb-1 (INT_MAX) */
    --*value;
  }
  if (*value > ROUTER_MAX_DECLARED_BANDWIDTH) {
    tor_asprintf(msg, "%s ("U64_FORMAT") must be at most %d",
                 desc, U64_PRINTF_ARG(*value),
                 ROUTER_MAX_DECLARED_BANDWIDTH);
    return -1;
  }
  return 0;
}

/** Parse an authority type from <b>options</b>-\>PublishServerDescriptor
 * and write it to <b>options</b>-\>PublishServerDescriptor_. Treat "1"
 * as "v3" unless BridgeRelay is 1, in which case treat it as "bridge".
 * Treat "0" as "".
 * Return 0 on success or -1 if not a recognized authority type (in which
 * case the value of PublishServerDescriptor_ is undefined). */
static int
compute_publishserverdescriptor(or_options_t *options)
{
  smartlist_t *list = options->PublishServerDescriptor;
  dirinfo_type_t *auth = &options->PublishServerDescriptor_;
  *auth = NO_DIRINFO;
  if (!list) /* empty list, answer is none */
    return 0;
  SMARTLIST_FOREACH_BEGIN(list, const char *, string) {
    if (!strcasecmp(string, "v1"))
      log_warn(LD_CONFIG, "PublishServerDescriptor v1 has no effect, because "
                          "there are no v1 directory authorities anymore.");
    else if (!strcmp(string, "1"))
      if (options->BridgeRelay)
        *auth |= BRIDGE_DIRINFO;
      else
        *auth |= V3_DIRINFO;
    else if (!strcasecmp(string, "v2"))
      log_warn(LD_CONFIG, "PublishServerDescriptor v2 has no effect, because "
                          "there are no v2 directory authorities anymore.");
    else if (!strcasecmp(string, "v3"))
      *auth |= V3_DIRINFO;
    else if (!strcasecmp(string, "bridge"))
      *auth |= BRIDGE_DIRINFO;
    else if (!strcasecmp(string, "hidserv"))
      log_warn(LD_CONFIG,
               "PublishServerDescriptor hidserv is invalid. See "
               "PublishHidServDescriptors.");
    else if (!strcasecmp(string, "") || !strcmp(string, "0"))
      /* no authority */;
    else
      return -1;
  } SMARTLIST_FOREACH_END(string);
  return 0;
}

/** Lowest allowable value for RendPostPeriod; if this is too low, hidden
 * services can overload the directory system. */
#define MIN_REND_POST_PERIOD (10*60)

/** Higest allowable value for PredictedPortsRelevanceTime; if this is
 * too high, our selection of exits will decrease for an extended
 * period of time to an uncomfortable level .*/
#define MAX_PREDICTED_CIRCS_RELEVANCE (60*60)

/** Highest allowable value for RendPostPeriod. */
#define MAX_DIR_PERIOD (MIN_ONION_KEY_LIFETIME/2)

/** Lowest allowable value for MaxCircuitDirtiness; if this is too low, Tor
 * will generate too many circuits and potentially overload the network. */
#define MIN_MAX_CIRCUIT_DIRTINESS 10

/** Highest allowable value for MaxCircuitDirtiness: prevents time_t
 * overflows. */
#define MAX_MAX_CIRCUIT_DIRTINESS (30*24*60*60)

/** Lowest allowable value for CircuitStreamTimeout; if this is too low, Tor
 * will generate too many circuits and potentially overload the network. */
#define MIN_CIRCUIT_STREAM_TIMEOUT 10

/** Lowest allowable value for HeartbeatPeriod; if this is too low, we might
 * expose more information than we're comfortable with. */
#define MIN_HEARTBEAT_PERIOD (30*60)

/** Lowest recommended value for CircuitBuildTimeout; if it is set too low
 * and LearnCircuitBuildTimeout is off, the failure rate for circuit
 * construction may be very high.  In that case, if it is set below this
 * threshold emit a warning.
 * */
#define RECOMMENDED_MIN_CIRCUIT_BUILD_TIMEOUT (10)

static int
options_validate_cb(void *old_options, void *options, void *default_options,
                    int from_setconf, char **msg)
{
  return options_validate(old_options, options, default_options,
                          from_setconf, msg);
}

/** Return 0 if every setting in <b>options</b> is reasonable, is a
 * permissible transition from <b>old_options</b>, and none of the
 * testing-only settings differ from <b>default_options</b> unless in
 * testing mode.  Else return -1.  Should have no side effects, except for
 * normalizing the contents of <b>options</b>.
 *
 * On error, tor_strdup an error explanation into *<b>msg</b>.
 *
 * XXX
 * If <b>from_setconf</b>, we were called by the controller, and our
 * Log line should stay empty. If it's 0, then give us a default log
 * if there are no logs defined.
 */
STATIC int
options_validate(or_options_t *old_options, or_options_t *options,
                 or_options_t *default_options, int from_setconf, char **msg)
{
  int i;
  config_line_t *cl;
  const char *uname = get_uname();
  int n_ports=0;
#define REJECT(arg) \
  STMT_BEGIN *msg = tor_strdup(arg); return -1; STMT_END
#define COMPLAIN(arg) STMT_BEGIN log_warn(LD_CONFIG, arg); STMT_END

  tor_assert(msg);
  *msg = NULL;

  if (server_mode(options) &&
      (!strcmpstart(uname, "Windows 95") ||
       !strcmpstart(uname, "Windows 98") ||
       !strcmpstart(uname, "Windows Me"))) {
    log_warn(LD_CONFIG, "Tor is running as a server, but you are "
        "running %s; this probably won't work. See "
        "https://www.torproject.org/docs/faq.html#BestOSForRelay "
        "for details.", uname);
  }

  if (parse_ports(options, 1, msg, &n_ports) < 0)
    return -1;

  if (parse_outbound_addresses(options, 1, msg) < 0)
    return -1;

  if (validate_data_directory(options)<0)
    REJECT("Invalid DataDirectory");

  if (options->Nickname == NULL) {
    if (server_mode(options)) {
        options->Nickname = tor_strdup(UNNAMED_ROUTER_NICKNAME);
    }
  } else {
    if (!is_legal_nickname(options->Nickname)) {
      tor_asprintf(msg,
          "Nickname '%s' is wrong length or contains illegal characters.",
          options->Nickname);
      return -1;
    }
  }

  if (server_mode(options) && !options->ContactInfo)
    log_notice(LD_CONFIG, "Your ContactInfo config option is not set. "
        "Please consider setting it, so we can contact you if your server is "
        "misconfigured or something else goes wrong.");

  /* Special case on first boot if no Log options are given. */
  if (!options->Logs && !options->RunAsDaemon && !from_setconf) {
    if (quiet_level == 0)
        config_line_append(&options->Logs, "Log", "notice stdout");
    else if (quiet_level == 1)
        config_line_append(&options->Logs, "Log", "warn stdout");
  }

  if (options_init_logs(options, 1)<0) /* Validate the tor_log(s) */
    REJECT("Failed to validate Log options. See logs for details.");

  if (authdir_mode(options)) {
    /* confirm that our address isn't broken, so we can complain now */
    uint32_t tmp;
    if (resolve_my_address(LOG_WARN, options, &tmp, NULL, NULL) < 0)
      REJECT("Failed to resolve/guess local address. See logs for details.");
  }

#ifndef _WIN32
  if (options->RunAsDaemon && torrc_fname && path_is_relative(torrc_fname))
    REJECT("Can't use a relative path to torrc when RunAsDaemon is set.");
#endif

  if (server_mode(options) && options->RendConfigLines)
    log_warn(LD_CONFIG,
        "Tor is currently configured as a relay and a hidden service. "
        "That's not very secure: you should probably run your hidden service "
        "in a separate Tor process, at least -- see "
        "https://trac.torproject.org/8742");

  /* XXXX require that the only port not be DirPort? */
  /* XXXX require that at least one port be listened-upon. */
  if (n_ports == 0 && !options->RendConfigLines)
    log_warn(LD_CONFIG,
        "SocksPort, TransPort, NATDPort, DNSPort, and ORPort are all "
        "undefined, and there aren't any hidden services configured.  "
        "Tor will still run, but probably won't do anything.");

  options->TransProxyType_parsed = TPT_DEFAULT;
#ifdef USE_TRANSPARENT
  if (options->TransProxyType) {
    if (!strcasecmp(options->TransProxyType, "default")) {
      options->TransProxyType_parsed = TPT_DEFAULT;
    } else if (!strcasecmp(options->TransProxyType, "pf-divert")) {
#ifndef __OpenBSD__
      REJECT("pf-divert is a OpenBSD-specific feature.");
#else
      options->TransProxyType_parsed = TPT_PF_DIVERT;
#endif
    } else if (!strcasecmp(options->TransProxyType, "tproxy")) {
#ifndef __linux__
      REJECT("TPROXY is a Linux-specific feature.");
#else
      options->TransProxyType_parsed = TPT_TPROXY;
#endif
    } else if (!strcasecmp(options->TransProxyType, "ipfw")) {
#ifndef __FreeBSD__
      REJECT("ipfw is a FreeBSD-specific feature.");
#else
      options->TransProxyType_parsed = TPT_IPFW;
#endif
    } else {
      REJECT("Unrecognized value for TransProxyType");
    }

    if (strcasecmp(options->TransProxyType, "default") &&
        !options->TransPort_set) {
      REJECT("Cannot use TransProxyType without any valid TransPort or "
             "TransListenAddress.");
    }
  }
#else
  if (options->TransPort_set)
    REJECT("TransPort and TransListenAddress are disabled "
           "in this build.");
#endif

  if (options->TokenBucketRefillInterval <= 0
      || options->TokenBucketRefillInterval > 1000) {
    REJECT("TokenBucketRefillInterval must be between 1 and 1000 inclusive.");
  }

  if (options->ExcludeExitNodes || options->ExcludeNodes) {
    options->ExcludeExitNodesUnion_ = routerset_new();
    routerset_union(options->ExcludeExitNodesUnion_,options->ExcludeExitNodes);
    routerset_union(options->ExcludeExitNodesUnion_,options->ExcludeNodes);
  }

  if (options->NodeFamilies) {
    options->NodeFamilySets = smartlist_new();
    for (cl = options->NodeFamilies; cl; cl = cl->next) {
      routerset_t *rs = routerset_new();
      if (routerset_parse(rs, cl->value, cl->key) == 0) {
        smartlist_add(options->NodeFamilySets, rs);
      } else {
        routerset_free(rs);
      }
    }
  }

  if (options->TLSECGroup && (strcasecmp(options->TLSECGroup, "P256") &&
                              strcasecmp(options->TLSECGroup, "P224"))) {
    COMPLAIN("Unrecognized TLSECGroup: Falling back to the default.");
    tor_free(options->TLSECGroup);
  }

  if (options->ExcludeNodes && options->StrictNodes) {
    COMPLAIN("You have asked to exclude certain relays from all positions "
             "in your circuits. Expect hidden services and other Tor "
             "features to be broken in unpredictable ways.");
  }

  if (options->AuthoritativeDir) {
    if (!options->ContactInfo && !options->TestingTorNetwork)
      REJECT("Authoritative directory servers must set ContactInfo");
    if (!options->RecommendedClientVersions)
      options->RecommendedClientVersions =
        config_lines_dup(options->RecommendedVersions);
    if (!options->RecommendedServerVersions)
      options->RecommendedServerVersions =
        config_lines_dup(options->RecommendedVersions);
    if (options->VersioningAuthoritativeDir &&
        (!options->RecommendedClientVersions ||
         !options->RecommendedServerVersions))
      REJECT("Versioning authoritative dir servers must set "
             "Recommended*Versions.");
    if (options->UseEntryGuards) {
      log_info(LD_CONFIG, "Authoritative directory servers can't set "
               "UseEntryGuards. Disabling.");
      options->UseEntryGuards = 0;
    }
    if (!options->DownloadExtraInfo && authdir_mode_any_main(options)) {
      log_info(LD_CONFIG, "Authoritative directories always try to download "
               "extra-info documents. Setting DownloadExtraInfo.");
      options->DownloadExtraInfo = 1;
    }
    if (!(options->BridgeAuthoritativeDir ||
          options->V3AuthoritativeDir))
      REJECT("AuthoritativeDir is set, but none of "
             "(Bridge/V3)AuthoritativeDir is set.");
    /* If we have a v3bandwidthsfile and it's broken, complain on startup */
    if (options->V3BandwidthsFile && !old_options) {
      dirserv_read_measured_bandwidths(options->V3BandwidthsFile, NULL);
    }
  }

  if (options->AuthoritativeDir && !options->DirPort_set)
    REJECT("Running as authoritative directory, but no DirPort set.");

  if (options->AuthoritativeDir && !options->ORPort_set)
    REJECT("Running as authoritative directory, but no ORPort set.");

  if (options->AuthoritativeDir && options->ClientOnly)
    REJECT("Running as authoritative directory, but ClientOnly also set.");

  if (options->FetchDirInfoExtraEarly && !options->FetchDirInfoEarly)
    REJECT("FetchDirInfoExtraEarly requires that you also set "
           "FetchDirInfoEarly");

  if (options->ConnLimit <= 0) {
    tor_asprintf(msg,
        "ConnLimit must be greater than 0, but was set to %d",
        options->ConnLimit);
    return -1;
  }

  if (options->PathsNeededToBuildCircuits >= 0.0) {
    if (options->PathsNeededToBuildCircuits < 0.25) {
      log_warn(LD_CONFIG, "PathsNeededToBuildCircuits is too low. Increasing "
               "to 0.25");
      options->PathsNeededToBuildCircuits = 0.25;
    } else if (options->PathsNeededToBuildCircuits > 0.95) {
      log_warn(LD_CONFIG, "PathsNeededToBuildCircuits is too high. Decreasing "
               "to 0.95");
      options->PathsNeededToBuildCircuits = 0.95;
    }
  }

  if (options->MaxClientCircuitsPending <= 0 ||
      options->MaxClientCircuitsPending > MAX_MAX_CLIENT_CIRCUITS_PENDING) {
    tor_asprintf(msg,
                 "MaxClientCircuitsPending must be between 1 and %d, but "
                 "was set to %d", MAX_MAX_CLIENT_CIRCUITS_PENDING,
                 options->MaxClientCircuitsPending);
    return -1;
  }

  if (validate_ports_csv(options->FirewallPorts, "FirewallPorts", msg) < 0)
    return -1;

  if (validate_ports_csv(options->LongLivedPorts, "LongLivedPorts", msg) < 0)
    return -1;

  if (validate_ports_csv(options->RejectPlaintextPorts,
                         "RejectPlaintextPorts", msg) < 0)
    return -1;

  if (validate_ports_csv(options->WarnPlaintextPorts,
                         "WarnPlaintextPorts", msg) < 0)
    return -1;

  if (options->FascistFirewall && !options->ReachableAddresses) {
    if (options->FirewallPorts && smartlist_len(options->FirewallPorts)) {
      /* We already have firewall ports set, so migrate them to
       * ReachableAddresses, which will set ReachableORAddresses and
       * ReachableDirAddresses if they aren't set explicitly. */
      smartlist_t *instead = smartlist_new();
      config_line_t *new_line = tor_malloc_zero(sizeof(config_line_t));
      new_line->key = tor_strdup("ReachableAddresses");
      /* If we're configured with the old format, we need to prepend some
       * open ports. */
      SMARTLIST_FOREACH(options->FirewallPorts, const char *, portno,
      {
        int p = atoi(portno);
        if (p<0) continue;
        smartlist_add_asprintf(instead, "*:%d", p);
      });
      new_line->value = smartlist_join_strings(instead,",",0,NULL);
      /* These have been deprecated since 0.1.1.5-alpha-cvs */
      log_notice(LD_CONFIG,
          "Converting FascistFirewall and FirewallPorts "
          "config options to new format: \"ReachableAddresses %s\"",
          new_line->value);
      options->ReachableAddresses = new_line;
      SMARTLIST_FOREACH(instead, char *, cp, tor_free(cp));
      smartlist_free(instead);
    } else {
      /* We do not have FirewallPorts set, so add 80 to
       * ReachableDirAddresses, and 443 to ReachableORAddresses. */
      if (!options->ReachableDirAddresses) {
        config_line_t *new_line = tor_malloc_zero(sizeof(config_line_t));
        new_line->key = tor_strdup("ReachableDirAddresses");
        new_line->value = tor_strdup("*:80");
        options->ReachableDirAddresses = new_line;
        log_notice(LD_CONFIG, "Converting FascistFirewall config option "
            "to new format: \"ReachableDirAddresses *:80\"");
      }
      if (!options->ReachableORAddresses) {
        config_line_t *new_line = tor_malloc_zero(sizeof(config_line_t));
        new_line->key = tor_strdup("ReachableORAddresses");
        new_line->value = tor_strdup("*:443");
        options->ReachableORAddresses = new_line;
        log_notice(LD_CONFIG, "Converting FascistFirewall config option "
            "to new format: \"ReachableORAddresses *:443\"");
      }
    }
  }

  for (i=0; i<3; i++) {
    config_line_t **linep =
      (i==0) ? &options->ReachableAddresses :
        (i==1) ? &options->ReachableORAddresses :
                 &options->ReachableDirAddresses;
    if (!*linep)
      continue;
    /* We need to end with a reject *:*, not an implicit accept *:* */
    for (;;) {
      if (!strcmp((*linep)->value, "reject *:*")) /* already there */
        break;
      linep = &((*linep)->next);
      if (!*linep) {
        *linep = tor_malloc_zero(sizeof(config_line_t));
        (*linep)->key = tor_strdup(
          (i==0) ?  "ReachableAddresses" :
            (i==1) ? "ReachableORAddresses" :
                     "ReachableDirAddresses");
        (*linep)->value = tor_strdup("reject *:*");
        break;
      }
    }
  }

  if ((options->ReachableAddresses ||
       options->ReachableORAddresses ||
       options->ReachableDirAddresses) &&
      server_mode(options))
    REJECT("Servers must be able to freely connect to the rest "
           "of the Internet, so they must not set Reachable*Addresses "
           "or FascistFirewall.");

  if (options->UseBridges &&
      server_mode(options))
    REJECT("Servers must be able to freely connect to the rest "
           "of the Internet, so they must not set UseBridges.");

  /* If both of these are set, we'll end up with funny behavior where we
   * demand enough entrynodes be up and running else we won't build
   * circuits, yet we never actually use them. */
  if (options->UseBridges && options->EntryNodes)
    REJECT("You cannot set both UseBridges and EntryNodes.");

  if (options->EntryNodes && !options->UseEntryGuards) {
    REJECT("If EntryNodes is set, UseEntryGuards must be enabled.");
  }

  options->MaxMemInQueues =
    compute_real_max_mem_in_queues(options->MaxMemInQueues_raw,
                                   server_mode(options));

  options->AllowInvalid_ = 0;

  if (options->AllowInvalidNodes) {
    SMARTLIST_FOREACH_BEGIN(options->AllowInvalidNodes, const char *, cp) {
        if (!strcasecmp(cp, "entry"))
          options->AllowInvalid_ |= ALLOW_INVALID_ENTRY;
        else if (!strcasecmp(cp, "exit"))
          options->AllowInvalid_ |= ALLOW_INVALID_EXIT;
        else if (!strcasecmp(cp, "middle"))
          options->AllowInvalid_ |= ALLOW_INVALID_MIDDLE;
        else if (!strcasecmp(cp, "introduction"))
          options->AllowInvalid_ |= ALLOW_INVALID_INTRODUCTION;
        else if (!strcasecmp(cp, "rendezvous"))
          options->AllowInvalid_ |= ALLOW_INVALID_RENDEZVOUS;
        else {
          tor_asprintf(msg,
              "Unrecognized value '%s' in AllowInvalidNodes", cp);
          return -1;
        }
    } SMARTLIST_FOREACH_END(cp);
  }

  if (!options->SafeLogging ||
      !strcasecmp(options->SafeLogging, "0")) {
    options->SafeLogging_ = SAFELOG_SCRUB_NONE;
  } else if (!strcasecmp(options->SafeLogging, "relay")) {
    options->SafeLogging_ = SAFELOG_SCRUB_RELAY;
  } else if (!strcasecmp(options->SafeLogging, "1")) {
    options->SafeLogging_ = SAFELOG_SCRUB_ALL;
  } else {
    tor_asprintf(msg,
                     "Unrecognized value '%s' in SafeLogging",
                     escaped(options->SafeLogging));
    return -1;
  }

  if (compute_publishserverdescriptor(options) < 0) {
    tor_asprintf(msg, "Unrecognized value in PublishServerDescriptor");
    return -1;
  }

  if ((options->BridgeRelay
        || options->PublishServerDescriptor_ & BRIDGE_DIRINFO)
      && (options->PublishServerDescriptor_ & V3_DIRINFO)) {
    REJECT("Bridges are not supposed to publish router descriptors to the "
           "directory authorities. Please correct your "
           "PublishServerDescriptor line.");
  }

  if (options->BridgeRelay && options->DirPort_set) {
    log_warn(LD_CONFIG, "Can't set a DirPort on a bridge relay; disabling "
             "DirPort");
    config_free_lines(options->DirPort_lines);
    options->DirPort_lines = NULL;
    options->DirPort_set = 0;
  }

  if (options->MinUptimeHidServDirectoryV2 < 0) {
    log_warn(LD_CONFIG, "MinUptimeHidServDirectoryV2 option must be at "
                        "least 0 seconds. Changing to 0.");
    options->MinUptimeHidServDirectoryV2 = 0;
  }

  if (options->RendPostPeriod < MIN_REND_POST_PERIOD) {
    log_warn(LD_CONFIG, "RendPostPeriod option is too short; "
             "raising to %d seconds.", MIN_REND_POST_PERIOD);
    options->RendPostPeriod = MIN_REND_POST_PERIOD;
  }

  if (options->RendPostPeriod > MAX_DIR_PERIOD) {
    log_warn(LD_CONFIG, "RendPostPeriod is too large; clipping to %ds.",
             MAX_DIR_PERIOD);
    options->RendPostPeriod = MAX_DIR_PERIOD;
  }

  if (options->PredictedPortsRelevanceTime >
      MAX_PREDICTED_CIRCS_RELEVANCE) {
    log_warn(LD_CONFIG, "PredictedPortsRelevanceTime is too large; "
             "clipping to %ds.", MAX_PREDICTED_CIRCS_RELEVANCE);
    options->PredictedPortsRelevanceTime = MAX_PREDICTED_CIRCS_RELEVANCE;
  }

  if (options->Tor2webMode && options->LearnCircuitBuildTimeout) {
    /* LearnCircuitBuildTimeout and Tor2webMode are incompatible in
     * two ways:
     *
     * - LearnCircuitBuildTimeout results in a low CBT, which
     *   Tor2webMode's use of one-hop rendezvous circuits lowers
     *   much further, producing *far* too many timeouts.
     *
     * - The adaptive CBT code does not update its timeout estimate
     *   using build times for single-hop circuits.
     *
     * If we fix both of these issues someday, we should test
     * Tor2webMode with LearnCircuitBuildTimeout on again. */
    log_notice(LD_CONFIG,"Tor2webMode is enabled; turning "
               "LearnCircuitBuildTimeout off.");
    options->LearnCircuitBuildTimeout = 0;
  }

  if (options->Tor2webMode && options->UseEntryGuards) {
    /* tor2web mode clients do not (and should not) use entry guards
     * in any meaningful way.  Further, tor2web mode causes the hidden
     * service client code to do things which break the path bias
     * detector, and it's far easier to turn off entry guards (and
     * thus the path bias detector with it) than to figure out how to
     * make a piece of code which cannot possibly help tor2web mode
     * users compatible with tor2web mode.
     */
    log_notice(LD_CONFIG,
               "Tor2WebMode is enabled; disabling UseEntryGuards.");
    options->UseEntryGuards = 0;
  }

  if (!(options->UseEntryGuards) &&
      (options->RendConfigLines != NULL)) {
    log_warn(LD_CONFIG,
             "UseEntryGuards is disabled, but you have configured one or more "
             "hidden services on this Tor instance.  Your hidden services "
             "will be very easy to locate using a well-known attack -- see "
             "http://freehaven.net/anonbib/#hs-attack06 for details.");
  }

  if (!options->LearnCircuitBuildTimeout && options->CircuitBuildTimeout &&
      options->CircuitBuildTimeout < RECOMMENDED_MIN_CIRCUIT_BUILD_TIMEOUT) {
    log_warn(LD_CONFIG,
        "CircuitBuildTimeout is shorter (%d seconds) than the recommended "
        "minimum (%d seconds), and LearnCircuitBuildTimeout is disabled.  "
        "If tor isn't working, raise this value or enable "
        "LearnCircuitBuildTimeout.",
        options->CircuitBuildTimeout,
        RECOMMENDED_MIN_CIRCUIT_BUILD_TIMEOUT );
  } else if (!options->LearnCircuitBuildTimeout &&
             !options->CircuitBuildTimeout) {
    log_notice(LD_CONFIG, "You disabled LearnCircuitBuildTimeout, but didn't "
               "a CircuitBuildTimeout. I'll pick a plausible default.");
  }

  if (options->PathBiasNoticeRate > 1.0) {
    tor_asprintf(msg,
              "PathBiasNoticeRate is too high. "
              "It must be between 0 and 1.0");
    return -1;
  }
  if (options->PathBiasWarnRate > 1.0) {
    tor_asprintf(msg,
              "PathBiasWarnRate is too high. "
              "It must be between 0 and 1.0");
    return -1;
  }
  if (options->PathBiasExtremeRate > 1.0) {
    tor_asprintf(msg,
              "PathBiasExtremeRate is too high. "
              "It must be between 0 and 1.0");
    return -1;
  }
  if (options->PathBiasNoticeUseRate > 1.0) {
    tor_asprintf(msg,
              "PathBiasNoticeUseRate is too high. "
              "It must be between 0 and 1.0");
    return -1;
  }
  if (options->PathBiasExtremeUseRate > 1.0) {
    tor_asprintf(msg,
              "PathBiasExtremeUseRate is too high. "
              "It must be between 0 and 1.0");
    return -1;
  }

  if (options->MaxCircuitDirtiness < MIN_MAX_CIRCUIT_DIRTINESS) {
    log_warn(LD_CONFIG, "MaxCircuitDirtiness option is too short; "
             "raising to %d seconds.", MIN_MAX_CIRCUIT_DIRTINESS);
    options->MaxCircuitDirtiness = MIN_MAX_CIRCUIT_DIRTINESS;
  }

  if (options->MaxCircuitDirtiness > MAX_MAX_CIRCUIT_DIRTINESS) {
    log_warn(LD_CONFIG, "MaxCircuitDirtiness option is too high; "
             "setting to %d days.", MAX_MAX_CIRCUIT_DIRTINESS/86400);
    options->MaxCircuitDirtiness = MAX_MAX_CIRCUIT_DIRTINESS;
  }

  if (options->CircuitStreamTimeout &&
      options->CircuitStreamTimeout < MIN_CIRCUIT_STREAM_TIMEOUT) {
    log_warn(LD_CONFIG, "CircuitStreamTimeout option is too short; "
             "raising to %d seconds.", MIN_CIRCUIT_STREAM_TIMEOUT);
    options->CircuitStreamTimeout = MIN_CIRCUIT_STREAM_TIMEOUT;
  }

  if (options->HeartbeatPeriod &&
      options->HeartbeatPeriod < MIN_HEARTBEAT_PERIOD) {
    log_warn(LD_CONFIG, "HeartbeatPeriod option is too short; "
             "raising to %d seconds.", MIN_HEARTBEAT_PERIOD);
    options->HeartbeatPeriod = MIN_HEARTBEAT_PERIOD;
  }

  if (options->KeepalivePeriod < 1)
    REJECT("KeepalivePeriod option must be positive.");

  if (options->PortForwarding && options->Sandbox) {
    REJECT("PortForwarding is not compatible with Sandbox; at most one can "
           "be set");
  }

  if (ensure_bandwidth_cap(&options->BandwidthRate,
                           "BandwidthRate", msg) < 0)
    return -1;
  if (ensure_bandwidth_cap(&options->BandwidthBurst,
                           "BandwidthBurst", msg) < 0)
    return -1;
  if (ensure_bandwidth_cap(&options->MaxAdvertisedBandwidth,
                           "MaxAdvertisedBandwidth", msg) < 0)
    return -1;
  if (ensure_bandwidth_cap(&options->RelayBandwidthRate,
                           "RelayBandwidthRate", msg) < 0)
    return -1;
  if (ensure_bandwidth_cap(&options->RelayBandwidthBurst,
                           "RelayBandwidthBurst", msg) < 0)
    return -1;
  if (ensure_bandwidth_cap(&options->PerConnBWRate,
                           "PerConnBWRate", msg) < 0)
    return -1;
  if (ensure_bandwidth_cap(&options->PerConnBWBurst,
                           "PerConnBWBurst", msg) < 0)
    return -1;
  if (ensure_bandwidth_cap(&options->AuthDirFastGuarantee,
                           "AuthDirFastGuarantee", msg) < 0)
    return -1;
  if (ensure_bandwidth_cap(&options->AuthDirGuardBWGuarantee,
                           "AuthDirGuardBWGuarantee", msg) < 0)
    return -1;

  if (options->RelayBandwidthRate && !options->RelayBandwidthBurst)
    options->RelayBandwidthBurst = options->RelayBandwidthRate;
  if (options->RelayBandwidthBurst && !options->RelayBandwidthRate)
    options->RelayBandwidthRate = options->RelayBandwidthBurst;

  if (server_mode(options)) {
    if (options->BandwidthRate < ROUTER_REQUIRED_MIN_BANDWIDTH) {
      tor_asprintf(msg,
                       "BandwidthRate is set to %d bytes/second. "
                       "For servers, it must be at least %d.",
                       (int)options->BandwidthRate,
                       ROUTER_REQUIRED_MIN_BANDWIDTH);
      return -1;
    } else if (options->MaxAdvertisedBandwidth <
               ROUTER_REQUIRED_MIN_BANDWIDTH/2) {
      tor_asprintf(msg,
                       "MaxAdvertisedBandwidth is set to %d bytes/second. "
                       "For servers, it must be at least %d.",
                       (int)options->MaxAdvertisedBandwidth,
                       ROUTER_REQUIRED_MIN_BANDWIDTH/2);
      return -1;
    }
    if (options->RelayBandwidthRate &&
      options->RelayBandwidthRate < ROUTER_REQUIRED_MIN_BANDWIDTH) {
      tor_asprintf(msg,
                       "RelayBandwidthRate is set to %d bytes/second. "
                       "For servers, it must be at least %d.",
                       (int)options->RelayBandwidthRate,
                       ROUTER_REQUIRED_MIN_BANDWIDTH);
      return -1;
    }
  }

  if (options->RelayBandwidthRate > options->RelayBandwidthBurst)
    REJECT("RelayBandwidthBurst must be at least equal "
           "to RelayBandwidthRate.");

  if (options->BandwidthRate > options->BandwidthBurst)
    REJECT("BandwidthBurst must be at least equal to BandwidthRate.");

  /* if they set relaybandwidth* really high but left bandwidth*
   * at the default, raise the defaults. */
  if (options->RelayBandwidthRate > options->BandwidthRate)
    options->BandwidthRate = options->RelayBandwidthRate;
  if (options->RelayBandwidthBurst > options->BandwidthBurst)
    options->BandwidthBurst = options->RelayBandwidthBurst;

  if (accounting_parse_options(options, 1)<0)
    REJECT("Failed to parse accounting options. See logs for details.");

  if (options->AccountingMax) {
    if (options->RendConfigLines && server_mode(options)) {
      log_warn(LD_CONFIG, "Using accounting with a hidden service and an "
               "ORPort is risky: your hidden service(s) and your public "
               "address will all turn off at the same time, which may alert "
               "observers that they are being run by the same party.");
    } else if (config_count_key(options->RendConfigLines,
                                "HiddenServiceDir") > 1) {
      log_warn(LD_CONFIG, "Using accounting with multiple hidden services is "
               "risky: they will all turn off at the same time, which may "
               "alert observers that they are being run by the same party.");
    }
  }

  if (options->HTTPProxy) { /* parse it now */
    if (tor_addr_port_lookup(options->HTTPProxy,
                        &options->HTTPProxyAddr, &options->HTTPProxyPort) < 0)
      REJECT("HTTPProxy failed to parse or resolve. Please fix.");
    if (options->HTTPProxyPort == 0) { /* give it a default */
      options->HTTPProxyPort = 80;
    }
  }

  if (options->HTTPProxyAuthenticator) {
    if (strlen(options->HTTPProxyAuthenticator) >= 512)
      REJECT("HTTPProxyAuthenticator is too long (>= 512 chars).");
  }

  if (options->HTTPSProxy) { /* parse it now */
    if (tor_addr_port_lookup(options->HTTPSProxy,
                        &options->HTTPSProxyAddr, &options->HTTPSProxyPort) <0)
      REJECT("HTTPSProxy failed to parse or resolve. Please fix.");
    if (options->HTTPSProxyPort == 0) { /* give it a default */
      options->HTTPSProxyPort = 443;
    }
  }

  if (options->HTTPSProxyAuthenticator) {
    if (strlen(options->HTTPSProxyAuthenticator) >= 512)
      REJECT("HTTPSProxyAuthenticator is too long (>= 512 chars).");
  }

  if (options->Socks4Proxy) { /* parse it now */
    if (tor_addr_port_lookup(options->Socks4Proxy,
                        &options->Socks4ProxyAddr,
                        &options->Socks4ProxyPort) <0)
      REJECT("Socks4Proxy failed to parse or resolve. Please fix.");
    if (options->Socks4ProxyPort == 0) { /* give it a default */
      options->Socks4ProxyPort = 1080;
    }
  }

  if (options->Socks5Proxy) { /* parse it now */
    if (tor_addr_port_lookup(options->Socks5Proxy,
                            &options->Socks5ProxyAddr,
                            &options->Socks5ProxyPort) <0)
      REJECT("Socks5Proxy failed to parse or resolve. Please fix.");
    if (options->Socks5ProxyPort == 0) { /* give it a default */
      options->Socks5ProxyPort = 1080;
    }
  }

  /* Check if more than one proxy type has been enabled. */
  if (!!options->Socks4Proxy + !!options->Socks5Proxy +
      !!options->HTTPSProxy + !!options->ClientTransportPlugin > 1)
    REJECT("You have configured more than one proxy type. "
           "(Socks4Proxy|Socks5Proxy|HTTPSProxy|ClientTransportPlugin)");

  /* Check if the proxies will give surprising behavior. */
  if (options->HTTPProxy && !(options->Socks4Proxy ||
                              options->Socks5Proxy ||
                              options->HTTPSProxy)) {
    log_warn(LD_CONFIG, "HTTPProxy configured, but no SOCKS proxy or "
             "HTTPS proxy configured. Watch out: this configuration will "
             "proxy unencrypted directory connections only.");
  }

  if (options->Socks5ProxyUsername) {
    size_t len;

    len = strlen(options->Socks5ProxyUsername);
    if (len < 1 || len > MAX_SOCKS5_AUTH_FIELD_SIZE)
      REJECT("Socks5ProxyUsername must be between 1 and 255 characters.");

    if (!options->Socks5ProxyPassword)
      REJECT("Socks5ProxyPassword must be included with Socks5ProxyUsername.");

    len = strlen(options->Socks5ProxyPassword);
    if (len < 1 || len > MAX_SOCKS5_AUTH_FIELD_SIZE)
      REJECT("Socks5ProxyPassword must be between 1 and 255 characters.");
  } else if (options->Socks5ProxyPassword)
    REJECT("Socks5ProxyPassword must be included with Socks5ProxyUsername.");

  if (options->HashedControlPassword) {
    smartlist_t *sl = decode_hashed_passwords(options->HashedControlPassword);
    if (!sl) {
      REJECT("Bad HashedControlPassword: wrong length or bad encoding");
    } else {
      SMARTLIST_FOREACH(sl, char*, cp, tor_free(cp));
      smartlist_free(sl);
    }
  }

  if (options->HashedControlSessionPassword) {
    smartlist_t *sl = decode_hashed_passwords(
                                  options->HashedControlSessionPassword);
    if (!sl) {
      REJECT("Bad HashedControlSessionPassword: wrong length or bad encoding");
    } else {
      SMARTLIST_FOREACH(sl, char*, cp, tor_free(cp));
      smartlist_free(sl);
    }
  }

  if (options->OwningControllerProcess) {
    const char *validate_pspec_msg = NULL;
    if (tor_validate_process_specifier(options->OwningControllerProcess,
                                       &validate_pspec_msg)) {
      tor_asprintf(msg, "Bad OwningControllerProcess: %s",
                   validate_pspec_msg);
      return -1;
    }
  }

  if (options->ControlPort_set && !options->HashedControlPassword &&
      !options->HashedControlSessionPassword &&
      !options->CookieAuthentication) {
    log_warn(LD_CONFIG, "ControlPort is open, but no authentication method "
             "has been configured.  This means that any program on your "
             "computer can reconfigure your Tor.  That's bad!  You should "
             "upgrade your Tor controller as soon as possible.");
  }

  if (options->CookieAuthFileGroupReadable && !options->CookieAuthFile) {
    log_warn(LD_CONFIG, "CookieAuthFileGroupReadable is set, but will have "
             "no effect: you must specify an explicit CookieAuthFile to "
             "have it group-readable.");
  }

  if (options->MyFamily && options->BridgeRelay) {
    log_warn(LD_CONFIG, "Listing a family for a bridge relay is not "
             "supported: it can reveal bridge fingerprints to censors. "
             "You should also make sure you aren't listing this bridge's "
             "fingerprint in any other MyFamily.");
  }
  if (check_nickname_list(&options->MyFamily, "MyFamily", msg))
    return -1;
  for (cl = options->NodeFamilies; cl; cl = cl->next) {
    routerset_t *rs = routerset_new();
    if (routerset_parse(rs, cl->value, cl->key)) {
      routerset_free(rs);
      return -1;
    }
    routerset_free(rs);
  }

  if (validate_addr_policies(options, msg) < 0)
    return -1;

  if (validate_dir_servers(options, old_options) < 0)
    REJECT("Directory authority/fallback line did not parse. See logs "
           "for details.");

  if (options->UseBridges && !options->Bridges)
    REJECT("If you set UseBridges, you must specify at least one bridge.");

  for (cl = options->Bridges; cl; cl = cl->next) {
      bridge_line_t *bridge_line = parse_bridge_line(cl->value);
      if (!bridge_line)
        REJECT("Bridge line did not parse. See logs for details.");
      bridge_line_free(bridge_line);
  }

  for (cl = options->ClientTransportPlugin; cl; cl = cl->next) {
    if (parse_client_transport_line(options, cl->value, 1)<0)
      REJECT("Invalid client transport line. See logs for details.");
  }

  for (cl = options->ServerTransportPlugin; cl; cl = cl->next) {
    if (parse_server_transport_line(options, cl->value, 1)<0)
      REJECT("Invalid server transport line. See logs for details.");
  }

  if (options->ServerTransportPlugin && !server_mode(options)) {
    log_notice(LD_GENERAL, "Tor is not configured as a relay but you specified"
               " a ServerTransportPlugin line (%s). The ServerTransportPlugin "
               "line will be ignored.",
               escaped(options->ServerTransportPlugin->value));
  }

  for (cl = options->ServerTransportListenAddr; cl; cl = cl->next) {
    /** If get_bindaddr_from_transport_listen_line() fails with
        'transport' being NULL, it means that something went wrong
        while parsing the ServerTransportListenAddr line. */
    char *bindaddr = get_bindaddr_from_transport_listen_line(cl->value, NULL);
    if (!bindaddr)
      REJECT("ServerTransportListenAddr did not parse. See logs for details.");
    tor_free(bindaddr);
  }

  if (options->ServerTransportListenAddr && !options->ServerTransportPlugin) {
    log_notice(LD_GENERAL, "You need at least a single managed-proxy to "
               "specify a transport listen address. The "
               "ServerTransportListenAddr line will be ignored.");
  }

  for (cl = options->ServerTransportOptions; cl; cl = cl->next) {
    /** If get_options_from_transport_options_line() fails with
        'transport' being NULL, it means that something went wrong
        while parsing the ServerTransportOptions line. */
    smartlist_t *options_sl =
      get_options_from_transport_options_line(cl->value, NULL);
    if (!options_sl)
      REJECT("ServerTransportOptions did not parse. See logs for details.");

    SMARTLIST_FOREACH(options_sl, char *, cp, tor_free(cp));
    smartlist_free(options_sl);
  }

  if (options->ConstrainedSockets) {
    /* If the user wants to constrain socket buffer use, make sure the desired
     * limit is between MIN|MAX_TCPSOCK_BUFFER in k increments. */
    if (options->ConstrainedSockSize < MIN_CONSTRAINED_TCP_BUFFER ||
        options->ConstrainedSockSize > MAX_CONSTRAINED_TCP_BUFFER ||
        options->ConstrainedSockSize % 1024) {
      tor_asprintf(msg,
          "ConstrainedSockSize is invalid.  Must be a value between %d and %d "
          "in 1024 byte increments.",
          MIN_CONSTRAINED_TCP_BUFFER, MAX_CONSTRAINED_TCP_BUFFER);
      return -1;
    }
    if (options->DirPort_set) {
      /* Providing cached directory entries while system TCP buffers are scarce
       * will exacerbate the socket errors.  Suggest that this be disabled. */
      COMPLAIN("You have requested constrained socket buffers while also "
               "serving directory entries via DirPort.  It is strongly "
               "suggested that you disable serving directory requests when "
               "system TCP buffer resources are scarce.");
    }
  }

  if (options->V3AuthVoteDelay + options->V3AuthDistDelay >=
      options->V3AuthVotingInterval/2) {
    REJECT("V3AuthVoteDelay plus V3AuthDistDelay must be less than half "
           "V3AuthVotingInterval");
  }
  if (options->V3AuthVoteDelay < MIN_VOTE_SECONDS)
    REJECT("V3AuthVoteDelay is way too low.");
  if (options->V3AuthDistDelay < MIN_DIST_SECONDS)
    REJECT("V3AuthDistDelay is way too low.");

  if (options->V3AuthNIntervalsValid < 2)
    REJECT("V3AuthNIntervalsValid must be at least 2.");

  if (options->V3AuthVotingInterval < MIN_VOTE_INTERVAL) {
    REJECT("V3AuthVotingInterval is insanely low.");
  } else if (options->V3AuthVotingInterval > 24*60*60) {
    REJECT("V3AuthVotingInterval is insanely high.");
  } else if (((24*60*60) % options->V3AuthVotingInterval) != 0) {
    COMPLAIN("V3AuthVotingInterval does not divide evenly into 24 hours.");
  }

  if (rend_config_services(options, 1) < 0)
    REJECT("Failed to configure rendezvous options. See logs for details.");

  /* Parse client-side authorization for hidden services. */
  if (rend_parse_service_authorization(options, 1) < 0)
    REJECT("Failed to configure client authorization for hidden services. "
           "See logs for details.");

  if (parse_virtual_addr_network(options->VirtualAddrNetworkIPv4,
                                 AF_INET, 1, msg)<0)
    return -1;
  if (parse_virtual_addr_network(options->VirtualAddrNetworkIPv6,
                                 AF_INET6, 1, msg)<0)
    return -1;

  if (options->AutomapHostsSuffixes) {
    SMARTLIST_FOREACH(options->AutomapHostsSuffixes, char *, suf,
    {
      size_t len = strlen(suf);
      if (len && suf[len-1] == '.')
        suf[len-1] = '\0';
    });
  }

  if (options->TestingTorNetwork &&
      !(options->DirAuthorities ||
        (options->AlternateDirAuthority &&
         options->AlternateBridgeAuthority))) {
    REJECT("TestingTorNetwork may only be configured in combination with "
           "a non-default set of DirAuthority or both of "
           "AlternateDirAuthority and AlternateBridgeAuthority configured.");
  }

  if (options->AllowSingleHopExits && !options->DirAuthorities) {
    COMPLAIN("You have set AllowSingleHopExits; now your relay will allow "
             "others to make one-hop exits. However, since by default most "
             "clients avoid relays that set this option, most clients will "
             "ignore you.");
  }

#define CHECK_DEFAULT(arg)                                              \
  STMT_BEGIN                                                            \
    if (!options->TestingTorNetwork &&                                  \
        !options->UsingTestNetworkDefaults_ &&                          \
        !config_is_same(&options_format,options,                        \
                        default_options,#arg)) {                        \
      REJECT(#arg " may only be changed in testing Tor "                \
             "networks!");                                              \
    } STMT_END
  CHECK_DEFAULT(TestingV3AuthInitialVotingInterval);
  CHECK_DEFAULT(TestingV3AuthInitialVoteDelay);
  CHECK_DEFAULT(TestingV3AuthInitialDistDelay);
  CHECK_DEFAULT(TestingV3AuthVotingStartOffset);
  CHECK_DEFAULT(TestingAuthDirTimeToLearnReachability);
  CHECK_DEFAULT(TestingEstimatedDescriptorPropagationTime);
  CHECK_DEFAULT(TestingServerDownloadSchedule);
  CHECK_DEFAULT(TestingClientDownloadSchedule);
  CHECK_DEFAULT(TestingServerConsensusDownloadSchedule);
  CHECK_DEFAULT(TestingClientConsensusDownloadSchedule);
  CHECK_DEFAULT(TestingBridgeDownloadSchedule);
  CHECK_DEFAULT(TestingClientMaxIntervalWithoutRequest);
  CHECK_DEFAULT(TestingDirConnectionMaxStall);
  CHECK_DEFAULT(TestingConsensusMaxDownloadTries);
  CHECK_DEFAULT(TestingDescriptorMaxDownloadTries);
  CHECK_DEFAULT(TestingMicrodescMaxDownloadTries);
  CHECK_DEFAULT(TestingCertMaxDownloadTries);
#undef CHECK_DEFAULT

  if (options->TestingV3AuthInitialVotingInterval < MIN_VOTE_INTERVAL) {
    REJECT("TestingV3AuthInitialVotingInterval is insanely low.");
  } else if (((30*60) % options->TestingV3AuthInitialVotingInterval) != 0) {
    REJECT("TestingV3AuthInitialVotingInterval does not divide evenly into "
           "30 minutes.");
  }

  if (options->TestingV3AuthInitialVoteDelay < MIN_VOTE_SECONDS) {
    REJECT("TestingV3AuthInitialVoteDelay is way too low.");
  }

  if (options->TestingV3AuthInitialDistDelay < MIN_DIST_SECONDS) {
    REJECT("TestingV3AuthInitialDistDelay is way too low.");
  }

  if (options->TestingV3AuthInitialVoteDelay +
      options->TestingV3AuthInitialDistDelay >=
      options->TestingV3AuthInitialVotingInterval/2) {
    REJECT("TestingV3AuthInitialVoteDelay plus TestingV3AuthInitialDistDelay "
           "must be less than half TestingV3AuthInitialVotingInterval");
  }

  if (options->TestingV3AuthVotingStartOffset >
      MIN(options->TestingV3AuthInitialVotingInterval,
          options->V3AuthVotingInterval)) {
    REJECT("TestingV3AuthVotingStartOffset is higher than the voting "
           "interval.");
  }

  if (options->TestingAuthDirTimeToLearnReachability < 0) {
    REJECT("TestingAuthDirTimeToLearnReachability must be non-negative.");
  } else if (options->TestingAuthDirTimeToLearnReachability > 2*60*60) {
    COMPLAIN("TestingAuthDirTimeToLearnReachability is insanely high.");
  }

  if (options->TestingEstimatedDescriptorPropagationTime < 0) {
    REJECT("TestingEstimatedDescriptorPropagationTime must be non-negative.");
  } else if (options->TestingEstimatedDescriptorPropagationTime > 60*60) {
    COMPLAIN("TestingEstimatedDescriptorPropagationTime is insanely high.");
  }

  if (options->TestingClientMaxIntervalWithoutRequest < 1) {
    REJECT("TestingClientMaxIntervalWithoutRequest is way too low.");
  } else if (options->TestingClientMaxIntervalWithoutRequest > 3600) {
    COMPLAIN("TestingClientMaxIntervalWithoutRequest is insanely high.");
  }

  if (options->TestingDirConnectionMaxStall < 5) {
    REJECT("TestingDirConnectionMaxStall is way too low.");
  } else if (options->TestingDirConnectionMaxStall > 3600) {
    COMPLAIN("TestingDirConnectionMaxStall is insanely high.");
  }

  if (options->TestingConsensusMaxDownloadTries < 2) {
    REJECT("TestingConsensusMaxDownloadTries must be greater than 1.");
  } else if (options->TestingConsensusMaxDownloadTries > 800) {
    COMPLAIN("TestingConsensusMaxDownloadTries is insanely high.");
  }

  if (options->TestingDescriptorMaxDownloadTries < 2) {
    REJECT("TestingDescriptorMaxDownloadTries must be greater than 1.");
  } else if (options->TestingDescriptorMaxDownloadTries > 800) {
    COMPLAIN("TestingDescriptorMaxDownloadTries is insanely high.");
  }

  if (options->TestingMicrodescMaxDownloadTries < 2) {
    REJECT("TestingMicrodescMaxDownloadTries must be greater than 1.");
  } else if (options->TestingMicrodescMaxDownloadTries > 800) {
    COMPLAIN("TestingMicrodescMaxDownloadTries is insanely high.");
  }

  if (options->TestingCertMaxDownloadTries < 2) {
    REJECT("TestingCertMaxDownloadTries must be greater than 1.");
  } else if (options->TestingCertMaxDownloadTries > 800) {
    COMPLAIN("TestingCertMaxDownloadTries is insanely high.");
  }

  if (options->TestingEnableConnBwEvent &&
      !options->TestingTorNetwork && !options->UsingTestNetworkDefaults_) {
    REJECT("TestingEnableConnBwEvent may only be changed in testing "
           "Tor networks!");
  }

  if (options->TestingEnableCellStatsEvent &&
      !options->TestingTorNetwork && !options->UsingTestNetworkDefaults_) {
    REJECT("TestingEnableCellStatsEvent may only be changed in testing "
           "Tor networks!");
  }

  if (options->TestingEnableTbEmptyEvent &&
      !options->TestingTorNetwork && !options->UsingTestNetworkDefaults_) {
    REJECT("TestingEnableTbEmptyEvent may only be changed in testing "
           "Tor networks!");
  }

  if (options->TestingTorNetwork) {
    log_warn(LD_CONFIG, "TestingTorNetwork is set. This will make your node "
                        "almost unusable in the public Tor network, and is "
                        "therefore only advised if you are building a "
                        "testing Tor network!");
  }

  if (options->AccelName && !options->HardwareAccel)
    options->HardwareAccel = 1;
  if (options->AccelDir && !options->AccelName)
    REJECT("Can't use hardware crypto accelerator dir without engine name.");

  if (options->PublishServerDescriptor)
    SMARTLIST_FOREACH(options->PublishServerDescriptor, const char *, pubdes, {
      if (!strcmp(pubdes, "1") || !strcmp(pubdes, "0"))
        if (smartlist_len(options->PublishServerDescriptor) > 1) {
          COMPLAIN("You have passed a list of multiple arguments to the "
                   "PublishServerDescriptor option that includes 0 or 1. "
                   "0 or 1 should only be used as the sole argument. "
                   "This configuration will be rejected in a future release.");
          break;
        }
    });

  if (options->BridgeRelay == 1 && ! options->ORPort_set)
      REJECT("BridgeRelay is 1, ORPort is not set. This is an invalid "
             "combination.");

  return 0;
#undef REJECT
#undef COMPLAIN
}

/* Given the value that the user has set for MaxMemInQueues, compute the
 * actual maximum value.  We clip this value if it's too low, and autodetect
 * it if it's set to 0. */
static uint64_t
compute_real_max_mem_in_queues(const uint64_t val, int log_guess)
{
  uint64_t result;

  if (val == 0) {
#define ONE_GIGABYTE (U64_LITERAL(1) << 30)
#define ONE_MEGABYTE (U64_LITERAL(1) << 20)
#if SIZEOF_VOID_P >= 8
#define MAX_DEFAULT_MAXMEM (8*ONE_GIGABYTE)
#else
#define MAX_DEFAULT_MAXMEM (2*ONE_GIGABYTE)
#endif
    /* The user didn't pick a memory limit.  Choose a very large one
     * that is still smaller than the system memory */
    static int notice_sent = 0;
    size_t ram = 0;
    if (get_total_system_memory(&ram) < 0) {
      /* We couldn't determine our total system memory!  */
#if SIZEOF_VOID_P >= 8
      /* 64-bit system.  Let's hope for 8 GB. */
      result = 8 * ONE_GIGABYTE;
#else
      /* (presumably) 32-bit system. Let's hope for 1 GB. */
      result = ONE_GIGABYTE;
#endif
    } else {
      /* We detected it, so let's pick 3/4 of the total RAM as our limit. */
      const uint64_t avail = (ram / 4) * 3;

      /* Make sure it's in range from 0.25 GB to 8 GB. */
      if (avail > MAX_DEFAULT_MAXMEM) {
        /* If you want to use more than this much RAM, you need to configure
           it yourself */
        result = MAX_DEFAULT_MAXMEM;
      } else if (avail < ONE_GIGABYTE / 4) {
        result = ONE_GIGABYTE / 4;
      } else {
        result = avail;
      }
    }
    if (log_guess && ! notice_sent) {
      log_notice(LD_CONFIG, "%sMaxMemInQueues is set to "U64_FORMAT" MB. "
                 "You can override this by setting MaxMemInQueues by hand.",
                 ram ? "Based on detected system memory, " : "",
                 U64_PRINTF_ARG(result / ONE_MEGABYTE));
      notice_sent = 1;
    }
    return result;
  } else if (val < ONE_GIGABYTE / 4) {
    log_warn(LD_CONFIG, "MaxMemInQueues must be at least 256 MB for now. "
             "Ideally, have it as large as you can afford.");
    return ONE_GIGABYTE / 4;
  } else {
    /* The value was fine all along */
    return val;
  }
}

/** Helper: return true iff s1 and s2 are both NULL, or both non-NULL
 * equal strings. */
static int
opt_streq(const char *s1, const char *s2)
{
  return 0 == strcmp_opt(s1, s2);
}

/** Check if any of the previous options have changed but aren't allowed to. */
static int
options_transition_allowed(const or_options_t *old,
                           const or_options_t *new_val,
                           char **msg)
{
  if (!old)
    return 0;

  if (!opt_streq(old->PidFile, new_val->PidFile)) {
    *msg = tor_strdup("PidFile is not allowed to change.");
    return -1;
  }

  if (old->RunAsDaemon != new_val->RunAsDaemon) {
    *msg = tor_strdup("While Tor is running, changing RunAsDaemon "
                      "is not allowed.");
    return -1;
  }

  if (old->Sandbox != new_val->Sandbox) {
    *msg = tor_strdup("While Tor is running, changing Sandbox "
                      "is not allowed.");
    return -1;
  }

  if (strcmp(old->DataDirectory,new_val->DataDirectory)!=0) {
    tor_asprintf(msg,
               "While Tor is running, changing DataDirectory "
               "(\"%s\"->\"%s\") is not allowed.",
               old->DataDirectory, new_val->DataDirectory);
    return -1;
  }

  if (!opt_streq(old->User, new_val->User)) {
    *msg = tor_strdup("While Tor is running, changing User is not allowed.");
    return -1;
  }

  if ((old->HardwareAccel != new_val->HardwareAccel)
      || !opt_streq(old->AccelName, new_val->AccelName)
      || !opt_streq(old->AccelDir, new_val->AccelDir)) {
    *msg = tor_strdup("While Tor is running, changing OpenSSL hardware "
                      "acceleration engine is not allowed.");
    return -1;
  }

  if (old->TestingTorNetwork != new_val->TestingTorNetwork) {
    *msg = tor_strdup("While Tor is running, changing TestingTorNetwork "
                      "is not allowed.");
    return -1;
  }

  if (old->DisableAllSwap != new_val->DisableAllSwap) {
    *msg = tor_strdup("While Tor is running, changing DisableAllSwap "
                      "is not allowed.");
    return -1;
  }

  if (old->TokenBucketRefillInterval != new_val->TokenBucketRefillInterval) {
    *msg = tor_strdup("While Tor is running, changing TokenBucketRefill"
                      "Interval is not allowed");
    return -1;
  }

  if (old->DisableIOCP != new_val->DisableIOCP) {
    *msg = tor_strdup("While Tor is running, changing DisableIOCP "
                      "is not allowed.");
    return -1;
  }

  if (old->DisableDebuggerAttachment &&
      !new_val->DisableDebuggerAttachment) {
    *msg = tor_strdup("While Tor is running, disabling "
                      "DisableDebuggerAttachment is not allowed.");
    return -1;
  }

  if (sandbox_is_active()) {
#define SB_NOCHANGE_STR(opt)                                            \
    do {                                                                \
      if (! opt_streq(old->opt, new_val->opt)) {                        \
        *msg = tor_strdup("Can't change " #opt " while Sandbox is active"); \
        return -1;                                                      \
      }                                                                 \
    } while (0)

    SB_NOCHANGE_STR(PidFile);
    SB_NOCHANGE_STR(ServerDNSResolvConfFile);
    SB_NOCHANGE_STR(DirPortFrontPage);
    SB_NOCHANGE_STR(CookieAuthFile);
    SB_NOCHANGE_STR(ExtORPortCookieAuthFile);

#undef SB_NOCHANGE_STR

    if (! config_lines_eq(old->Logs, new_val->Logs)) {
      *msg = tor_strdup("Can't change Logs while Sandbox is active");
      return -1;
    }
    if (old->ConnLimit != new_val->ConnLimit) {
      *msg = tor_strdup("Can't change ConnLimit while Sandbox is active");
      return -1;
    }
    if (server_mode(old) != server_mode(new_val)) {
      *msg = tor_strdup("Can't start/stop being a server while "
                        "Sandbox is active");
      return -1;
    }
  }

  return 0;
}

/** Return 1 if any change from <b>old_options</b> to <b>new_options</b>
 * will require us to rotate the CPU and DNS workers; else return 0. */
static int
options_transition_affects_workers(const or_options_t *old_options,
                                   const or_options_t *new_options)
{
  if (!opt_streq(old_options->DataDirectory, new_options->DataDirectory) ||
      old_options->NumCPUs != new_options->NumCPUs ||
      !config_lines_eq(old_options->ORPort_lines, new_options->ORPort_lines) ||
      old_options->ServerDNSSearchDomains !=
                                       new_options->ServerDNSSearchDomains ||
      old_options->SafeLogging_ != new_options->SafeLogging_ ||
      old_options->ClientOnly != new_options->ClientOnly ||
      public_server_mode(old_options) != public_server_mode(new_options) ||
      !config_lines_eq(old_options->Logs, new_options->Logs) ||
      old_options->LogMessageDomains != new_options->LogMessageDomains)
    return 1;

  /* Check whether log options match. */

  /* Nothing that changed matters. */
  return 0;
}

/** Return 1 if any change from <b>old_options</b> to <b>new_options</b>
 * will require us to generate a new descriptor; else return 0. */
static int
options_transition_affects_descriptor(const or_options_t *old_options,
                                      const or_options_t *new_options)
{
  /* XXX We can be smarter here. If your DirPort isn't being
   * published and you just turned it off, no need to republish. Etc. */
  if (!opt_streq(old_options->DataDirectory, new_options->DataDirectory) ||
      !opt_streq(old_options->Nickname,new_options->Nickname) ||
      !opt_streq(old_options->Address,new_options->Address) ||
      !config_lines_eq(old_options->ExitPolicy,new_options->ExitPolicy) ||
      old_options->ExitPolicyRejectPrivate !=
        new_options->ExitPolicyRejectPrivate ||
      old_options->IPv6Exit != new_options->IPv6Exit ||
      !config_lines_eq(old_options->ORPort_lines,
                       new_options->ORPort_lines) ||
      !config_lines_eq(old_options->DirPort_lines,
                       new_options->DirPort_lines) ||
      old_options->ClientOnly != new_options->ClientOnly ||
      old_options->DisableNetwork != new_options->DisableNetwork ||
      old_options->PublishServerDescriptor_ !=
        new_options->PublishServerDescriptor_ ||
      get_effective_bwrate(old_options) != get_effective_bwrate(new_options) ||
      get_effective_bwburst(old_options) !=
        get_effective_bwburst(new_options) ||
      !opt_streq(old_options->ContactInfo, new_options->ContactInfo) ||
      !opt_streq(old_options->MyFamily, new_options->MyFamily) ||
      !opt_streq(old_options->AccountingStart, new_options->AccountingStart) ||
      old_options->AccountingMax != new_options->AccountingMax ||
      public_server_mode(old_options) != public_server_mode(new_options))
    return 1;

  return 0;
}

#ifdef _WIN32
/** Return the directory on windows where we expect to find our application
 * data. */
static char *
get_windows_conf_root(void)
{
  static int is_set = 0;
  static char path[MAX_PATH*2+1];
  TCHAR tpath[MAX_PATH] = {0};

  LPITEMIDLIST idl;
  IMalloc *m;
  HRESULT result;

  if (is_set)
    return path;

  /* Find X:\documents and settings\username\application data\ .
   * We would use SHGetSpecialFolder path, but that wasn't added until IE4.
   */
#ifdef ENABLE_LOCAL_APPDATA
#define APPDATA_PATH CSIDL_LOCAL_APPDATA
#else
#define APPDATA_PATH CSIDL_APPDATA
#endif
  if (!SUCCEEDED(SHGetSpecialFolderLocation(NULL, APPDATA_PATH, &idl))) {
    getcwd(path,MAX_PATH);
    is_set = 1;
    log_warn(LD_CONFIG,
             "I couldn't find your application data folder: are you "
             "running an ancient version of Windows 95? Defaulting to \"%s\"",
             path);
    return path;
  }
  /* Convert the path from an "ID List" (whatever that is!) to a path. */
  result = SHGetPathFromIDList(idl, tpath);
#ifdef UNICODE
  wcstombs(path,tpath,sizeof(path));
  path[sizeof(path)-1] = '\0';
#else
  strlcpy(path,tpath,sizeof(path));
#endif

  /* Now we need to free the memory that the path-idl was stored in.  In
   * typical Windows fashion, we can't just call 'free()' on it. */
  SHGetMalloc(&m);
  if (m) {
    m->lpVtbl->Free(m, idl);
    m->lpVtbl->Release(m);
  }
  if (!SUCCEEDED(result)) {
    return NULL;
  }
  strlcat(path,"\\tor",MAX_PATH);
  is_set = 1;
  return path;
}
#endif

/** Return the default location for our torrc file (if <b>defaults_file</b> is
 * false), or for the torrc-defaults file (if <b>defaults_file</b> is true). */
static const char *
get_default_conf_file(int defaults_file)
{
#ifdef _WIN32
  if (defaults_file) {
    static char defaults_path[MAX_PATH+1];
    tor_snprintf(defaults_path, MAX_PATH, "%s\\torrc-defaults",
                 get_windows_conf_root());
    return defaults_path;
  } else {
    static char path[MAX_PATH+1];
    tor_snprintf(path, MAX_PATH, "%s\\torrc",
                 get_windows_conf_root());
    return path;
  }
#else
  return defaults_file ? CONFDIR "/torrc-defaults" : CONFDIR "/torrc";
#endif
}

/** Verify whether lst is a string containing valid-looking comma-separated
 * nicknames, or NULL. Will normalise <b>lst</b> to prefix '$' to any nickname
 * or fingerprint that needs it. Return 0 on success.
 * Warn and return -1 on failure.
 */
static int
check_nickname_list(char **lst, const char *name, char **msg)
{
  int r = 0;
  smartlist_t *sl;
  int changes = 0;

  if (!*lst)
    return 0;
  sl = smartlist_new();

  smartlist_split_string(sl, *lst, ",",
    SPLIT_SKIP_SPACE|SPLIT_IGNORE_BLANK|SPLIT_STRIP_SPACE, 0);

  SMARTLIST_FOREACH_BEGIN(sl, char *, s)
    {
      if (!is_legal_nickname_or_hexdigest(s)) {
        // check if first char is dollar
        if (s[0] != '$') {
          // Try again but with a dollar symbol prepended
          char *prepended;
          tor_asprintf(&prepended, "$%s", s);

          if (is_legal_nickname_or_hexdigest(prepended)) {
            // The nickname is valid when it's prepended, swap the current
            // version with a prepended one
            tor_free(s);
            SMARTLIST_REPLACE_CURRENT(sl, s, prepended);
            changes = 1;
            continue;
          }

          // Still not valid, free and fallback to error message
          tor_free(prepended);
        }

        tor_asprintf(msg, "Invalid nickname '%s' in %s line", s, name);
        r = -1;
        break;
      }
    }
  SMARTLIST_FOREACH_END(s);

  // Replace the caller's nickname list with a fixed one
  if (changes && r == 0) {
    char *newNicknames = smartlist_join_strings(sl, ", ", 0, NULL);
    tor_free(*lst);
    *lst = newNicknames;
  }

  SMARTLIST_FOREACH(sl, char *, s, tor_free(s));
  smartlist_free(sl);

  return r;
}

/** Learn config file name from command line arguments, or use the default.
 *
 * If <b>defaults_file</b> is true, we're looking for torrc-defaults;
 * otherwise, we're looking for the regular torrc_file.
 *
 * Set *<b>using_default_fname</b> to true if we're using the default
 * configuration file name; or false if we've set it from the command line.
 *
 * Set *<b>ignore_missing_torrc</b> to true if we should ignore the resulting
 * filename if it doesn't exist.
 */
static char *
find_torrc_filename(config_line_t *cmd_arg,
                    int defaults_file,
                    int *using_default_fname, int *ignore_missing_torrc)
{
  char *fname=NULL;
  config_line_t *p_index;
  const char *fname_opt = defaults_file ? "--defaults-torrc" : "-f";
  const char *ignore_opt = defaults_file ? NULL : "--ignore-missing-torrc";

  if (defaults_file)
    *ignore_missing_torrc = 1;

  for (p_index = cmd_arg; p_index; p_index = p_index->next) {
    if (!strcmp(p_index->key, fname_opt)) {
      if (fname) {
        log_warn(LD_CONFIG, "Duplicate %s options on command line.",
            fname_opt);
        tor_free(fname);
      }
      fname = expand_filename(p_index->value);

      {
        char *absfname;
        absfname = make_path_absolute(fname);
        tor_free(fname);
        fname = absfname;
      }

      *using_default_fname = 0;
    } else if (ignore_opt && !strcmp(p_index->key,ignore_opt)) {
      *ignore_missing_torrc = 1;
    }
  }

  if (*using_default_fname) {
    /* didn't find one, try CONFDIR */
    const char *dflt = get_default_conf_file(defaults_file);
    if (dflt && file_status(dflt) == FN_FILE) {
      fname = tor_strdup(dflt);
    } else {
#ifndef _WIN32
      char *fn = NULL;
      if (!defaults_file)
        fn = expand_filename("~/.torrc");
      if (fn && file_status(fn) == FN_FILE) {
        fname = fn;
      } else {
        tor_free(fn);
        fname = tor_strdup(dflt);
      }
#else
      fname = tor_strdup(dflt);
#endif
    }
  }
  return fname;
}

/** Load a configuration file from disk, setting torrc_fname or
 * torrc_defaults_fname if successful.
 *
 * If <b>defaults_file</b> is true, load torrc-defaults; otherwise load torrc.
 *
 * Return the contents of the file on success, and NULL on failure.
 */
static char *
load_torrc_from_disk(config_line_t *cmd_arg, int defaults_file)
{
  char *fname=NULL;
  char *cf = NULL;
  int using_default_torrc = 1;
  int ignore_missing_torrc = 0;
  char **fname_var = defaults_file ? &torrc_defaults_fname : &torrc_fname;

  fname = find_torrc_filename(cmd_arg, defaults_file,
                              &using_default_torrc, &ignore_missing_torrc);
  tor_assert(fname);
  log_debug(LD_CONFIG, "Opening config file \"%s\"", fname);

  tor_free(*fname_var);
  *fname_var = fname;

  /* Open config file */
  if (file_status(fname) != FN_FILE ||
      !(cf = read_file_to_str(fname,0,NULL))) {
    if (using_default_torrc == 1 || ignore_missing_torrc) {
      if (!defaults_file)
        log_notice(LD_CONFIG, "Configuration file \"%s\" not present, "
            "using reasonable defaults.", fname);
      tor_free(fname); /* sets fname to NULL */
      *fname_var = NULL;
      cf = tor_strdup("");
    } else {
      log_warn(LD_CONFIG,
          "Unable to open configuration file \"%s\".", fname);
      goto err;
    }
  } else {
    log_notice(LD_CONFIG, "Read configuration file \"%s\".", fname);
  }

  return cf;
 err:
  tor_free(fname);
  *fname_var = NULL;
  return NULL;
}

/** Read a configuration file into <b>options</b>, finding the configuration
 * file location based on the command line.  After loading the file
 * call options_init_from_string() to load the config.
 * Return 0 if success, -1 if failure. */
int
options_init_from_torrc(int argc, char **argv)
{
  char *cf=NULL, *cf_defaults=NULL;
  int command;
  int retval = -1;
  char *command_arg = NULL;
  char *errmsg=NULL;
  config_line_t *p_index = NULL;
  config_line_t *cmdline_only_options = NULL;

  /* Go through command-line variables */
  if (! have_parsed_cmdline) {
    /* Or we could redo the list every time we pass this place.
     * It does not really matter */
    if (config_parse_commandline(argc, argv, 0, &global_cmdline_options,
                                 &global_cmdline_only_options) < 0) {
      goto err;
    }
    have_parsed_cmdline = 1;
  }
  cmdline_only_options = global_cmdline_only_options;

  if (config_line_find(cmdline_only_options, "-h") ||
      config_line_find(cmdline_only_options, "--help")) {
    print_usage();
    exit(0);
  }
  if (config_line_find(cmdline_only_options, "--list-torrc-options")) {
    /* For documenting validating whether we've documented everything. */
    list_torrc_options();
    exit(0);
  }

  if (config_line_find(cmdline_only_options, "--version")) {
    printf("Tor version %s.\n",get_version());
    exit(0);
  }

  if (config_line_find(cmdline_only_options, "--digests")) {
    printf("Tor version %s.\n",get_version());
    printf("%s", libor_get_digests());
    printf("%s", tor_get_digests());
    exit(0);
  }

  if (config_line_find(cmdline_only_options, "--library-versions")) {
    printf("Tor version %s. \n", get_version());
    printf("Library versions\tCompiled\t\tRuntime\n");
    printf("Libevent\t\t%-15s\t\t%s\n",
                      tor_libevent_get_header_version_str(),
                      tor_libevent_get_version_str());
    printf("OpenSSL \t\t%-15s\t\t%s\n",
                      crypto_openssl_get_header_version_str(),
                      crypto_openssl_get_version_str());
    printf("Zlib    \t\t%-15s\t\t%s\n",
                      tor_zlib_get_header_version_str(),
                      tor_zlib_get_version_str());
    //TODO: Hex versions?
    exit(0);
  }

  command = CMD_RUN_TOR;
  for (p_index = cmdline_only_options; p_index; p_index = p_index->next) {
    if (!strcmp(p_index->key,"--list-fingerprint")) {
      command = CMD_LIST_FINGERPRINT;
    } else if (!strcmp(p_index->key, "--hash-password")) {
      command = CMD_HASH_PASSWORD;
      command_arg = p_index->value;
    } else if (!strcmp(p_index->key, "--dump-config")) {
      command = CMD_DUMP_CONFIG;
      command_arg = p_index->value;
    } else if (!strcmp(p_index->key, "--verify-config")) {
      command = CMD_VERIFY_CONFIG;
    }
  }

  if (command == CMD_HASH_PASSWORD) {
    cf_defaults = tor_strdup("");
    cf = tor_strdup("");
  } else {
    cf_defaults = load_torrc_from_disk(cmdline_only_options, 1);
    cf = load_torrc_from_disk(cmdline_only_options, 0);
    if (!cf) {
      if (config_line_find(cmdline_only_options, "--allow-missing-torrc")) {
        cf = tor_strdup("");
      } else {
        goto err;
      }
    }
  }

  retval = options_init_from_string(cf_defaults, cf, command, command_arg,
                                    &errmsg);

 err:

  tor_free(cf);
  tor_free(cf_defaults);
  if (errmsg) {
    log_warn(LD_CONFIG,"%s", errmsg);
    tor_free(errmsg);
  }
  return retval < 0 ? -1 : 0;
}

/** Load the options from the configuration in <b>cf</b>, validate
 * them for consistency and take actions based on them.
 *
 * Return 0 if success, negative on error:
 *  * -1 for general errors.
 *  * -2 for failure to parse/validate,
 *  * -3 for transition not allowed
 *  * -4 for error while setting the new options
 */
setopt_err_t
options_init_from_string(const char *cf_defaults, const char *cf,
                         int command, const char *command_arg,
                         char **msg)
{
  or_options_t *oldoptions, *newoptions, *newdefaultoptions=NULL;
  config_line_t *cl;
  int retval, i;
  setopt_err_t err = SETOPT_ERR_MISC;
  tor_assert(msg);

  oldoptions = global_options; /* get_options unfortunately asserts if
                                  this is the first time we run*/

  newoptions = tor_malloc_zero(sizeof(or_options_t));
  newoptions->magic_ = OR_OPTIONS_MAGIC;
  options_init(newoptions);
  newoptions->command = command;
  newoptions->command_arg = command_arg ? tor_strdup(command_arg) : NULL;

  for (i = 0; i < 2; ++i) {
    const char *body = i==0 ? cf_defaults : cf;
    if (!body)
      continue;
    /* get config lines, assign them */
    retval = config_get_lines(body, &cl, 1);
    if (retval < 0) {
      err = SETOPT_ERR_PARSE;
      goto err;
    }
    retval = config_assign(&options_format, newoptions, cl, 0, 0, msg);
    config_free_lines(cl);
    if (retval < 0) {
      err = SETOPT_ERR_PARSE;
      goto err;
    }
    if (i==0)
      newdefaultoptions = config_dup(&options_format, newoptions);
  }

  if (newdefaultoptions == NULL) {
    newdefaultoptions = config_dup(&options_format, global_default_options);
  }

  /* Go through command-line variables too */
  retval = config_assign(&options_format, newoptions,
                         global_cmdline_options, 0, 0, msg);
  if (retval < 0) {
    err = SETOPT_ERR_PARSE;
    goto err;
  }

  /* If this is a testing network configuration, change defaults
   * for a list of dependent config options, re-initialize newoptions
   * with the new defaults, and assign all options to it second time. */
  if (newoptions->TestingTorNetwork) {
    /* XXXX this is a bit of a kludge.  perhaps there's a better way to do
     * this?  We could, for example, make the parsing algorithm do two passes
     * over the configuration.  If it finds any "suite" options like
     * TestingTorNetwork, it could change the defaults before its second pass.
     * Not urgent so long as this seems to work, but at any sign of trouble,
     * let's clean it up.  -NM */

    /* Change defaults. */
    int i;
    for (i = 0; testing_tor_network_defaults[i].name; ++i) {
      const config_var_t *new_var = &testing_tor_network_defaults[i];
      config_var_t *old_var =
          config_find_option_mutable(&options_format, new_var->name);
      tor_assert(new_var);
      tor_assert(old_var);
      old_var->initvalue = new_var->initvalue;
    }

    /* Clear newoptions and re-initialize them with new defaults. */
    config_free(&options_format, newoptions);
    config_free(&options_format, newdefaultoptions);
    newdefaultoptions = NULL;
    newoptions = tor_malloc_zero(sizeof(or_options_t));
    newoptions->magic_ = OR_OPTIONS_MAGIC;
    options_init(newoptions);
    newoptions->command = command;
    newoptions->command_arg = command_arg ? tor_strdup(command_arg) : NULL;

    /* Assign all options a second time. */
    for (i = 0; i < 2; ++i) {
      const char *body = i==0 ? cf_defaults : cf;
      if (!body)
        continue;
      /* get config lines, assign them */
      retval = config_get_lines(body, &cl, 1);
      if (retval < 0) {
        err = SETOPT_ERR_PARSE;
        goto err;
      }
      retval = config_assign(&options_format, newoptions, cl, 0, 0, msg);
      config_free_lines(cl);
      if (retval < 0) {
        err = SETOPT_ERR_PARSE;
        goto err;
      }
      if (i==0)
        newdefaultoptions = config_dup(&options_format, newoptions);
    }
    /* Assign command-line variables a second time too */
    retval = config_assign(&options_format, newoptions,
                           global_cmdline_options, 0, 0, msg);
    if (retval < 0) {
      err = SETOPT_ERR_PARSE;
      goto err;
    }
  }

  /* Validate newoptions */
  if (options_validate(oldoptions, newoptions, newdefaultoptions,
                       0, msg) < 0) {
    err = SETOPT_ERR_PARSE; /*XXX make this a separate return value.*/
    goto err;
  }

  if (options_transition_allowed(oldoptions, newoptions, msg) < 0) {
    err = SETOPT_ERR_TRANSITION;
    goto err;
  }

  if (set_options(newoptions, msg)) {
    err = SETOPT_ERR_SETTING;
    goto err; /* frees and replaces old options */
  }
  config_free(&options_format, global_default_options);
  global_default_options = newdefaultoptions;

  return SETOPT_OK;

 err:
  config_free(&options_format, newoptions);
  config_free(&options_format, newdefaultoptions);
  if (*msg) {
    char *old_msg = *msg;
    tor_asprintf(msg, "Failed to parse/validate config: %s", old_msg);
    tor_free(old_msg);
  }
  return err;
}

/** Return the location for our configuration file.
 */
const char *
get_torrc_fname(int defaults_fname)
{
  const char *fname = defaults_fname ? torrc_defaults_fname : torrc_fname;

  if (fname)
    return fname;
  else
    return get_default_conf_file(defaults_fname);
}

/** Adjust the address map based on the MapAddress elements in the
 * configuration <b>options</b>
 */
void
config_register_addressmaps(const or_options_t *options)
{
  smartlist_t *elts;
  config_line_t *opt;
  const char *from, *to, *msg;

  addressmap_clear_configured();
  elts = smartlist_new();
  for (opt = options->AddressMap; opt; opt = opt->next) {
    smartlist_split_string(elts, opt->value, NULL,
                           SPLIT_SKIP_SPACE|SPLIT_IGNORE_BLANK, 2);
    if (smartlist_len(elts) < 2) {
      log_warn(LD_CONFIG,"MapAddress '%s' has too few arguments. Ignoring.",
               opt->value);
      goto cleanup;
    }

    from = smartlist_get(elts,0);
    to = smartlist_get(elts,1);

    if (to[0] == '.' || from[0] == '.') {
      log_warn(LD_CONFIG,"MapAddress '%s' is ambiguous - address starts with a"
              "'.'. Ignoring.",opt->value);
      goto cleanup;
    }

    if (addressmap_register_auto(from, to, 0, ADDRMAPSRC_TORRC, &msg) < 0) {
      log_warn(LD_CONFIG,"MapAddress '%s' failed: %s. Ignoring.", opt->value,
               msg);
      goto cleanup;
    }

    if (smartlist_len(elts) > 2)
      log_warn(LD_CONFIG,"Ignoring extra arguments to MapAddress.");

  cleanup:
    SMARTLIST_FOREACH(elts, char*, cp, tor_free(cp));
    smartlist_clear(elts);
  }
  smartlist_free(elts);
}

/** As addressmap_register(), but detect the wildcarded status of "from" and
 * "to", and do not steal a reference to <b>to</b>. */
/* XXXX024 move to connection_edge.c */
int
addressmap_register_auto(const char *from, const char *to,
                         time_t expires,
                         addressmap_entry_source_t addrmap_source,
                         const char **msg)
{
  int from_wildcard = 0, to_wildcard = 0;

  *msg = "whoops, forgot the error message";
  if (1) {
    if (!strcmp(to, "*") || !strcmp(from, "*")) {
      *msg = "can't remap from or to *";
      return -1;
    }
    /* Detect asterisks in expressions of type: '*.example.com' */
    if (!strncmp(from,"*.",2)) {
      from += 2;
      from_wildcard = 1;
    }
    if (!strncmp(to,"*.",2)) {
      to += 2;
      to_wildcard = 1;
    }

    if (to_wildcard && !from_wildcard) {
      *msg =  "can only use wildcard (i.e. '*.') if 'from' address "
        "uses wildcard also";
      return -1;
    }

    if (address_is_invalid_destination(to, 1)) {
      *msg = "destination is invalid";
      return -1;
    }

    addressmap_register(from, tor_strdup(to), expires, addrmap_source,
                        from_wildcard, to_wildcard);
  }
  return 0;
}

/**
 * Initialize the logs based on the configuration file.
 */
static int
options_init_logs(or_options_t *options, int validate_only)
{
  config_line_t *opt;
  int ok;
  smartlist_t *elts;
  int daemon =
#ifdef _WIN32
               0;
#else
               options->RunAsDaemon;
#endif

  if (options->LogTimeGranularity <= 0) {
    log_warn(LD_CONFIG, "Log time granularity '%d' has to be positive.",
             options->LogTimeGranularity);
    return -1;
  } else if (1000 % options->LogTimeGranularity != 0 &&
             options->LogTimeGranularity % 1000 != 0) {
    int granularity = options->LogTimeGranularity;
    if (granularity < 40) {
      do granularity++;
      while (1000 % granularity != 0);
    } else if (granularity < 1000) {
      granularity = 1000 / granularity;
      while (1000 % granularity != 0)
        granularity--;
      granularity = 1000 / granularity;
    } else {
      granularity = 1000 * ((granularity / 1000) + 1);
    }
    log_warn(LD_CONFIG, "Log time granularity '%d' has to be either a "
                        "divisor or a multiple of 1 second. Changing to "
                        "'%d'.",
             options->LogTimeGranularity, granularity);
    if (!validate_only)
      set_log_time_granularity(granularity);
  } else {
    if (!validate_only)
      set_log_time_granularity(options->LogTimeGranularity);
  }

  ok = 1;
  elts = smartlist_new();

  for (opt = options->Logs; opt; opt = opt->next) {
    log_severity_list_t *severity;
    const char *cfg = opt->value;
    severity = tor_malloc_zero(sizeof(log_severity_list_t));
    if (parse_log_severity_config(&cfg, severity) < 0) {
      log_warn(LD_CONFIG, "Couldn't parse log levels in Log option 'Log %s'",
               opt->value);
      ok = 0; goto cleanup;
    }

    smartlist_split_string(elts, cfg, NULL,
                           SPLIT_SKIP_SPACE|SPLIT_IGNORE_BLANK, 2);

    if (smartlist_len(elts) == 0)
      smartlist_add(elts, tor_strdup("stdout"));

    if (smartlist_len(elts) == 1 &&
        (!strcasecmp(smartlist_get(elts,0), "stdout") ||
         !strcasecmp(smartlist_get(elts,0), "stderr"))) {
      int err = smartlist_len(elts) &&
        !strcasecmp(smartlist_get(elts,0), "stderr");
      if (!validate_only) {
        if (daemon) {
          log_warn(LD_CONFIG,
                   "Can't log to %s with RunAsDaemon set; skipping stdout",
                   err?"stderr":"stdout");
        } else {
          add_stream_log(severity, err?"<stderr>":"<stdout>",
                         fileno(err?stderr:stdout));
        }
      }
      goto cleanup;
    }
    if (smartlist_len(elts) == 1 &&
        !strcasecmp(smartlist_get(elts,0), "syslog")) {
#ifdef HAVE_SYSLOG_H
      if (!validate_only) {
        add_syslog_log(severity);
      }
#else
      log_warn(LD_CONFIG, "Syslog is not supported on this system. Sorry.");
#endif
      goto cleanup;
    }

    if (smartlist_len(elts) == 2 &&
        !strcasecmp(smartlist_get(elts,0), "file")) {
      if (!validate_only) {
        char *fname = expand_filename(smartlist_get(elts, 1));
        if (add_file_log(severity, fname) < 0) {
          log_warn(LD_CONFIG, "Couldn't open file for 'Log %s': %s",
                   opt->value, strerror(errno));
          ok = 0;
        }
        tor_free(fname);
      }
      goto cleanup;
    }

    log_warn(LD_CONFIG, "Bad syntax on file Log option 'Log %s'",
             opt->value);
    ok = 0; goto cleanup;

  cleanup:
    SMARTLIST_FOREACH(elts, char*, cp, tor_free(cp));
    smartlist_clear(elts);
    tor_free(severity);
  }
  smartlist_free(elts);

  if (ok && !validate_only)
    logs_set_domain_logging(options->LogMessageDomains);

  return ok?0:-1;
}

/** Given a smartlist of SOCKS arguments to be passed to a transport
 *  proxy in <b>args</b>, validate them and return -1 if they are
 *  corrupted. Return 0 if they seem OK. */
static int
validate_transport_socks_arguments(const smartlist_t *args)
{
  char *socks_string = NULL;
  size_t socks_string_len;

  tor_assert(args);
  tor_assert(smartlist_len(args) > 0);

  SMARTLIST_FOREACH_BEGIN(args, const char *, s) {
    if (!string_is_key_value(LOG_WARN, s)) { /* items should be k=v items */
      log_warn(LD_CONFIG, "'%s' is not a k=v item.", s);
      return -1;
    }
  } SMARTLIST_FOREACH_END(s);

  socks_string = pt_stringify_socks_args(args);
  if (!socks_string)
    return -1;

  socks_string_len = strlen(socks_string);
  tor_free(socks_string);

  if (socks_string_len > MAX_SOCKS5_AUTH_SIZE_TOTAL) {
    log_warn(LD_CONFIG, "SOCKS arguments can't be more than %u bytes (%lu).",
             MAX_SOCKS5_AUTH_SIZE_TOTAL,
             (unsigned long) socks_string_len);
    return -1;
  }

  return 0;
}

/** Deallocate a bridge_line_t structure. */
/* private */ void
bridge_line_free(bridge_line_t *bridge_line)
{
  if (!bridge_line)
    return;

  if (bridge_line->socks_args) {
    SMARTLIST_FOREACH(bridge_line->socks_args, char*, s, tor_free(s));
    smartlist_free(bridge_line->socks_args);
  }
  tor_free(bridge_line->transport_name);
  tor_free(bridge_line);
}

/** Read the contents of a Bridge line from <b>line</b>. Return 0
 * if the line is well-formed, and -1 if it isn't. If
 * <b>validate_only</b> is 0, and the line is well-formed, then add
 * the bridge described in the line to our internal bridge list.
 *
 * Bridge line format:
 * Bridge [transport] IP:PORT [id-fingerprint] [k=v] [k=v] ...
 */
/* private */ bridge_line_t *
parse_bridge_line(const char *line)
{
  smartlist_t *items = NULL;
  char *addrport=NULL, *fingerprint=NULL;
  char *field=NULL;
  bridge_line_t *bridge_line = tor_malloc_zero(sizeof(bridge_line_t));

  items = smartlist_new();
  smartlist_split_string(items, line, NULL,
                         SPLIT_SKIP_SPACE|SPLIT_IGNORE_BLANK, -1);
  if (smartlist_len(items) < 1) {
    log_warn(LD_CONFIG, "Too few arguments to Bridge line.");
    goto err;
  }

  /* first field is either a transport name or addrport */
  field = smartlist_get(items, 0);
  smartlist_del_keeporder(items, 0);

  if (string_is_C_identifier(field)) {
    /* It's a transport name. */
    bridge_line->transport_name = field;
    if (smartlist_len(items) < 1) {
      log_warn(LD_CONFIG, "Too few items to Bridge line.");
      goto err;
    }
    addrport = smartlist_get(items, 0); /* Next field is addrport then. */
    smartlist_del_keeporder(items, 0);
  } else {
    addrport = field;
  }

  if (tor_addr_port_parse(LOG_INFO, addrport,
                          &bridge_line->addr, &bridge_line->port, 443)<0) {
    log_warn(LD_CONFIG, "Error parsing Bridge address '%s'", addrport);
    goto err;
  }

  /* If transports are enabled, next field could be a fingerprint or a
     socks argument. If transports are disabled, next field must be
     a fingerprint. */
  if (smartlist_len(items)) {
    if (bridge_line->transport_name) { /* transports enabled: */
      field = smartlist_get(items, 0);
      smartlist_del_keeporder(items, 0);

      /* If it's a key=value pair, then it's a SOCKS argument for the
         transport proxy... */
      if (string_is_key_value(LOG_DEBUG, field)) {
        bridge_line->socks_args = smartlist_new();
        smartlist_add(bridge_line->socks_args, field);
      } else { /* ...otherwise, it's the bridge fingerprint. */
        fingerprint = field;
      }

    } else { /* transports disabled: */
      fingerprint = smartlist_join_strings(items, "", 0, NULL);
    }
  }

  /* Handle fingerprint, if it was provided. */
  if (fingerprint) {
    if (strlen(fingerprint) != HEX_DIGEST_LEN) {
      log_warn(LD_CONFIG, "Key digest for Bridge is wrong length.");
      goto err;
    }
    if (base16_decode(bridge_line->digest, DIGEST_LEN,
                      fingerprint, HEX_DIGEST_LEN)<0) {
      log_warn(LD_CONFIG, "Unable to decode Bridge key digest.");
      goto err;
    }
  }

  /* If we are using transports, any remaining items in the smartlist
     should be k=v values. */
  if (bridge_line->transport_name && smartlist_len(items)) {
    if (!bridge_line->socks_args)
      bridge_line->socks_args = smartlist_new();

    /* append remaining items of 'items' to 'socks_args' */
    smartlist_add_all(bridge_line->socks_args, items);
    smartlist_clear(items);

    tor_assert(smartlist_len(bridge_line->socks_args) > 0);
  }

  if (bridge_line->socks_args) {
    if (validate_transport_socks_arguments(bridge_line->socks_args) < 0)
      goto err;
  }

  goto done;

 err:
  bridge_line_free(bridge_line);
  bridge_line = NULL;

 done:
  SMARTLIST_FOREACH(items, char*, s, tor_free(s));
  smartlist_free(items);
  tor_free(addrport);
  tor_free(fingerprint);

  return bridge_line;
}

/** Read the contents of a ClientTransportPlugin line from
 * <b>line</b>. Return 0 if the line is well-formed, and -1 if it
 * isn't.
 *
 * If <b>validate_only</b> is 0, the line is well-formed, and the
 * transport is needed by some bridge:
 * - If it's an external proxy line, add the transport described in the line to
 * our internal transport list.
 * - If it's a managed proxy line, launch the managed proxy. */
static int
parse_client_transport_line(const or_options_t *options,
                            const char *line, int validate_only)
{
  smartlist_t *items = NULL;
  int r;
  char *field2=NULL;

  const char *transports=NULL;
  smartlist_t *transport_list=NULL;
  char *addrport=NULL;
  tor_addr_t addr;
  uint16_t port = 0;
  int socks_ver=PROXY_NONE;

  /* managed proxy options */
  int is_managed=0;
  char **proxy_argv=NULL;
  char **tmp=NULL;
  int proxy_argc, i;
  int is_useless_proxy=1;

  int line_length;

  items = smartlist_new();
  smartlist_split_string(items, line, NULL,
                         SPLIT_SKIP_SPACE|SPLIT_IGNORE_BLANK, -1);

  line_length =  smartlist_len(items);
  if (line_length < 3) {
    log_warn(LD_CONFIG, "Too few arguments on ClientTransportPlugin line.");
    goto err;
  }

  /* Get the first line element, split it to commas into
     transport_list (in case it's multiple transports) and validate
     the transport names. */
  transports = smartlist_get(items, 0);
  transport_list = smartlist_new();
  smartlist_split_string(transport_list, transports, ",",
                         SPLIT_SKIP_SPACE|SPLIT_IGNORE_BLANK, 0);
  SMARTLIST_FOREACH_BEGIN(transport_list, const char *, transport_name) {
    /* validate transport names */
    if (!string_is_C_identifier(transport_name)) {
      log_warn(LD_CONFIG, "Transport name is not a C identifier (%s).",
               transport_name);
      goto err;
    }

    /* see if we actually need the transports provided by this proxy */
    if (!validate_only && transport_is_needed(transport_name))
      is_useless_proxy = 0;
  } SMARTLIST_FOREACH_END(transport_name);

  /* field2 is either a SOCKS version or "exec" */
  field2 = smartlist_get(items, 1);

  if (!strcmp(field2,"socks4")) {
    socks_ver = PROXY_SOCKS4;
  } else if (!strcmp(field2,"socks5")) {
    socks_ver = PROXY_SOCKS5;
  } else if (!strcmp(field2,"exec")) {
    is_managed=1;
  } else {
    log_warn(LD_CONFIG, "Strange ClientTransportPlugin field '%s'.",
             field2);
    goto err;
  }

  if (is_managed && options->Sandbox) {
    log_warn(LD_CONFIG, "Managed proxies are not compatible with Sandbox mode."
             "(ClientTransportPlugin line was %s)", escaped(line));
    goto err;
  }

  if (is_managed) { /* managed */
    if (!validate_only && is_useless_proxy) {
      log_info(LD_GENERAL, "Pluggable transport proxy (%s) does not provide "
               "any needed transports and will not be launched.", line);
    }

    /* If we are not just validating, use the rest of the line as the
       argv of the proxy to be launched. Also, make sure that we are
       only launching proxies that contribute useful transports.  */
    if (!validate_only && !is_useless_proxy) {
      proxy_argc = line_length-2;
      tor_assert(proxy_argc > 0);
      proxy_argv = tor_malloc_zero(sizeof(char*)*(proxy_argc+1));
      tmp = proxy_argv;
      for (i=0;i<proxy_argc;i++) { /* store arguments */
        *tmp++ = smartlist_get(items, 2);
        smartlist_del_keeporder(items, 2);
      }
      *tmp = NULL; /*terminated with NULL, just like execve() likes it*/

      /* kickstart the thing */
      pt_kickstart_client_proxy(transport_list, proxy_argv);
    }
  } else { /* external */
    if (smartlist_len(transport_list) != 1) {
      log_warn(LD_CONFIG, "You can't have an external proxy with "
               "more than one transports.");
      goto err;
    }

    addrport = smartlist_get(items, 2);

    if (tor_addr_port_lookup(addrport, &addr, &port)<0) {
      log_warn(LD_CONFIG, "Error parsing transport "
               "address '%s'", addrport);
      goto err;
    }
    if (!port) {
      log_warn(LD_CONFIG,
               "Transport address '%s' has no port.", addrport);
      goto err;
    }

    if (!validate_only) {
      transport_add_from_config(&addr, port, smartlist_get(transport_list, 0),
                                socks_ver);

      log_info(LD_DIR, "Transport '%s' found at %s",
               transports, fmt_addrport(&addr, port));
    }
  }

  r = 0;
  goto done;

 err:
  r = -1;

 done:
  SMARTLIST_FOREACH(items, char*, s, tor_free(s));
  smartlist_free(items);
  if (transport_list) {
    SMARTLIST_FOREACH(transport_list, char*, s, tor_free(s));
    smartlist_free(transport_list);
  }

  return r;
}

/** Given a ServerTransportListenAddr <b>line</b>, return its
 *  <address:port> string. Return NULL if the line was not
 *  well-formed.
 *
 *  If <b>transport</b> is set, return NULL if the line is not
 *  referring to <b>transport</b>.
 *
 *  The returned string is allocated on the heap and it's the
 *  responsibility of the caller to free it. */
static char *
get_bindaddr_from_transport_listen_line(const char *line,const char *transport)
{
  smartlist_t *items = NULL;
  const char *parsed_transport = NULL;
  char *addrport = NULL;
  tor_addr_t addr;
  uint16_t port = 0;

  items = smartlist_new();
  smartlist_split_string(items, line, NULL,
                         SPLIT_SKIP_SPACE|SPLIT_IGNORE_BLANK, -1);

  if (smartlist_len(items) < 2) {
    log_warn(LD_CONFIG,"Too few arguments on ServerTransportListenAddr line.");
    goto err;
  }

  parsed_transport = smartlist_get(items, 0);
  addrport = tor_strdup(smartlist_get(items, 1));

  /* If 'transport' is given, check if it matches the one on the line */
  if (transport && strcmp(transport, parsed_transport))
    goto err;

  /* Validate addrport */
  if (tor_addr_port_parse(LOG_WARN, addrport, &addr, &port, -1)<0) {
    log_warn(LD_CONFIG, "Error parsing ServerTransportListenAddr "
             "address '%s'", addrport);
    goto err;
  }

  goto done;

 err:
  tor_free(addrport);
  addrport = NULL;

 done:
  SMARTLIST_FOREACH(items, char*, s, tor_free(s));
  smartlist_free(items);

  return addrport;
}

/** Given a ServerTransportOptions <b>line</b>, return a smartlist
 *  with the options. Return NULL if the line was not well-formed.
 *
 *  If <b>transport</b> is set, return NULL if the line is not
 *  referring to <b>transport</b>.
 *
 *  The returned smartlist and its strings are allocated on the heap
 *  and it's the responsibility of the caller to free it. */
smartlist_t *
get_options_from_transport_options_line(const char *line,const char *transport)
{
  smartlist_t *items = smartlist_new();
  smartlist_t *options = smartlist_new();
  const char *parsed_transport = NULL;

  smartlist_split_string(items, line, NULL,
                         SPLIT_SKIP_SPACE|SPLIT_IGNORE_BLANK, -1);

  if (smartlist_len(items) < 2) {
    log_warn(LD_CONFIG,"Too few arguments on ServerTransportOptions line.");
    goto err;
  }

  parsed_transport = smartlist_get(items, 0);
  /* If 'transport' is given, check if it matches the one on the line */
  if (transport && strcmp(transport, parsed_transport))
    goto err;

  SMARTLIST_FOREACH_BEGIN(items, const char *, option) {
    if (option_sl_idx == 0) /* skip the transport field (first field)*/
      continue;

    /* validate that it's a k=v value */
    if (!string_is_key_value(LOG_WARN, option)) {
      log_warn(LD_CONFIG, "%s is not a k=v value.", escaped(option));
      goto err;
    }

    /* add it to the options smartlist */
    smartlist_add(options, tor_strdup(option));
    log_debug(LD_CONFIG, "Added %s to the list of options", escaped(option));
  } SMARTLIST_FOREACH_END(option);

  goto done;

 err:
  SMARTLIST_FOREACH(options, char*, s, tor_free(s));
  smartlist_free(options);
  options = NULL;

 done:
  SMARTLIST_FOREACH(items, char*, s, tor_free(s));
  smartlist_free(items);

  return options;
}

/** Given the name of a pluggable transport in <b>transport</b>, check
 *  the configuration file to see if the user has explicitly asked for
 *  it to listen on a specific port. Return a <address:port> string if
 *  so, otherwise NULL. */
char *
get_transport_bindaddr_from_config(const char *transport)
{
  config_line_t *cl;
  const or_options_t *options = get_options();

  for (cl = options->ServerTransportListenAddr; cl; cl = cl->next) {
    char *bindaddr =
      get_bindaddr_from_transport_listen_line(cl->value, transport);
    if (bindaddr)
      return bindaddr;
  }

  return NULL;
}

/** Given the name of a pluggable transport in <b>transport</b>, check
 *  the configuration file to see if the user has asked us to pass any
 *  parameters to the pluggable transport. Return a smartlist
 *  containing the parameters, otherwise NULL. */
smartlist_t *
get_options_for_server_transport(const char *transport)
{
  config_line_t *cl;
  const or_options_t *options = get_options();

  for (cl = options->ServerTransportOptions; cl; cl = cl->next) {
    smartlist_t *options_sl =
      get_options_from_transport_options_line(cl->value, transport);
    if (options_sl)
      return options_sl;
  }

  return NULL;
}

/** Read the contents of a ServerTransportPlugin line from
 * <b>line</b>. Return 0 if the line is well-formed, and -1 if it
 * isn't.
 * If <b>validate_only</b> is 0, the line is well-formed, and it's a
 * managed proxy line, launch the managed proxy. */
static int
parse_server_transport_line(const or_options_t *options,
                            const char *line, int validate_only)
{
  smartlist_t *items = NULL;
  int r;
  const char *transports=NULL;
  smartlist_t *transport_list=NULL;
  char *type=NULL;
  char *addrport=NULL;
  tor_addr_t addr;
  uint16_t port = 0;

  /* managed proxy options */
  int is_managed=0;
  char **proxy_argv=NULL;
  char **tmp=NULL;
  int proxy_argc,i;

  int line_length;

  items = smartlist_new();
  smartlist_split_string(items, line, NULL,
                         SPLIT_SKIP_SPACE|SPLIT_IGNORE_BLANK, -1);

  line_length =  smartlist_len(items);
  if (line_length < 3) {
    log_warn(LD_CONFIG, "Too few arguments on ServerTransportPlugin line.");
    goto err;
  }

  /* Get the first line element, split it to commas into
     transport_list (in case it's multiple transports) and validate
     the transport names. */
  transports = smartlist_get(items, 0);
  transport_list = smartlist_new();
  smartlist_split_string(transport_list, transports, ",",
                         SPLIT_SKIP_SPACE|SPLIT_IGNORE_BLANK, 0);
  SMARTLIST_FOREACH_BEGIN(transport_list, const char *, transport_name) {
    if (!string_is_C_identifier(transport_name)) {
      log_warn(LD_CONFIG, "Transport name is not a C identifier (%s).",
               transport_name);
      goto err;
    }
  } SMARTLIST_FOREACH_END(transport_name);

  type = smartlist_get(items, 1);

  if (!strcmp(type, "exec")) {
    is_managed=1;
  } else if (!strcmp(type, "proxy")) {
    is_managed=0;
  } else {
    log_warn(LD_CONFIG, "Strange ServerTransportPlugin type '%s'", type);
    goto err;
  }

  if (is_managed && options->Sandbox) {
    log_warn(LD_CONFIG, "Managed proxies are not compatible with Sandbox mode."
             "(ServerTransportPlugin line was %s)", escaped(line));
    goto err;
  }

  if (is_managed) { /* managed */
    if (!validate_only) {
      proxy_argc = line_length-2;
      tor_assert(proxy_argc > 0);
      proxy_argv = tor_malloc_zero(sizeof(char*)*(proxy_argc+1));
      tmp = proxy_argv;

      for (i=0;i<proxy_argc;i++) { /* store arguments */
        *tmp++ = smartlist_get(items, 2);
        smartlist_del_keeporder(items, 2);
      }
      *tmp = NULL; /*terminated with NULL, just like execve() likes it*/

      /* kickstart the thing */
      pt_kickstart_server_proxy(transport_list, proxy_argv);
    }
  } else { /* external */
    if (smartlist_len(transport_list) != 1) {
      log_warn(LD_CONFIG, "You can't have an external proxy with "
               "more than one transports.");
      goto err;
    }

    addrport = smartlist_get(items, 2);

    if (tor_addr_port_lookup(addrport, &addr, &port)<0) {
      log_warn(LD_CONFIG, "Error parsing transport "
               "address '%s'", addrport);
      goto err;
    }
    if (!port) {
      log_warn(LD_CONFIG,
               "Transport address '%s' has no port.", addrport);
      goto err;
    }

    if (!validate_only) {
      log_info(LD_DIR, "Server transport '%s' at %s.",
               transports, fmt_addrport(&addr, port));
    }
  }

  r = 0;
  goto done;

 err:
  r = -1;

 done:
  SMARTLIST_FOREACH(items, char*, s, tor_free(s));
  smartlist_free(items);
  if (transport_list) {
    SMARTLIST_FOREACH(transport_list, char*, s, tor_free(s));
    smartlist_free(transport_list);
  }

  return r;
}

/** Read the contents of a DirAuthority line from <b>line</b>. If
 * <b>validate_only</b> is 0, and the line is well-formed, and it
 * shares any bits with <b>required_type</b> or <b>required_type</b>
 * is 0, then add the dirserver described in the line (minus whatever
 * bits it's missing) as a valid authority. Return 0 on success,
 * or -1 if the line isn't well-formed or if we can't add it. */
static int
parse_dir_authority_line(const char *line, dirinfo_type_t required_type,
                         int validate_only)
{
  smartlist_t *items = NULL;
  int r;
  char *addrport=NULL, *address=NULL, *nickname=NULL, *fingerprint=NULL;
  uint16_t dir_port = 0, or_port = 0;
  char digest[DIGEST_LEN];
  char v3_digest[DIGEST_LEN];
  dirinfo_type_t type = 0;
  double weight = 1.0;

  items = smartlist_new();
  smartlist_split_string(items, line, NULL,
                         SPLIT_SKIP_SPACE|SPLIT_IGNORE_BLANK, -1);
  if (smartlist_len(items) < 1) {
    log_warn(LD_CONFIG, "No arguments on DirAuthority line.");
    goto err;
  }

  if (is_legal_nickname(smartlist_get(items, 0))) {
    nickname = smartlist_get(items, 0);
    smartlist_del_keeporder(items, 0);
  }

  while (smartlist_len(items)) {
    char *flag = smartlist_get(items, 0);
    if (TOR_ISDIGIT(flag[0]))
      break;
    if (!strcasecmp(flag, "hs") ||
               !strcasecmp(flag, "no-hs")) {
      log_warn(LD_CONFIG, "The DirAuthority options 'hs' and 'no-hs' are "
               "obsolete; you don't need them any more.");
    } else if (!strcasecmp(flag, "bridge")) {
      type |= BRIDGE_DIRINFO;
    } else if (!strcasecmp(flag, "no-v2")) {
      /* obsolete, but may still be contained in DirAuthority lines generated
         by various tools */;
    } else if (!strcasecmpstart(flag, "orport=")) {
      int ok;
      char *portstring = flag + strlen("orport=");
      or_port = (uint16_t) tor_parse_long(portstring, 10, 1, 65535, &ok, NULL);
      if (!ok)
        log_warn(LD_CONFIG, "Invalid orport '%s' on DirAuthority line.",
                 portstring);
    } else if (!strcmpstart(flag, "weight=")) {
      int ok;
      const char *wstring = flag + strlen("weight=");
      weight = tor_parse_double(wstring, 0, UINT64_MAX, &ok, NULL);
      if (!ok) {
        log_warn(LD_CONFIG, "Invalid weight '%s' on DirAuthority line.",flag);
        weight=1.0;
      }
    } else if (!strcasecmpstart(flag, "v3ident=")) {
      char *idstr = flag + strlen("v3ident=");
      if (strlen(idstr) != HEX_DIGEST_LEN ||
          base16_decode(v3_digest, DIGEST_LEN, idstr, HEX_DIGEST_LEN)<0) {
        log_warn(LD_CONFIG, "Bad v3 identity digest '%s' on DirAuthority line",
                 flag);
      } else {
        type |= V3_DIRINFO|EXTRAINFO_DIRINFO|MICRODESC_DIRINFO;
      }
    } else {
      log_warn(LD_CONFIG, "Unrecognized flag '%s' on DirAuthority line",
               flag);
    }
    tor_free(flag);
    smartlist_del_keeporder(items, 0);
  }

  if (smartlist_len(items) < 2) {
    log_warn(LD_CONFIG, "Too few arguments to DirAuthority line.");
    goto err;
  }
  addrport = smartlist_get(items, 0);
  smartlist_del_keeporder(items, 0);
  if (addr_port_lookup(LOG_WARN, addrport, &address, NULL, &dir_port)<0) {
    log_warn(LD_CONFIG, "Error parsing DirAuthority address '%s'", addrport);
    goto err;
  }
  if (!dir_port) {
    log_warn(LD_CONFIG, "Missing port in DirAuthority address '%s'",addrport);
    goto err;
  }

  fingerprint = smartlist_join_strings(items, "", 0, NULL);
  if (strlen(fingerprint) != HEX_DIGEST_LEN) {
    log_warn(LD_CONFIG, "Key digest '%s' for DirAuthority is wrong length %d.",
             fingerprint, (int)strlen(fingerprint));
    goto err;
  }
  if (!strcmp(fingerprint, "E623F7625FBE0C87820F11EC5F6D5377ED816294")) {
    /* a known bad fingerprint. refuse to use it. We can remove this
     * clause once Tor 0.1.2.17 is obsolete. */
    log_warn(LD_CONFIG, "Dangerous dirserver line. To correct, erase your "
             "torrc file (%s), or reinstall Tor and use the default torrc.",
             get_torrc_fname(0));
    goto err;
  }
  if (base16_decode(digest, DIGEST_LEN, fingerprint, HEX_DIGEST_LEN)<0) {
    log_warn(LD_CONFIG, "Unable to decode DirAuthority key digest.");
    goto err;
  }

  if (!validate_only && (!required_type || required_type & type)) {
    dir_server_t *ds;
    if (required_type)
      type &= required_type; /* pare down what we think of them as an
                              * authority for. */
    log_debug(LD_DIR, "Trusted %d dirserver at %s:%d (%s)", (int)type,
              address, (int)dir_port, (char*)smartlist_get(items,0));
    if (!(ds = trusted_dir_server_new(nickname, address, dir_port, or_port,
                                      digest, v3_digest, type, weight)))
      goto err;
    dir_server_add(ds);
  }

  r = 0;
  goto done;

  err:
  r = -1;

  done:
  SMARTLIST_FOREACH(items, char*, s, tor_free(s));
  smartlist_free(items);
  tor_free(addrport);
  tor_free(address);
  tor_free(nickname);
  tor_free(fingerprint);
  return r;
}

/** Read the contents of a FallbackDir line from <b>line</b>. If
 * <b>validate_only</b> is 0, and the line is well-formed, then add the
 * dirserver described in the line as a fallback directory. Return 0 on
 * success, or -1 if the line isn't well-formed or if we can't add it. */
static int
parse_dir_fallback_line(const char *line,
                        int validate_only)
{
  int r = -1;
  smartlist_t *items = smartlist_new(), *positional = smartlist_new();
  int orport = -1;
  uint16_t dirport;
  tor_addr_t addr;
  int ok;
  char id[DIGEST_LEN];
  char *address=NULL;
  double weight=1.0;

  memset(id, 0, sizeof(id));
  smartlist_split_string(items, line, NULL,
                         SPLIT_SKIP_SPACE|SPLIT_IGNORE_BLANK, -1);
  SMARTLIST_FOREACH_BEGIN(items, const char *, cp) {
    const char *eq = strchr(cp, '=');
    ok = 1;
    if (! eq) {
      smartlist_add(positional, (char*)cp);
      continue;
    }
    if (!strcmpstart(cp, "orport=")) {
      orport = (int)tor_parse_long(cp+strlen("orport="), 10,
                                   1, 65535, &ok, NULL);
    } else if (!strcmpstart(cp, "id=")) {
      ok = !base16_decode(id, DIGEST_LEN,
                          cp+strlen("id="), strlen(cp)-strlen("id="));
    } else if (!strcmpstart(cp, "weight=")) {
      int ok;
      const char *wstring = cp + strlen("weight=");
      weight = tor_parse_double(wstring, 0, UINT64_MAX, &ok, NULL);
      if (!ok) {
        log_warn(LD_CONFIG, "Invalid weight '%s' on FallbackDir line.", cp);
        weight=1.0;
      }
    }

    if (!ok) {
      log_warn(LD_CONFIG, "Bad FallbackDir option %s", escaped(cp));
      goto end;
    }
  } SMARTLIST_FOREACH_END(cp);

  if (smartlist_len(positional) != 1) {
    log_warn(LD_CONFIG, "Couldn't parse FallbackDir line %s", escaped(line));
    goto end;
  }

  if (tor_digest_is_zero(id)) {
    log_warn(LD_CONFIG, "Missing identity on FallbackDir line");
    goto end;
  }

  if (orport <= 0) {
    log_warn(LD_CONFIG, "Missing orport on FallbackDir line");
    goto end;
  }

  if (tor_addr_port_split(LOG_INFO, smartlist_get(positional, 0),
                          &address, &dirport) < 0 ||
      tor_addr_parse(&addr, address)<0) {
    log_warn(LD_CONFIG, "Couldn't parse address:port %s on FallbackDir line",
             (const char*)smartlist_get(positional, 0));
    goto end;
  }

  if (!validate_only) {
    dir_server_t *ds;
    ds = fallback_dir_server_new(&addr, dirport, orport, id, weight);
    if (!ds) {
      log_warn(LD_CONFIG, "Couldn't create FallbackDir %s", escaped(line));
      goto end;
    }
    dir_server_add(ds);
  }

  r = 0;

 end:
  SMARTLIST_FOREACH(items, char *, cp, tor_free(cp));
  smartlist_free(items);
  smartlist_free(positional);
  tor_free(address);
  return r;
}

/** Allocate and return a new port_cfg_t with reasonable defaults. */
static port_cfg_t *
port_cfg_new(void)
{
  port_cfg_t *cfg = tor_malloc_zero(sizeof(port_cfg_t));
  cfg->ipv4_traffic = 1;
  cfg->cache_ipv4_answers = 1;
  cfg->prefer_ipv6_virtaddr = 1;
  return cfg;
}

/** Free all storage held in <b>port</b> */
static void
port_cfg_free(port_cfg_t *port)
{
  tor_free(port);
}

/** Warn for every port in <b>ports</b> of type <b>listener_type</b> that is
 * on a publicly routable address. */
static void
warn_nonlocal_client_ports(const smartlist_t *ports, const char *portname,
                           int listener_type)
{
  SMARTLIST_FOREACH_BEGIN(ports, const port_cfg_t *, port) {
    if (port->type != listener_type)
      continue;
    if (port->is_unix_addr) {
      /* Unix sockets aren't accessible over a network. */
    } else if (!tor_addr_is_internal(&port->addr, 1)) {
      log_warn(LD_CONFIG, "You specified a public address '%s' for %sPort. "
               "Other people on the Internet might find your computer and "
               "use it as an open proxy. Please don't allow this unless you "
               "have a good reason.",
               fmt_addrport(&port->addr, port->port), portname);
    } else if (!tor_addr_is_loopback(&port->addr)) {
      log_notice(LD_CONFIG, "You configured a non-loopback address '%s' "
                 "for %sPort. This allows everybody on your local network to "
                 "use your machine as a proxy. Make sure this is what you "
                 "wanted.",
                 fmt_addrport(&port->addr, port->port), portname);
    }
  } SMARTLIST_FOREACH_END(port);
}

/** Warn for every Extended ORPort port in <b>ports</b> that is on a
 *  publicly routable address. */
static void
warn_nonlocal_ext_orports(const smartlist_t *ports, const char *portname)
{
  SMARTLIST_FOREACH_BEGIN(ports, const port_cfg_t *, port) {
    if (port->type != CONN_TYPE_EXT_OR_LISTENER)
      continue;
    if (port->is_unix_addr)
      continue;
    /* XXX maybe warn even if address is RFC1918? */
    if (!tor_addr_is_internal(&port->addr, 1)) {
      log_warn(LD_CONFIG, "You specified a public address '%s' for %sPort. "
               "This is not advised; this address is supposed to only be "
               "exposed on localhost so that your pluggable transport "
               "proxies can connect to it.",
               fmt_addrport(&port->addr, port->port), portname);
    }
  } SMARTLIST_FOREACH_END(port);
}

/** Given a list of port_cfg_t in <b>ports</b>, warn any controller port there
 * is listening on any non-loopback address.  If <b>forbid</b> is true,
 * then emit a stronger warning and remove the port from the list.
 */
static void
warn_nonlocal_controller_ports(smartlist_t *ports, unsigned forbid)
{
  int warned = 0;
  SMARTLIST_FOREACH_BEGIN(ports, port_cfg_t *, port) {
    if (port->type != CONN_TYPE_CONTROL_LISTENER)
      continue;
    if (port->is_unix_addr)
      continue;
    if (!tor_addr_is_loopback(&port->addr)) {
      if (forbid) {
        if (!warned)
          log_warn(LD_CONFIG,
                 "You have a ControlPort set to accept "
                 "unauthenticated connections from a non-local address.  "
                 "This means that programs not running on your computer "
                 "can reconfigure your Tor, without even having to guess a "
                 "password.  That's so bad that I'm closing your ControlPort "
                 "for you.  If you need to control your Tor remotely, try "
                 "enabling authentication and using a tool like stunnel or "
                 "ssh to encrypt remote access.");
        warned = 1;
        port_cfg_free(port);
        SMARTLIST_DEL_CURRENT(ports, port);
      } else {
        log_warn(LD_CONFIG, "You have a ControlPort set to accept "
                 "connections from a non-local address.  This means that "
                 "programs not running on your computer can reconfigure your "
                 "Tor.  That's pretty bad, since the controller "
                 "protocol isn't encrypted!  Maybe you should just listen on "
                 "127.0.0.1 and use a tool like stunnel or ssh to encrypt "
                 "remote connections to your control port.");
        return; /* No point in checking the rest */
      }
    }
  } SMARTLIST_FOREACH_END(port);
}

#define CL_PORT_NO_OPTIONS (1u<<0)
#define CL_PORT_WARN_NONLOCAL (1u<<1)
#define CL_PORT_ALLOW_EXTRA_LISTENADDR (1u<<2)
#define CL_PORT_SERVER_OPTIONS (1u<<3)
#define CL_PORT_FORBID_NONLOCAL (1u<<4)
#define CL_PORT_TAKES_HOSTNAMES (1u<<5)

/**
 * Parse port configuration for a single port type.
 *
 * Read entries of the "FooPort" type from the list <b>ports</b>, and
 * entries of the "FooListenAddress" type from the list
 * <b>listenaddrs</b>.  Two syntaxes are supported: a legacy syntax
 * where FooPort is at most a single entry containing a port number and
 * where FooListenAddress has any number of address:port combinations;
 * and a new syntax where there are no FooListenAddress entries and
 * where FooPort can have any number of entries of the format
 * "[Address:][Port] IsolationOptions".
 *
 * In log messages, describe the port type as <b>portname</b>.
 *
 * If no address is specified, default to <b>defaultaddr</b>.  If no
 * FooPort is given, default to defaultport (if 0, there is no default).
 *
 * If CL_PORT_NO_OPTIONS is set in <b>flags</b>, do not allow stream
 * isolation options in the FooPort entries.
 *
 * If CL_PORT_WARN_NONLOCAL is set in <b>flags</b>, warn if any of the
 * ports are not on a local address.  If CL_PORT_FORBID_NONLOCAL is set,
 * this is a contrl port with no password set: don't even allow it.
 *
 * Unless CL_PORT_ALLOW_EXTRA_LISTENADDR is set in <b>flags</b>, warn
 * if FooListenAddress is set but FooPort is 0.
 *
 * If CL_PORT_SERVER_OPTIONS is set in <b>flags</b>, do not allow stream
 * isolation options in the FooPort entries; instead allow the
 * server-port option set.
 *
 * If CL_PORT_TAKES_HOSTNAMES is set in <b>flags</b>, allow the options
 * {No,}IPv{4,6}Traffic.
 *
 * On success, if <b>out</b> is given, add a new port_cfg_t entry to
 * <b>out</b> for every port that the client should listen on.  Return 0
 * on success, -1 on failure.
 */
static int
parse_port_config(smartlist_t *out,
                  const config_line_t *ports,
                  const config_line_t *listenaddrs,
                  const char *portname,
                  int listener_type,
                  const char *defaultaddr,
                  int defaultport,
                  unsigned flags)
{
  smartlist_t *elts;
  int retval = -1;
  const unsigned is_control = (listener_type == CONN_TYPE_CONTROL_LISTENER);
  const unsigned is_ext_orport = (listener_type == CONN_TYPE_EXT_OR_LISTENER);
  const unsigned allow_no_options = flags & CL_PORT_NO_OPTIONS;
  const unsigned use_server_options = flags & CL_PORT_SERVER_OPTIONS;
  const unsigned warn_nonlocal = flags & CL_PORT_WARN_NONLOCAL;
  const unsigned forbid_nonlocal = flags & CL_PORT_FORBID_NONLOCAL;
  const unsigned allow_spurious_listenaddr =
    flags & CL_PORT_ALLOW_EXTRA_LISTENADDR;
  const unsigned takes_hostnames = flags & CL_PORT_TAKES_HOSTNAMES;
  int got_zero_port=0, got_nonzero_port=0;

  /* FooListenAddress is deprecated; let's make it work like it used to work,
   * though. */
  if (listenaddrs) {
    int mainport = defaultport;

    if (ports && ports->next) {
      log_warn(LD_CONFIG, "%sListenAddress can't be used when there are "
               "multiple %sPort lines", portname, portname);
      return -1;
    } else if (ports) {
      if (!strcmp(ports->value, "auto")) {
        mainport = CFG_AUTO_PORT;
      } else {
        int ok;
        mainport = (int)tor_parse_long(ports->value, 10, 0, 65535, &ok, NULL);
        if (!ok) {
          log_warn(LD_CONFIG, "%sListenAddress can only be used with a single "
                   "%sPort with value \"auto\" or 1-65535 and no options set.",
                   portname, portname);
          return -1;
        }
      }
    }

    if (mainport == 0) {
      if (allow_spurious_listenaddr)
        return 1; /*DOCDOC*/
      log_warn(LD_CONFIG, "%sPort must be defined if %sListenAddress is used",
               portname, portname);
      return -1;
    }

    if (use_server_options && out) {
      /* Add a no_listen port. */
      port_cfg_t *cfg = port_cfg_new();
      cfg->type = listener_type;
      cfg->port = mainport;
      tor_addr_make_unspec(&cfg->addr); /* Server ports default to 0.0.0.0 */
      cfg->no_listen = 1;
      cfg->bind_ipv4_only = 1;
      cfg->ipv4_traffic = 1;
      cfg->prefer_ipv6_virtaddr = 1;
      smartlist_add(out, cfg);
    }

    for (; listenaddrs; listenaddrs = listenaddrs->next) {
      tor_addr_t addr;
      uint16_t port = 0;
      if (tor_addr_port_lookup(listenaddrs->value, &addr, &port) < 0) {
        log_warn(LD_CONFIG, "Unable to parse %sListenAddress '%s'",
                 portname, listenaddrs->value);
        return -1;
      }
      if (out) {
        port_cfg_t *cfg = port_cfg_new();
        cfg->type = listener_type;
        cfg->port = port ? port : mainport;
        tor_addr_copy(&cfg->addr, &addr);
        cfg->session_group = SESSION_GROUP_UNSET;
        cfg->isolation_flags = ISO_DEFAULT;
        cfg->no_advertise = 1;
        smartlist_add(out, cfg);
      }
    }

    if (warn_nonlocal && out) {
      if (is_control)
        warn_nonlocal_controller_ports(out, forbid_nonlocal);
      else if (is_ext_orport)
        warn_nonlocal_ext_orports(out, portname);
      else
        warn_nonlocal_client_ports(out, portname, listener_type);
    }
    return 0;
  } /* end if (listenaddrs) */

  /* No ListenAddress lines. If there's no FooPort, then maybe make a default
   * one. */
  if (! ports) {
    if (defaultport && out) {
       port_cfg_t *cfg = port_cfg_new();
       cfg->type = listener_type;
       cfg->port = defaultport;
       tor_addr_parse(&cfg->addr, defaultaddr);
       cfg->session_group = SESSION_GROUP_UNSET;
       cfg->isolation_flags = ISO_DEFAULT;
       smartlist_add(out, cfg);
    }
    return 0;
  }

  /* At last we can actually parse the FooPort lines.  The syntax is:
   * [Addr:](Port|auto) [Options].*/
  elts = smartlist_new();

  for (; ports; ports = ports->next) {
    tor_addr_t addr;
    int port;
    int sessiongroup = SESSION_GROUP_UNSET;
    unsigned isolation = ISO_DEFAULT;
    int prefer_no_auth = 0;

    char *addrport;
    uint16_t ptmp=0;
    int ok;
    int no_listen = 0, no_advertise = 0, all_addrs = 0,
      bind_ipv4_only = 0, bind_ipv6_only = 0,
      ipv4_traffic = 1, ipv6_traffic = 0, prefer_ipv6 = 0,
      cache_ipv4 = 1, use_cached_ipv4 = 0,
      cache_ipv6 = 0, use_cached_ipv6 = 0,
      prefer_ipv6_automap = 1;

    smartlist_split_string(elts, ports->value, NULL,
                           SPLIT_SKIP_SPACE|SPLIT_IGNORE_BLANK, 0);
    if (smartlist_len(elts) == 0) {
      log_warn(LD_CONFIG, "Invalid %sPort line with no value", portname);
      goto err;
    }

    if (allow_no_options && smartlist_len(elts) > 1) {
      log_warn(LD_CONFIG, "Too many options on %sPort line", portname);
      goto err;
    }

    /* Now parse the addr/port value */
    addrport = smartlist_get(elts, 0);
    if (!strcmp(addrport, "auto")) {
      port = CFG_AUTO_PORT;
      tor_addr_parse(&addr, defaultaddr);
    } else if (!strcasecmpend(addrport, ":auto")) {
      char *addrtmp = tor_strndup(addrport, strlen(addrport)-5);
      port = CFG_AUTO_PORT;
      if (tor_addr_port_lookup(addrtmp, &addr, &ptmp)<0 || ptmp) {
        log_warn(LD_CONFIG, "Invalid address '%s' for %sPort",
                 escaped(addrport), portname);
        tor_free(addrtmp);
        goto err;
      }
    } else {
      /* Try parsing integer port before address, because, who knows?
         "9050" might be a valid address. */
      port = (int) tor_parse_long(addrport, 10, 0, 65535, &ok, NULL);
      if (ok) {
        tor_addr_parse(&addr, defaultaddr);
      } else if (tor_addr_port_lookup(addrport, &addr, &ptmp) == 0) {
        if (ptmp == 0) {
          log_warn(LD_CONFIG, "%sPort line has address but no port", portname);
          goto err;
        }
        port = ptmp;
      } else {
        log_warn(LD_CONFIG, "Couldn't parse address '%s' for %sPort",
                 escaped(addrport), portname);
        goto err;
      }
    }

    /* Now parse the rest of the options, if any. */
    if (use_server_options) {
      /* This is a server port; parse advertising options */
      SMARTLIST_FOREACH_BEGIN(elts, char *, elt) {
        if (elt_sl_idx == 0)
          continue; /* Skip addr:port */

        if (!strcasecmp(elt, "NoAdvertise")) {
          no_advertise = 1;
        } else if (!strcasecmp(elt, "NoListen")) {
          no_listen = 1;
#if 0
        /* not implemented yet. */
        } else if (!strcasecmp(elt, "AllAddrs")) {

          all_addrs = 1;
#endif
        } else if (!strcasecmp(elt, "IPv4Only")) {
          bind_ipv4_only = 1;
        } else if (!strcasecmp(elt, "IPv6Only")) {
          bind_ipv6_only = 1;
        } else {
          log_warn(LD_CONFIG, "Unrecognized %sPort option '%s'",
                   portname, escaped(elt));
        }
      } SMARTLIST_FOREACH_END(elt);

      if (no_advertise && no_listen) {
        log_warn(LD_CONFIG, "Tried to set both NoListen and NoAdvertise "
                 "on %sPort line '%s'",
                 portname, escaped(ports->value));
        goto err;
      }
      if (bind_ipv4_only && bind_ipv6_only) {
        log_warn(LD_CONFIG, "Tried to set both IPv4Only and IPv6Only "
                 "on %sPort line '%s'",
                 portname, escaped(ports->value));
        goto err;
      }
      if (bind_ipv4_only && tor_addr_family(&addr) == AF_INET6) {
        log_warn(LD_CONFIG, "Could not interpret %sPort address as IPv6",
                 portname);
        goto err;
      }
      if (bind_ipv6_only && tor_addr_family(&addr) == AF_INET) {
        log_warn(LD_CONFIG, "Could not interpret %sPort address as IPv4",
                 portname);
        goto err;
      }
    } else {
      /* This is a client port; parse isolation options */
      SMARTLIST_FOREACH_BEGIN(elts, char *, elt) {
        int no = 0, isoflag = 0;
        const char *elt_orig = elt;
        if (elt_sl_idx == 0)
          continue; /* Skip addr:port */
        if (!strcasecmpstart(elt, "SessionGroup=")) {
          int group = (int)tor_parse_long(elt+strlen("SessionGroup="),
                                          10, 0, INT_MAX, &ok, NULL);
          if (!ok) {
            log_warn(LD_CONFIG, "Invalid %sPort option '%s'",
                     portname, escaped(elt));
            goto err;
          }
          if (sessiongroup >= 0) {
            log_warn(LD_CONFIG, "Multiple SessionGroup options on %sPort",
                     portname);
            goto err;
          }
          sessiongroup = group;
          continue;
        }

        if (!strcasecmpstart(elt, "No")) {
          no = 1;
          elt += 2;
        }

        if (takes_hostnames) {
          if (!strcasecmp(elt, "IPv4Traffic")) {
            ipv4_traffic = ! no;
            continue;
          } else if (!strcasecmp(elt, "IPv6Traffic")) {
            ipv6_traffic = ! no;
            continue;
          } else if (!strcasecmp(elt, "PreferIPv6")) {
            prefer_ipv6 = ! no;
            continue;
          }
        }
        if (!strcasecmp(elt, "CacheIPv4DNS")) {
          cache_ipv4 = ! no;
          continue;
        } else if (!strcasecmp(elt, "CacheIPv6DNS")) {
          cache_ipv6 = ! no;
          continue;
        } else if (!strcasecmp(elt, "CacheDNS")) {
          cache_ipv4 = cache_ipv6 = ! no;
          continue;
        } else if (!strcasecmp(elt, "UseIPv4Cache")) {
          use_cached_ipv4 = ! no;
          continue;
        } else if (!strcasecmp(elt, "UseIPv6Cache")) {
          use_cached_ipv6 = ! no;
          continue;
        } else if (!strcasecmp(elt, "UseDNSCache")) {
          use_cached_ipv4 = use_cached_ipv6 = ! no;
          continue;
        } else if (!strcasecmp(elt, "PreferIPv6Automap")) {
          prefer_ipv6_automap = ! no;
          continue;
        } else if (!strcasecmp(elt, "PreferSOCKSNoAuth")) {
          prefer_no_auth = ! no;
          continue;
        }

        if (!strcasecmpend(elt, "s"))
          elt[strlen(elt)-1] = '\0'; /* kill plurals. */

        if (!strcasecmp(elt, "IsolateDestPort")) {
          isoflag = ISO_DESTPORT;
        } else if (!strcasecmp(elt, "IsolateDestAddr")) {
          isoflag = ISO_DESTADDR;
        } else if (!strcasecmp(elt, "IsolateSOCKSAuth")) {
          isoflag = ISO_SOCKSAUTH;
        } else if (!strcasecmp(elt, "IsolateClientProtocol")) {
          isoflag = ISO_CLIENTPROTO;
        } else if (!strcasecmp(elt, "IsolateClientAddr")) {
          isoflag = ISO_CLIENTADDR;
        } else {
          log_warn(LD_CONFIG, "Unrecognized %sPort option '%s'",
                   portname, escaped(elt_orig));
        }

        if (no) {
          isolation &= ~isoflag;
        } else {
          isolation |= isoflag;
        }
      } SMARTLIST_FOREACH_END(elt);
    }

    if (port)
      got_nonzero_port = 1;
    else
      got_zero_port = 1;

    if (ipv4_traffic == 0 && ipv6_traffic == 0) {
      log_warn(LD_CONFIG, "You have a %sPort entry with both IPv4 and "
               "IPv6 disabled; that won't work.", portname);
      goto err;
    }

    if (out && port) {
      port_cfg_t *cfg = port_cfg_new();
      tor_addr_copy(&cfg->addr, &addr);
      cfg->port = port;
      cfg->type = listener_type;
      cfg->isolation_flags = isolation;
      cfg->session_group = sessiongroup;
      cfg->no_advertise = no_advertise;
      cfg->no_listen = no_listen;
      cfg->all_addrs = all_addrs;
      cfg->bind_ipv4_only = bind_ipv4_only;
      cfg->bind_ipv6_only = bind_ipv6_only;
      cfg->ipv4_traffic = ipv4_traffic;
      cfg->ipv6_traffic = ipv6_traffic;
      cfg->prefer_ipv6 = prefer_ipv6;
      cfg->cache_ipv4_answers = cache_ipv4;
      cfg->cache_ipv6_answers = cache_ipv6;
      cfg->use_cached_ipv4_answers = use_cached_ipv4;
      cfg->use_cached_ipv6_answers = use_cached_ipv6;
      cfg->prefer_ipv6_virtaddr = prefer_ipv6_automap;
      cfg->socks_prefer_no_auth = prefer_no_auth;
      if (! (isolation & ISO_SOCKSAUTH))
        cfg->socks_prefer_no_auth = 1;

      smartlist_add(out, cfg);
    }
    SMARTLIST_FOREACH(elts, char *, cp, tor_free(cp));
    smartlist_clear(elts);
  }

  if (warn_nonlocal && out) {
    if (is_control)
      warn_nonlocal_controller_ports(out, forbid_nonlocal);
    else if (is_ext_orport)
      warn_nonlocal_ext_orports(out, portname);
    else
      warn_nonlocal_client_ports(out, portname, listener_type);
  }

  if (got_zero_port && got_nonzero_port) {
    log_warn(LD_CONFIG, "You specified a nonzero %sPort along with '%sPort 0' "
             "in the same configuration. Did you mean to disable %sPort or "
             "not?", portname, portname, portname);
    goto err;
  }

  retval = 0;
 err:
  SMARTLIST_FOREACH(elts, char *, cp, tor_free(cp));
  smartlist_free(elts);
  return retval;
}

/** Parse a list of config_line_t for an AF_UNIX unix socket listener option
 * from <b>cfg</b> and add them to <b>out</b>.  No fancy options are
 * supported: the line contains nothing but the path to the AF_UNIX socket. */
static int
parse_unix_socket_config(smartlist_t *out, const config_line_t *cfg,
                         int listener_type)
{

  if (!out)
    return 0;

  for ( ; cfg; cfg = cfg->next) {
    size_t len = strlen(cfg->value);
    port_cfg_t *port = tor_malloc_zero(sizeof(port_cfg_t) + len + 1);
    port->is_unix_addr = 1;
    memcpy(port->unix_addr, cfg->value, len+1);
    port->type = listener_type;
    smartlist_add(out, port);
  }

  return 0;
}

/** Return the number of ports which are actually going to listen with type
 * <b>listenertype</b>.  Do not count no_listen ports.  Do not count unix
 * sockets. */
static int
count_real_listeners(const smartlist_t *ports, int listenertype)
{
  int n = 0;
  SMARTLIST_FOREACH_BEGIN(ports, port_cfg_t *, port) {
    if (port->no_listen || port->is_unix_addr)
      continue;
    if (port->type != listenertype)
      continue;
    ++n;
  } SMARTLIST_FOREACH_END(port);
  return n;
}

/** Parse all client port types (Socks, DNS, Trans, NATD) from
 * <b>options</b>. On success, set *<b>n_ports_out</b> to the number
 * of ports that are listed, update the *Port_set values in
 * <b>options</b>, and return 0.  On failure, set *<b>msg</b> to a
 * description of the problem and return -1.
 *
 * If <b>validate_only</b> is false, set configured_client_ports to the
 * new list of ports parsed from <b>options</b>.
 **/
static int
parse_ports(or_options_t *options, int validate_only,
            char **msg, int *n_ports_out)
{
  smartlist_t *ports;
  int retval = -1;

  ports = smartlist_new();

  *n_ports_out = 0;

  if (parse_port_config(ports,
             options->SocksPort_lines, options->SocksListenAddress,
             "Socks", CONN_TYPE_AP_LISTENER,
             "127.0.0.1", 9050,
             CL_PORT_WARN_NONLOCAL|CL_PORT_ALLOW_EXTRA_LISTENADDR|
             CL_PORT_TAKES_HOSTNAMES) < 0) {
    *msg = tor_strdup("Invalid SocksPort/SocksListenAddress configuration");
    goto err;
  }
  if (parse_port_config(ports,
                        options->DNSPort_lines, options->DNSListenAddress,
                        "DNS", CONN_TYPE_AP_DNS_LISTENER,
                        "127.0.0.1", 0,
                        CL_PORT_WARN_NONLOCAL|CL_PORT_TAKES_HOSTNAMES) < 0) {
    *msg = tor_strdup("Invalid DNSPort/DNSListenAddress configuration");
    goto err;
  }
  if (parse_port_config(ports,
                        options->TransPort_lines, options->TransListenAddress,
                        "Trans", CONN_TYPE_AP_TRANS_LISTENER,
                        "127.0.0.1", 0,
                        CL_PORT_WARN_NONLOCAL) < 0) {
    *msg = tor_strdup("Invalid TransPort/TransListenAddress configuration");
    goto err;
  }
  if (parse_port_config(ports,
                        options->NATDPort_lines, options->NATDListenAddress,
                        "NATD", CONN_TYPE_AP_NATD_LISTENER,
                        "127.0.0.1", 0,
                        CL_PORT_WARN_NONLOCAL) < 0) {
    *msg = tor_strdup("Invalid NatdPort/NatdListenAddress configuration");
    goto err;
  }
  {
    unsigned control_port_flags = CL_PORT_NO_OPTIONS | CL_PORT_WARN_NONLOCAL;
    const int any_passwords = (options->HashedControlPassword ||
                               options->HashedControlSessionPassword ||
                               options->CookieAuthentication);
    if (! any_passwords)
      control_port_flags |= CL_PORT_FORBID_NONLOCAL;

    if (parse_port_config(ports,
                          options->ControlPort_lines,
                          options->ControlListenAddress,
                          "Control", CONN_TYPE_CONTROL_LISTENER,
                          "127.0.0.1", 0,
                          control_port_flags) < 0) {
      *msg = tor_strdup("Invalid ControlPort/ControlListenAddress "
                        "configuration");
      goto err;
    }
    if (parse_unix_socket_config(ports,
                                 options->ControlSocket,
                                 CONN_TYPE_CONTROL_LISTENER) < 0) {
      *msg = tor_strdup("Invalid ControlSocket configuration");
      goto err;
    }
  }
  if (! options->ClientOnly) {
    if (parse_port_config(ports,
                          options->ORPort_lines, options->ORListenAddress,
                          "OR", CONN_TYPE_OR_LISTENER,
                          "0.0.0.0", 0,
                          CL_PORT_SERVER_OPTIONS) < 0) {
      *msg = tor_strdup("Invalid ORPort/ORListenAddress configuration");
      goto err;
    }
    if (parse_port_config(ports,
                          options->ExtORPort_lines, NULL,
                          "ExtOR", CONN_TYPE_EXT_OR_LISTENER,
                          "127.0.0.1", 0,
                          CL_PORT_SERVER_OPTIONS|CL_PORT_WARN_NONLOCAL) < 0) {
      *msg = tor_strdup("Invalid ExtORPort configuration");
      goto err;
    }
    if (parse_port_config(ports,
                          options->DirPort_lines, options->DirListenAddress,
                          "Dir", CONN_TYPE_DIR_LISTENER,
                          "0.0.0.0", 0,
                          CL_PORT_SERVER_OPTIONS) < 0) {
      *msg = tor_strdup("Invalid DirPort/DirListenAddress configuration");
      goto err;
    }
  }

  if (check_server_ports(ports, options) < 0) {
    *msg = tor_strdup("Misconfigured server ports");
    goto err;
  }

  *n_ports_out = smartlist_len(ports);

  retval = 0;

  /* Update the *Port_set options.  The !! here is to force a boolean out of
     an integer. */
  options->ORPort_set =
    !! count_real_listeners(ports, CONN_TYPE_OR_LISTENER);
  options->SocksPort_set =
    !! count_real_listeners(ports, CONN_TYPE_AP_LISTENER);
  options->TransPort_set =
    !! count_real_listeners(ports, CONN_TYPE_AP_TRANS_LISTENER);
  options->NATDPort_set =
    !! count_real_listeners(ports, CONN_TYPE_AP_NATD_LISTENER);
  options->ControlPort_set =
    !! count_real_listeners(ports, CONN_TYPE_CONTROL_LISTENER);
  options->DirPort_set =
    !! count_real_listeners(ports, CONN_TYPE_DIR_LISTENER);
  options->DNSPort_set =
    !! count_real_listeners(ports, CONN_TYPE_AP_DNS_LISTENER);
  options->ExtORPort_set =
    !! count_real_listeners(ports, CONN_TYPE_EXT_OR_LISTENER);

  if (!validate_only) {
    if (configured_ports) {
      SMARTLIST_FOREACH(configured_ports,
                        port_cfg_t *, p, port_cfg_free(p));
      smartlist_free(configured_ports);
    }
    configured_ports = ports;
    ports = NULL; /* prevent free below. */
  }

 err:
  if (ports) {
    SMARTLIST_FOREACH(ports, port_cfg_t *, p, port_cfg_free(p));
    smartlist_free(ports);
  }
  return retval;
}

/** Given a list of <b>port_cfg_t</b> in <b>ports</b>, check them for internal
 * consistency and warn as appropriate. */
static int
check_server_ports(const smartlist_t *ports,
                   const or_options_t *options)
{
  int n_orport_advertised = 0;
  int n_orport_advertised_ipv4 = 0;
  int n_orport_listeners = 0;
  int n_dirport_advertised = 0;
  int n_dirport_listeners = 0;
  int n_low_port = 0;
  int r = 0;

  SMARTLIST_FOREACH_BEGIN(ports, const port_cfg_t *, port) {
    if (port->type == CONN_TYPE_DIR_LISTENER) {
      if (! port->no_advertise)
        ++n_dirport_advertised;
      if (! port->no_listen)
        ++n_dirport_listeners;
    } else if (port->type == CONN_TYPE_OR_LISTENER) {
      if (! port->no_advertise) {
        ++n_orport_advertised;
        if (tor_addr_family(&port->addr) == AF_INET ||
            (tor_addr_family(&port->addr) == AF_UNSPEC &&
                !port->bind_ipv6_only))
          ++n_orport_advertised_ipv4;
      }
      if (! port->no_listen)
        ++n_orport_listeners;
    } else {
      continue;
    }
#ifndef _WIN32
    if (!port->no_listen && port->port < 1024)
      ++n_low_port;
#endif
  } SMARTLIST_FOREACH_END(port);

  if (n_orport_advertised && !n_orport_listeners) {
    log_warn(LD_CONFIG, "We are advertising an ORPort, but not actually "
             "listening on one.");
    r = -1;
  }
  if (n_orport_listeners && !n_orport_advertised) {
    log_warn(LD_CONFIG, "We are listening on an ORPort, but not advertising "
             "any ORPorts. This will keep us from building a %s "
             "descriptor, and make us impossible to use.",
             options->BridgeRelay ? "bridge" : "router");
    r = -1;
  }
  if (n_dirport_advertised && !n_dirport_listeners) {
    log_warn(LD_CONFIG, "We are advertising a DirPort, but not actually "
             "listening on one.");
    r = -1;
  }
  if (n_dirport_advertised > 1) {
    log_warn(LD_CONFIG, "Can't advertise more than one DirPort.");
    r = -1;
  }
  if (n_orport_advertised && !n_orport_advertised_ipv4 &&
      !options->BridgeRelay) {
    log_warn(LD_CONFIG, "Configured non-bridge only to listen on an IPv6 "
             "address.");
    r = -1;
  }

  if (n_low_port && options->AccountingMax) {
    log_warn(LD_CONFIG,
          "You have set AccountingMax to use hibernation. You have also "
          "chosen a low DirPort or OrPort. This combination can make Tor stop "
          "working when it tries to re-attach the port after a period of "
          "hibernation. Please choose a different port or turn off "
          "hibernation unless you know this combination will work on your "
          "platform.");
  }

  return r;
}

/** Return a list of port_cfg_t for client ports parsed from the
 * options. */
const smartlist_t *
get_configured_ports(void)
{
  if (!configured_ports)
    configured_ports = smartlist_new();
  return configured_ports;
}

/** Return an address:port string representation of the address
 *  where the first <b>listener_type</b> listener waits for
 *  connections. Return NULL if we couldn't find a listener. The
 *  string is allocated on the heap and it's the responsibility of the
 *  caller to free it after use.
 *
 *  This function is meant to be used by the pluggable transport proxy
 *  spawning code, please make sure that it fits your purposes before
 *  using it. */
char *
get_first_listener_addrport_string(int listener_type)
{
  static const char *ipv4_localhost = "127.0.0.1";
  static const char *ipv6_localhost = "[::1]";
  const char *address;
  uint16_t port;
  char *string = NULL;

  if (!configured_ports)
    return NULL;

  SMARTLIST_FOREACH_BEGIN(configured_ports, const port_cfg_t *, cfg) {
    if (cfg->no_listen)
      continue;

    if (cfg->type == listener_type &&
        tor_addr_family(&cfg->addr) != AF_UNSPEC) {

      /* We found the first listener of the type we are interested in! */

      /* If a listener is listening on INADDR_ANY, assume that it's
         also listening on 127.0.0.1, and point the transport proxy
         there: */
      if (tor_addr_is_null(&cfg->addr))
        address = tor_addr_is_v4(&cfg->addr) ? ipv4_localhost : ipv6_localhost;
      else
        address = fmt_and_decorate_addr(&cfg->addr);

      /* If a listener is configured with port 'auto', we are forced
         to iterate all listener connections and find out in which
         port it ended up listening: */
      if (cfg->port == CFG_AUTO_PORT) {
        port = router_get_active_listener_port_by_type_af(listener_type,
                                                  tor_addr_family(&cfg->addr));
        if (!port)
          return NULL;
      } else {
        port = cfg->port;
      }

      tor_asprintf(&string, "%s:%u", address, port);

      return string;
    }

  } SMARTLIST_FOREACH_END(cfg);

  return NULL;
}

/** Return the first advertised port of type <b>listener_type</b> in
    <b>address_family</b>.  */
int
get_first_advertised_port_by_type_af(int listener_type, int address_family)
{
  if (!configured_ports)
    return 0;
  SMARTLIST_FOREACH_BEGIN(configured_ports, const port_cfg_t *, cfg) {
    if (cfg->type == listener_type &&
        !cfg->no_advertise &&
        (tor_addr_family(&cfg->addr) == address_family ||
         tor_addr_family(&cfg->addr) == AF_UNSPEC)) {
      if (tor_addr_family(&cfg->addr) != AF_UNSPEC ||
          (address_family == AF_INET && !cfg->bind_ipv6_only) ||
          (address_family == AF_INET6 && !cfg->bind_ipv4_only)) {
        return cfg->port;
      }
    }
  } SMARTLIST_FOREACH_END(cfg);
  return 0;
}

/** Adjust the value of options->DataDirectory, or fill it in if it's
 * absent. Return 0 on success, -1 on failure. */
static int
normalize_data_directory(or_options_t *options)
{
#ifdef _WIN32
  char *p;
  if (options->DataDirectory)
    return 0; /* all set */
  p = tor_malloc(MAX_PATH);
  strlcpy(p,get_windows_conf_root(),MAX_PATH);
  options->DataDirectory = p;
  return 0;
#else
  const char *d = options->DataDirectory;
  if (!d)
    d = "~/.tor";

 if (strncmp(d,"~/",2) == 0) {
   char *fn = expand_filename(d);
   if (!fn) {
     log_warn(LD_CONFIG,"Failed to expand filename \"%s\".", d);
     return -1;
   }
   if (!options->DataDirectory && !strcmp(fn,"/.tor")) {
     /* If our homedir is /, we probably don't want to use it. */
     /* Default to LOCALSTATEDIR/tor which is probably closer to what we
      * want. */
     log_warn(LD_CONFIG,
              "Default DataDirectory is \"~/.tor\".  This expands to "
              "\"%s\", which is probably not what you want.  Using "
              "\"%s"PATH_SEPARATOR"tor\" instead", fn, LOCALSTATEDIR);
     tor_free(fn);
     fn = tor_strdup(LOCALSTATEDIR PATH_SEPARATOR "tor");
   }
   tor_free(options->DataDirectory);
   options->DataDirectory = fn;
 }
 return 0;
#endif
}

/** Check and normalize the value of options->DataDirectory; return 0 if it
 * is sane, -1 otherwise. */
static int
validate_data_directory(or_options_t *options)
{
  if (normalize_data_directory(options) < 0)
    return -1;
  tor_assert(options->DataDirectory);
  if (strlen(options->DataDirectory) > (512-128)) {
    log_warn(LD_CONFIG, "DataDirectory is too long.");
    return -1;
  }
  return 0;
}

/** This string must remain the same forevermore. It is how we
 * recognize that the torrc file doesn't need to be backed up. */
#define GENERATED_FILE_PREFIX "# This file was generated by Tor; " \
  "if you edit it, comments will not be preserved"
/** This string can change; it tries to give the reader an idea
 * that editing this file by hand is not a good plan. */
#define GENERATED_FILE_COMMENT "# The old torrc file was renamed " \
  "to torrc.orig.1 or similar, and Tor will ignore it"

/** Save a configuration file for the configuration in <b>options</b>
 * into the file <b>fname</b>.  If the file already exists, and
 * doesn't begin with GENERATED_FILE_PREFIX, rename it.  Otherwise
 * replace it.  Return 0 on success, -1 on failure. */
static int
write_configuration_file(const char *fname, const or_options_t *options)
{
  char *old_val=NULL, *new_val=NULL, *new_conf=NULL;
  int rename_old = 0, r;

  tor_assert(fname);

  switch (file_status(fname)) {
    case FN_FILE:
      old_val = read_file_to_str(fname, 0, NULL);
      if (!old_val || strcmpstart(old_val, GENERATED_FILE_PREFIX)) {
        rename_old = 1;
      }
      tor_free(old_val);
      break;
    case FN_NOENT:
      break;
    case FN_ERROR:
    case FN_DIR:
    default:
      log_warn(LD_CONFIG,
               "Config file \"%s\" is not a file? Failing.", fname);
      return -1;
  }

  if (!(new_conf = options_dump(options, OPTIONS_DUMP_MINIMAL))) {
    log_warn(LD_BUG, "Couldn't get configuration string");
    goto err;
  }

  tor_asprintf(&new_val, "%s\n%s\n\n%s",
               GENERATED_FILE_PREFIX, GENERATED_FILE_COMMENT, new_conf);

  if (rename_old) {
    int i = 1;
    char *fn_tmp = NULL;
    while (1) {
      tor_asprintf(&fn_tmp, "%s.orig.%d", fname, i);
      if (file_status(fn_tmp) == FN_NOENT)
        break;
      tor_free(fn_tmp);
      ++i;
    }
    log_notice(LD_CONFIG, "Renaming old configuration file to \"%s\"", fn_tmp);
    if (tor_rename(fname, fn_tmp) < 0) {//XXXX sandbox doesn't allow
      log_warn(LD_FS,
               "Couldn't rename configuration file \"%s\" to \"%s\": %s",
               fname, fn_tmp, strerror(errno));
      tor_free(fn_tmp);
      goto err;
    }
    tor_free(fn_tmp);
  }

  if (write_str_to_file(fname, new_val, 0) < 0)
    goto err;

  r = 0;
  goto done;
 err:
  r = -1;
 done:
  tor_free(new_val);
  tor_free(new_conf);
  return r;
}

/**
 * Save the current configuration file value to disk.  Return 0 on
 * success, -1 on failure.
 **/
int
options_save_current(void)
{
  /* This fails if we can't write to our configuration file.
   *
   * If we try falling back to datadirectory or something, we have a better
   * chance of saving the configuration, but a better chance of doing
   * something the user never expected. */
  return write_configuration_file(get_torrc_fname(0), get_options());
}

/** Return the number of cpus configured in <b>options</b>.  If we are
 * told to auto-detect the number of cpus, return the auto-detected number. */
int
get_num_cpus(const or_options_t *options)
{
  if (options->NumCPUs == 0) {
    int n = compute_num_cpus();
    return (n >= 1) ? n : 1;
  } else {
    return options->NumCPUs;
  }
}

/**
 * Initialize the libevent library.
 */
static void
init_libevent(const or_options_t *options)
{
  const char *badness=NULL;
  tor_libevent_cfg cfg;

  tor_assert(options);

  configure_libevent_logging();
  /* If the kernel complains that some method (say, epoll) doesn't
   * exist, we don't care about it, since libevent will cope.
   */
  suppress_libevent_log_msg("Function not implemented");

  tor_check_libevent_header_compatibility();

  memset(&cfg, 0, sizeof(cfg));
  cfg.disable_iocp = options->DisableIOCP;
  cfg.num_cpus = get_num_cpus(options);
  cfg.msec_per_tick = options->TokenBucketRefillInterval;

  tor_libevent_initialize(&cfg);

  suppress_libevent_log_msg(NULL);

  tor_check_libevent_version(tor_libevent_get_method(),
                             server_mode(get_options()),
                             &badness);
  if (badness) {
    const char *v = tor_libevent_get_version_str();
    const char *m = tor_libevent_get_method();
    control_event_general_status(LOG_WARN,
        "BAD_LIBEVENT VERSION=%s METHOD=%s BADNESS=%s RECOVERED=NO",
                                 v, m, badness);
  }
}

/** Return a newly allocated string holding a filename relative to the data
 * directory.  If <b>sub1</b> is present, it is the first path component after
 * the data directory.  If <b>sub2</b> is also present, it is the second path
 * component after the data directory.  If <b>suffix</b> is present, it
 * is appended to the filename.
 *
 * Examples:
 *    get_datadir_fname2_suffix("a", NULL, NULL) -> $DATADIR/a
 *    get_datadir_fname2_suffix("a", NULL, ".tmp") -> $DATADIR/a.tmp
 *    get_datadir_fname2_suffix("a", "b", ".tmp") -> $DATADIR/a/b/.tmp
 *    get_datadir_fname2_suffix("a", "b", NULL) -> $DATADIR/a/b
 *
 * Note: Consider using the get_datadir_fname* macros in or.h.
 */
char *
options_get_datadir_fname2_suffix(const or_options_t *options,
                                  const char *sub1, const char *sub2,
                                  const char *suffix)
{
  char *fname = NULL;
  size_t len;
  tor_assert(options);
  tor_assert(options->DataDirectory);
  tor_assert(sub1 || !sub2); /* If sub2 is present, sub1 must be present. */
  len = strlen(options->DataDirectory);
  if (sub1) {
    len += strlen(sub1)+1;
    if (sub2)
      len += strlen(sub2)+1;
  }
  if (suffix)
    len += strlen(suffix);
  len++;
  fname = tor_malloc(len);
  if (sub1) {
    if (sub2) {
      tor_snprintf(fname, len, "%s"PATH_SEPARATOR"%s"PATH_SEPARATOR"%s",
                   options->DataDirectory, sub1, sub2);
    } else {
      tor_snprintf(fname, len, "%s"PATH_SEPARATOR"%s",
                   options->DataDirectory, sub1);
    }
  } else {
    strlcpy(fname, options->DataDirectory, len);
  }
  if (suffix)
    strlcat(fname, suffix, len);
  return fname;
}

/** Check wether the data directory has a private subdirectory
 * <b>subdir</b>. If not, try to create it. Return 0 on success,
 * -1 otherwise. */
int
check_or_create_data_subdir(const char *subdir)
{
  char *statsdir = get_datadir_fname(subdir);
  int return_val = 0;

  if (check_private_dir(statsdir, CPD_CREATE, get_options()->User) < 0) {
    log_warn(LD_HIST, "Unable to create %s/ directory!", subdir);
    return_val = -1;
  }
  tor_free(statsdir);
  return return_val;
}

/** Create a file named <b>fname</b> with contents <b>str</b> in the
 * subdirectory <b>subdir</b> of the data directory. <b>descr</b>
 * should be a short description of the file's content and will be
 * used for the warning message, if it's present and the write process
 * fails. Return 0 on success, -1 otherwise.*/
int
write_to_data_subdir(const char* subdir, const char* fname,
                     const char* str, const char* descr)
{
  char *filename = get_datadir_fname2(subdir, fname);
  int return_val = 0;

  if (write_str_to_file(filename, str, 0) < 0) {
    log_warn(LD_HIST, "Unable to write %s to disk!", descr ? descr : fname);
    return_val = -1;
  }
  tor_free(filename);
  return return_val;
}

/** Given a file name check to see whether the file exists but has not been
 * modified for a very long time.  If so, remove it. */
void
remove_file_if_very_old(const char *fname, time_t now)
{
#define VERY_OLD_FILE_AGE (28*24*60*60)
  struct stat st;

  log_debug(LD_FS, "stat()ing %s", fname);
  if (stat(sandbox_intern_string(fname), &st)==0 &&
      st.st_mtime < now-VERY_OLD_FILE_AGE) {
    char buf[ISO_TIME_LEN+1];
    format_local_iso_time(buf, st.st_mtime);
    log_notice(LD_GENERAL, "Obsolete file %s hasn't been modified since %s. "
               "Removing it.", fname, buf);
    if (unlink(fname) != 0) {
      log_warn(LD_FS, "Failed to unlink %s: %s",
               fname, strerror(errno));
    }
  }
}

/** Return a smartlist of ports that must be forwarded by
 *  tor-fw-helper. The smartlist contains the ports in a string format
 *  that is understandable by tor-fw-helper. */
smartlist_t *
get_list_of_ports_to_forward(void)
{
  smartlist_t *ports_to_forward = smartlist_new();
  int port = 0;

  /** XXX TODO tor-fw-helper does not support forwarding ports to
      other hosts than the local one. If the user is binding to a
      different IP address, tor-fw-helper won't work.  */
  port = router_get_advertised_or_port(get_options());  /* Get ORPort */
  if (port)
    smartlist_add_asprintf(ports_to_forward, "%d:%d", port, port);

  port = router_get_advertised_dir_port(get_options(), 0); /* Get DirPort */
  if (port)
    smartlist_add_asprintf(ports_to_forward, "%d:%d", port, port);

  /* Get ports of transport proxies */
  {
    smartlist_t *transport_ports = get_transport_proxy_ports();
    if (transport_ports) {
      smartlist_add_all(ports_to_forward, transport_ports);
      smartlist_free(transport_ports);
    }
  }

  if (!smartlist_len(ports_to_forward)) {
    smartlist_free(ports_to_forward);
    ports_to_forward = NULL;
  }

  return ports_to_forward;
}

/** Helper to implement GETINFO functions about configuration variables (not
 * their values).  Given a "config/names" question, set *<b>answer</b> to a
 * new string describing the supported configuration variables and their
 * types. */
int
getinfo_helper_config(control_connection_t *conn,
                      const char *question, char **answer,
                      const char **errmsg)
{
  (void) conn;
  (void) errmsg;
  if (!strcmp(question, "config/names")) {
    smartlist_t *sl = smartlist_new();
    int i;
    for (i = 0; option_vars_[i].name; ++i) {
      const config_var_t *var = &option_vars_[i];
      const char *type;
      /* don't tell controller about triple-underscore options */
      if (!strncmp(option_vars_[i].name, "___", 3))
        continue;
      switch (var->type) {
        case CONFIG_TYPE_STRING: type = "String"; break;
        case CONFIG_TYPE_FILENAME: type = "Filename"; break;
        case CONFIG_TYPE_UINT: type = "Integer"; break;
        case CONFIG_TYPE_INT: type = "SignedInteger"; break;
        case CONFIG_TYPE_PORT: type = "Port"; break;
        case CONFIG_TYPE_INTERVAL: type = "TimeInterval"; break;
        case CONFIG_TYPE_MSEC_INTERVAL: type = "TimeMsecInterval"; break;
        case CONFIG_TYPE_MEMUNIT: type = "DataSize"; break;
        case CONFIG_TYPE_DOUBLE: type = "Float"; break;
        case CONFIG_TYPE_BOOL: type = "Boolean"; break;
        case CONFIG_TYPE_AUTOBOOL: type = "Boolean+Auto"; break;
        case CONFIG_TYPE_ISOTIME: type = "Time"; break;
        case CONFIG_TYPE_ROUTERSET: type = "RouterList"; break;
        case CONFIG_TYPE_CSV: type = "CommaList"; break;
        case CONFIG_TYPE_CSV_INTERVAL: type = "TimeIntervalCommaList"; break;
        case CONFIG_TYPE_LINELIST: type = "LineList"; break;
        case CONFIG_TYPE_LINELIST_S: type = "Dependant"; break;
        case CONFIG_TYPE_LINELIST_V: type = "Virtual"; break;
        default:
        case CONFIG_TYPE_OBSOLETE:
          type = NULL; break;
      }
      if (!type)
        continue;
      smartlist_add_asprintf(sl, "%s %s\n",var->name,type);
    }
    *answer = smartlist_join_strings(sl, "", 0, NULL);
    SMARTLIST_FOREACH(sl, char *, c, tor_free(c));
    smartlist_free(sl);
  } else if (!strcmp(question, "config/defaults")) {
    smartlist_t *sl = smartlist_new();
    int i;
    for (i = 0; option_vars_[i].name; ++i) {
      const config_var_t *var = &option_vars_[i];
      if (var->initvalue != NULL) {
          char *val = esc_for_log(var->initvalue);
          smartlist_add_asprintf(sl, "%s %s\n",var->name,val);
          tor_free(val);
      }
    }
    *answer = smartlist_join_strings(sl, "", 0, NULL);
    SMARTLIST_FOREACH(sl, char *, c, tor_free(c));
    smartlist_free(sl);
  }
  return 0;
}

/** Parse outbound bind address option lines. If <b>validate_only</b>
 * is not 0 update OutboundBindAddressIPv4_ and
 * OutboundBindAddressIPv6_ in <b>options</b>. On failure, set
 * <b>msg</b> (if provided) to a newly allocated string containing a
 * description of the problem and return -1. */
static int
parse_outbound_addresses(or_options_t *options, int validate_only, char **msg)
{
  const config_line_t *lines = options->OutboundBindAddress;
  int found_v4 = 0, found_v6 = 0;

  if (!validate_only) {
    memset(&options->OutboundBindAddressIPv4_, 0,
           sizeof(options->OutboundBindAddressIPv4_));
    memset(&options->OutboundBindAddressIPv6_, 0,
           sizeof(options->OutboundBindAddressIPv6_));
  }
  while (lines) {
    tor_addr_t addr, *dst_addr = NULL;
    int af = tor_addr_parse(&addr, lines->value);
    switch (af) {
    case AF_INET:
      if (found_v4) {
        if (msg)
          tor_asprintf(msg, "Multiple IPv4 outbound bind addresses "
                       "configured: %s", lines->value);
        return -1;
      }
      found_v4 = 1;
      dst_addr = &options->OutboundBindAddressIPv4_;
      break;
    case AF_INET6:
      if (found_v6) {
        if (msg)
          tor_asprintf(msg, "Multiple IPv6 outbound bind addresses "
                       "configured: %s", lines->value);
        return -1;
      }
      found_v6 = 1;
      dst_addr = &options->OutboundBindAddressIPv6_;
      break;
    default:
      if (msg)
        tor_asprintf(msg, "Outbound bind address '%s' didn't parse.",
                     lines->value);
      return -1;
    }
    if (!validate_only)
      tor_addr_copy(dst_addr, &addr);
    lines = lines->next;
  }
  return 0;
}

/** Load one of the geoip files, <a>family</a> determining which
 * one. <a>default_fname</a> is used if on Windows and
 * <a>fname</a> equals "<default>". */
static void
config_load_geoip_file_(sa_family_t family,
                        const char *fname,
                        const char *default_fname)
{
#ifdef _WIN32
  char *free_fname = NULL; /* Used to hold any temporary-allocated value */
  /* XXXX Don't use this "<default>" junk; make our filename options
   * understand prefixes somehow. -NM */
  if (!strcmp(fname, "<default>")) {
    const char *conf_root = get_windows_conf_root();
    tor_asprintf(&free_fname, "%s\\%s", conf_root, default_fname);
    fname = free_fname;
  }
  geoip_load_file(family, fname);
  tor_free(free_fname);
#else
  (void)default_fname;
  geoip_load_file(family, fname);
#endif
}

/** Load geoip files for IPv4 and IPv6 if <a>options</a> and
 * <a>old_options</a> indicate we should. */
static void
config_maybe_load_geoip_files_(const or_options_t *options,
                               const or_options_t *old_options)
{
  /* XXXX024 Reload GeoIPFile on SIGHUP. -NM */

  if (options->GeoIPFile &&
      ((!old_options || !opt_streq(old_options->GeoIPFile,
                                   options->GeoIPFile))
       || !geoip_is_loaded(AF_INET)))
    config_load_geoip_file_(AF_INET, options->GeoIPFile, "geoip");
  if (options->GeoIPv6File &&
      ((!old_options || !opt_streq(old_options->GeoIPv6File,
                                   options->GeoIPv6File))
       || !geoip_is_loaded(AF_INET6)))
    config_load_geoip_file_(AF_INET6, options->GeoIPv6File, "geoip6");
}

/** Initialize cookie authentication (used so far by the ControlPort
 *  and Extended ORPort).
 *
 *  Allocate memory and create a cookie (of length <b>cookie_len</b>)
 *  in <b>cookie_out</b>.
 *  Then write it down to <b>fname</b> and prepend it with <b>header</b>.
 *
 *  If <b>group_readable</b> is set, set <b>fname</b> to be readable
 *  by the default GID.
 *
 *  If the whole procedure was successful, set
 *  <b>cookie_is_set_out</b> to True. */
int
init_cookie_authentication(const char *fname, const char *header,
                           int cookie_len, int group_readable,
                           uint8_t **cookie_out, int *cookie_is_set_out)
{
  char cookie_file_str_len = strlen(header) + cookie_len;
  char *cookie_file_str = tor_malloc(cookie_file_str_len);
  int retval = -1;

  /* We don't want to generate a new cookie every time we call
   * options_act(). One should be enough. */
  if (*cookie_is_set_out) {
    retval = 0; /* we are all set */
    goto done;
  }

  /* If we've already set the cookie, free it before re-setting
     it. This can happen if we previously generated a cookie, but
     couldn't write it to a disk. */
  if (*cookie_out)
    tor_free(*cookie_out);

  /* Generate the cookie */
  *cookie_out = tor_malloc(cookie_len);
  if (crypto_rand((char *)*cookie_out, cookie_len) < 0)
    goto done;

  /* Create the string that should be written on the file. */
  memcpy(cookie_file_str, header, strlen(header));
  memcpy(cookie_file_str+strlen(header), *cookie_out, cookie_len);
  if (write_bytes_to_file(fname, cookie_file_str, cookie_file_str_len, 1)) {
    log_warn(LD_FS,"Error writing auth cookie to %s.", escaped(fname));
    goto done;
  }

#ifndef _WIN32
  if (group_readable) {
    if (chmod(fname, 0640)) {
      log_warn(LD_FS,"Unable to make %s group-readable.", escaped(fname));
    }
  }
#else
  (void) group_readable;
#endif

  /* Success! */
  log_info(LD_GENERAL, "Generated auth cookie file in '%s'.", escaped(fname));
  *cookie_is_set_out = 1;
  retval = 0;

 done:
  memwipe(cookie_file_str, 0, cookie_file_str_len);
  tor_free(cookie_file_str);
  return retval;
}
<|MERGE_RESOLUTION|>--- conflicted
+++ resolved
@@ -871,13 +871,8 @@
       "171.25.193.9:443 BD6A 8292 55CB 08E6 6FBE 7D37 4836 3586 E46B 3810",
     "Faravahar orport=443 "
       "v3ident=EFCBE720AB3A82B99F9E953CD5BF50F7EEFC7B97 "
-<<<<<<< HEAD
-      "154.35.32.5:80 CF6D 0AAF B385 BE71 B8E1 11FC 5CFF 4B47 9237 33BC",
+      "154.35.175.225:80 CF6D 0AAF B385 BE71 B8E1 11FC 5CFF 4B47 9237 33BC",
     "longclaw orport=443 "
-=======
-      "154.35.175.225:80 CF6D 0AAF B385 BE71 B8E1 11FC 5CFF 4B47 9237 33BC",
-    "longclaw orport=443 no-v2 "
->>>>>>> 8e61d38c
       "v3ident=23D15D965BC35114467363C165C4F724B64B4F66 "
       "199.254.238.52:80 74A9 1064 6BCE EFBC D2E8 74FC 1DC9 9743 0F96 8145",
     NULL
