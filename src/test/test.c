--- conflicted
+++ resolved
@@ -1339,15 +1339,8 @@
   { "", test_array },
   { "accounting/", accounting_tests },
   { "addr/", addr_tests },
-<<<<<<< HEAD
+  { "address/", address_tests },
   { "buffer/", buffer_tests },
-=======
-  { "address/", address_tests },
-  { "crypto/", crypto_tests },
-  { "container/", container_tests },
-  { "util/", util_tests },
-  { "util/logging/", logging_tests },
->>>>>>> 3966145d
   { "cellfmt/", cell_format_tests },
   { "cellqueue/", cell_queue_tests },
   { "channel/", channel_tests },
